--- conflicted
+++ resolved
@@ -615,11 +615,8 @@
     if (optionName &&
         optionName != "methodjit" &&
         optionName != "methodjit_always" &&
-<<<<<<< HEAD
-        optionName != "ion")
-=======
+        optionName != "ion" &&
         optionName != "allow_xml")
->>>>>>> 68ed94a4
     {
       options(optionName);
     }
