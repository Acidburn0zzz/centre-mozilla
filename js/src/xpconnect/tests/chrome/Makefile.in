--- conflicted
+++ resolved
@@ -66,12 +66,9 @@
 		test_bug596580.xul \
 		test_bug654370.xul \
 		test_bug658560.xul \
-<<<<<<< HEAD
 		test_APIExposer.xul \
 		test_bug664689.xul \
-=======
                 test_precisegc.xul \
->>>>>>> cb02d685
 		$(NULL)
 
 # Disabled until this test gets updated to test the new proxy based
