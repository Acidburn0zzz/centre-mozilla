/* -*- Mode: C; tab-width: 8; indent-tabs-mode: nil; c-basic-offset: 4 -*-
 * vim: set ts=8 sw=4 et tw=0 ft=c:
 *
 * ***** BEGIN LICENSE BLOCK *****
 * Version: MPL 1.1/GPL 2.0/LGPL 2.1
 *
 * The contents of this file are subject to the Mozilla Public License Version
 * 1.1 (the "License"); you may not use this file except in compliance with
 * the License. You may obtain a copy of the License at
 * http://www.mozilla.org/MPL/
 *
 * Software distributed under the License is distributed on an "AS IS" basis,
 * WITHOUT WARRANTY OF ANY KIND, either express or implied. See the License
 * for the specific language governing rights and limitations under the
 * License.
 *
 * The Original Code is Mozilla Communicator client code, released
 * March 31, 1998.
 *
 * The Initial Developer of the Original Code is
 * Netscape Communications Corporation.
 * Portions created by the Initial Developer are Copyright (C) 1998
 * the Initial Developer. All Rights Reserved.
 *
 * Contributor(s):
 *
 * Alternatively, the contents of this file may be used under the terms of
 * either of the GNU General Public License Version 2 or later (the "GPL"),
 * or the GNU Lesser General Public License Version 2.1 or later (the "LGPL"),
 * in which case the provisions of the GPL or the LGPL are applicable instead
 * of those above. If you wish to allow use of your version of this file only
 * under the terms of either the GPL or the LGPL, and not to allow others to
 * use your version of this file under the terms of the MPL, indicate your
 * decision by deleting the provisions above and replace them with the notice
 * and other provisions required by the GPL or the LGPL. If you do not delete
 * the provisions above, a recipient may use your version of this file under
 * the terms of any one of the MPL, the GPL or the LGPL.
 *
 * ***** END LICENSE BLOCK ***** */

/*
 * JavaScript operation bytecodes.  If you need to allocate a bytecode, look
 * for a name of the form JSOP_UNUSED* and claim it.  Otherwise, always add at
 * the end of the table.
 *
 * When changing the bytecode, don't forget to update JSXDR_BYTECODE_VERSION!
 *
 * Includers must define an OPDEF macro of the following form:
 *
 * #define OPDEF(op,val,name,image,length,nuses,ndefs,prec,format) ...
 *
 * Selected arguments can be expanded in initializers.  The op argument is
 * expanded followed by comma in the JSOp enum (jsopcode.h), e.g.  The value
 * field must be dense for now, because jsopcode.c uses an OPDEF() expansion
 * inside the js_CodeSpec[] initializer.
 *
 * Field        Description
 * op           Bytecode name, which is the JSOp enumerator name
 * value        Bytecode value, which is the JSOp enumerator value
 * name         C string containing name for disassembler
 * image        C string containing "image" for pretty-printer, null if ugly
 * length       Number of bytes including any immediate operands
 * nuses        Number of stack slots consumed by bytecode, -1 if variadic
 * ndefs        Number of stack slots produced by bytecode, -1 if variadic
 * prec         Operator precedence, zero if not an operator
 * format       Bytecode plus immediate operand encoding format
 *
 * Precedence   Operators               Opcodes
 *  1           yield w                 JSOP_YIELD
 *  2           ,                       JSOP_POP with SRC_PCDELTA, JSOP_RETURN
 *  3           =, +=, etc.             JSOP_SETNAME, etc. (all JOF_SET);
 *                let (...) ...           and JSOP_LEAVEBLOCKEXPR
 *  4           ?:                      JSOP_IFEQ
 *  5           ||                      JSOP_OR
 *  6           &&                      JSOP_AND
 *  7           |                       JSOP_BITOR
 *  8           ^                       JSOP_BITXOR
 *  9           &                       JSOP_BITAND
 * 10           ==, !=, etc.            JSOP_EQ, JSOP_NE, etc.
 * 11           <, in, etc.             JSOP_LT, JSOP_IN, etc.
 * 12           <<, >>, >>>             JSOP_LSH, JSOP_RSH, JSOP_URSH
 * 13           +, -, etc.              JSOP_ADD, JSOP_SUB, etc.
 * 14           *, /, %                 JSOP_MUL, JSOP_DIV, JSOP_MOD
 * 15           !, ~, delete, etc.      JSOP_NOT, JSOP_BITNOT, JSOP_DEL*, etc.
 * 16           3.14, 0, etc.           JSOP_DOUBLE, JSOP_ZERO, etc.
 * 17           new                     JSOP_NEW
 * 18           x.y, f(), etc.          JSOP_GETPROP, JSOP_CALL, etc.
 * 19           x, null,                JSOP_NAME, JSOP_NULL, etc.;
 *               function (...) ...       and JSOP_LAMBDA
 *
 * The push-numeric-constant operators, JSOP_ZERO, JSOP_DOUBLE, etc., have
 * lower precedence than the member operators emitted for the . operator, to
 * cause the decompiler to parenthesize the . left operand, e.g. (0).foo.
 * Otherwise the . could be taken as a decimal point.
 *
 * Let expressions are "primary" when viewed from the left, but they eat up ops
 * to the right as if assignment expressions and therefore have precedence 3.
 * This makes the decompiler retain the parentheses in (let (a=0) x) ? a : 0
 * but omit the superfluous ones in (let (a=0) x), a.
 *
 * Yield expressions must be parenthesized even in comma-expressions and
 * argument lists, so they have the lowest precedence.
 *
 * This file is best viewed with 128 columns:
12345678901234567890123456789012345678901234567890123456789012345678901234567890123456789012345678901234567890123456789012345678
 */

/* legend: op         val name          image       len use def prec  format */

/*
 * Generic nop for the decompiler.
 */
OPDEF(JSOP_NOP,       0,  "nop",        NULL,         1,  0,  0,  0,  JOF_BYTE)

/* Long-standing JavaScript bytecodes. */
OPDEF(JSOP_UNDEFINED, 1,  js_undefined_str, "",       1,  0,  1,  0,  JOF_BYTE)
OPDEF(JSOP_POPV,      2,  "popv",       NULL,         1,  1,  0,  2,  JOF_BYTE)
OPDEF(JSOP_ENTERWITH, 3,  "enterwith",  NULL,         1,  1,  1,  0,  JOF_BYTE|JOF_PARENHEAD)
OPDEF(JSOP_LEAVEWITH, 4,  "leavewith",  NULL,         1,  1,  0,  0,  JOF_BYTE)
OPDEF(JSOP_RETURN,    5,  "return",     NULL,         1,  1,  0,  2,  JOF_BYTE)
OPDEF(JSOP_GOTO,      6,  "goto",       NULL,         5,  0,  0,  0,  JOF_JUMP)
OPDEF(JSOP_IFEQ,      7,  "ifeq",       NULL,         5,  1,  0,  4,  JOF_JUMP|JOF_DETECTING)
OPDEF(JSOP_IFNE,      8,  "ifne",       NULL,         5,  1,  0,  0,  JOF_JUMP|JOF_PARENHEAD)

/* Get the arguments object for the current, lightweight function activation. */
OPDEF(JSOP_ARGUMENTS, 9, js_arguments_str, js_arguments_str, 1, 0, 1, 18, JOF_BYTE)

OPDEF(JSOP_SWAP,      10, "swap",       NULL,         1,  2,  2,  0,  JOF_BYTE)
OPDEF(JSOP_POPN,      11, "popn",       NULL,         3, -1,  0,  0,  JOF_UINT16)

/* More long-standing bytecodes. */
OPDEF(JSOP_DUP,       12, "dup",        NULL,         1,  1,  2,  0,  JOF_BYTE)
OPDEF(JSOP_DUP2,      13, "dup2",       NULL,         1,  2,  4,  0,  JOF_BYTE)
OPDEF(JSOP_SETCONST,  14, "setconst",   NULL,         3,  1,  1,  3,  JOF_ATOM|JOF_NAME|JOF_SET)
OPDEF(JSOP_BITOR,     15, "bitor",      "|",          1,  2,  1,  7,  JOF_BYTE|JOF_LEFTASSOC|JOF_ARITH)
OPDEF(JSOP_BITXOR,    16, "bitxor",     "^",          1,  2,  1,  8,  JOF_BYTE|JOF_LEFTASSOC|JOF_ARITH)
OPDEF(JSOP_BITAND,    17, "bitand",     "&",          1,  2,  1,  9,  JOF_BYTE|JOF_LEFTASSOC|JOF_ARITH)
OPDEF(JSOP_EQ,        18, "eq",         "==",         1,  2,  1,  10,  JOF_BYTE|JOF_LEFTASSOC|JOF_ARITH|JOF_DETECTING)
OPDEF(JSOP_NE,        19, "ne",         "!=",         1,  2,  1,  10,  JOF_BYTE|JOF_LEFTASSOC|JOF_ARITH|JOF_DETECTING)
OPDEF(JSOP_LT,        20, "lt",         "<",          1,  2,  1, 11,  JOF_BYTE|JOF_LEFTASSOC|JOF_ARITH)
OPDEF(JSOP_LE,        21, "le",         "<=",         1,  2,  1, 11,  JOF_BYTE|JOF_LEFTASSOC|JOF_ARITH)
OPDEF(JSOP_GT,        22, "gt",         ">",          1,  2,  1, 11,  JOF_BYTE|JOF_LEFTASSOC|JOF_ARITH)
OPDEF(JSOP_GE,        23, "ge",         ">=",         1,  2,  1, 11,  JOF_BYTE|JOF_LEFTASSOC|JOF_ARITH)
OPDEF(JSOP_LSH,       24, "lsh",        "<<",         1,  2,  1, 12,  JOF_BYTE|JOF_LEFTASSOC|JOF_ARITH)
OPDEF(JSOP_RSH,       25, "rsh",        ">>",         1,  2,  1, 12,  JOF_BYTE|JOF_LEFTASSOC|JOF_ARITH)
OPDEF(JSOP_URSH,      26, "ursh",       ">>>",        1,  2,  1, 12,  JOF_BYTE|JOF_LEFTASSOC|JOF_ARITH)
OPDEF(JSOP_ADD,       27, "add",        "+",          1,  2,  1, 13,  JOF_BYTE|JOF_LEFTASSOC|JOF_ARITH)
OPDEF(JSOP_SUB,       28, "sub",        "-",          1,  2,  1, 13,  JOF_BYTE|JOF_LEFTASSOC|JOF_ARITH)
OPDEF(JSOP_MUL,       29, "mul",        "*",          1,  2,  1, 14,  JOF_BYTE|JOF_LEFTASSOC|JOF_ARITH)
OPDEF(JSOP_DIV,       30, "div",        "/",          1,  2,  1, 14,  JOF_BYTE|JOF_LEFTASSOC|JOF_ARITH)
OPDEF(JSOP_MOD,       31, "mod",        "%",          1,  2,  1, 14,  JOF_BYTE|JOF_LEFTASSOC|JOF_ARITH)
OPDEF(JSOP_NOT,       32, "not",        "!",          1,  1,  1, 15,  JOF_BYTE|JOF_ARITH|JOF_DETECTING)
OPDEF(JSOP_BITNOT,    33, "bitnot",     "~",          1,  1,  1, 15,  JOF_BYTE|JOF_ARITH)
OPDEF(JSOP_NEG,       34, "neg",        "- ",         1,  1,  1, 15,  JOF_BYTE|JOF_ARITH)
OPDEF(JSOP_POS,       35, "pos",        "+ ",         1,  1,  1, 15,  JOF_BYTE|JOF_ARITH)
OPDEF(JSOP_DELNAME,   36, "delname",    NULL,         3,  0,  1, 15,  JOF_ATOM|JOF_NAME|JOF_DEL)
OPDEF(JSOP_DELPROP,   37, "delprop",    NULL,         3,  1,  1, 15,  JOF_ATOM|JOF_PROP|JOF_DEL)
OPDEF(JSOP_DELELEM,   38, "delelem",    NULL,         1,  2,  1, 15,  JOF_BYTE |JOF_ELEM|JOF_DEL)
OPDEF(JSOP_TYPEOF,    39, js_typeof_str,NULL,         1,  1,  1, 15,  JOF_BYTE|JOF_DETECTING)
OPDEF(JSOP_VOID,      40, js_void_str,  NULL,         1,  1,  1, 15,  JOF_BYTE)

OPDEF(JSOP_INCNAME,   41, "incname",    NULL,         4,  0,  1, 15,  JOF_ATOM|JOF_NAME|JOF_INC|JOF_TMPSLOT3|JOF_DECOMPOSE)
OPDEF(JSOP_INCPROP,   42, "incprop",    NULL,         4,  1,  1, 15,  JOF_ATOM|JOF_PROP|JOF_INC|JOF_TMPSLOT3|JOF_DECOMPOSE)
OPDEF(JSOP_INCELEM,   43, "incelem",    NULL,         2,  2,  1, 15,  JOF_BYTE |JOF_ELEM|JOF_INC|JOF_TMPSLOT2|JOF_DECOMPOSE)
OPDEF(JSOP_DECNAME,   44, "decname",    NULL,         4,  0,  1, 15,  JOF_ATOM|JOF_NAME|JOF_DEC|JOF_TMPSLOT3|JOF_DECOMPOSE)
OPDEF(JSOP_DECPROP,   45, "decprop",    NULL,         4,  1,  1, 15,  JOF_ATOM|JOF_PROP|JOF_DEC|JOF_TMPSLOT3|JOF_DECOMPOSE)
OPDEF(JSOP_DECELEM,   46, "decelem",    NULL,         2,  2,  1, 15,  JOF_BYTE |JOF_ELEM|JOF_DEC|JOF_TMPSLOT2|JOF_DECOMPOSE)
OPDEF(JSOP_NAMEINC,   47, "nameinc",    NULL,         4,  0,  1, 15,  JOF_ATOM|JOF_NAME|JOF_INC|JOF_POST|JOF_TMPSLOT3|JOF_DECOMPOSE)
OPDEF(JSOP_PROPINC,   48, "propinc",    NULL,         4,  1,  1, 15,  JOF_ATOM|JOF_PROP|JOF_INC|JOF_POST|JOF_TMPSLOT3|JOF_DECOMPOSE)
OPDEF(JSOP_ELEMINC,   49, "eleminc",    NULL,         2,  2,  1, 15,  JOF_BYTE |JOF_ELEM|JOF_INC|JOF_POST|JOF_TMPSLOT2|JOF_DECOMPOSE)
OPDEF(JSOP_NAMEDEC,   50, "namedec",    NULL,         4,  0,  1, 15,  JOF_ATOM|JOF_NAME|JOF_DEC|JOF_POST|JOF_TMPSLOT3|JOF_DECOMPOSE)
OPDEF(JSOP_PROPDEC,   51, "propdec",    NULL,         4,  1,  1, 15,  JOF_ATOM|JOF_PROP|JOF_DEC|JOF_POST|JOF_TMPSLOT3|JOF_DECOMPOSE)
OPDEF(JSOP_ELEMDEC,   52, "elemdec",    NULL,         2,  2,  1, 15,  JOF_BYTE |JOF_ELEM|JOF_DEC|JOF_POST|JOF_TMPSLOT2|JOF_DECOMPOSE)

OPDEF(JSOP_GETPROP,   53, "getprop",    NULL,         3,  1,  1, 18,  JOF_ATOM|JOF_PROP|JOF_TYPESET)
OPDEF(JSOP_SETPROP,   54, "setprop",    NULL,         3,  2,  1,  3,  JOF_ATOM|JOF_PROP|JOF_SET|JOF_DETECTING)
OPDEF(JSOP_GETELEM,   55, "getelem",    NULL,         1,  2,  1, 18,  JOF_BYTE |JOF_ELEM|JOF_TYPESET|JOF_LEFTASSOC)
OPDEF(JSOP_SETELEM,   56, "setelem",    NULL,         1,  3,  1,  3,  JOF_BYTE |JOF_ELEM|JOF_SET|JOF_DETECTING)
OPDEF(JSOP_CALLNAME,  57, "callname",   NULL,         3,  0,  1, 19,  JOF_ATOM|JOF_NAME|JOF_TYPESET)
OPDEF(JSOP_CALL,      58, "call",       NULL,         3, -1,  1, 18,  JOF_UINT16|JOF_INVOKE|JOF_TYPESET)
OPDEF(JSOP_NAME,      59, "name",       NULL,         3,  0,  1, 19,  JOF_ATOM|JOF_NAME|JOF_TYPESET)
OPDEF(JSOP_DOUBLE,    60, "double",     NULL,         3,  0,  1, 16,  JOF_ATOM)
OPDEF(JSOP_STRING,    61, "string",     NULL,         3,  0,  1, 19,  JOF_ATOM)
OPDEF(JSOP_ZERO,      62, "zero",       "0",          1,  0,  1, 16,  JOF_BYTE)
OPDEF(JSOP_ONE,       63, "one",        "1",          1,  0,  1, 16,  JOF_BYTE)
OPDEF(JSOP_NULL,      64, js_null_str,  js_null_str,  1,  0,  1, 19,  JOF_BYTE)
OPDEF(JSOP_THIS,      65, js_this_str,  js_this_str,  1,  0,  1, 19,  JOF_BYTE)
OPDEF(JSOP_FALSE,     66, js_false_str, js_false_str, 1,  0,  1, 19,  JOF_BYTE)
OPDEF(JSOP_TRUE,      67, js_true_str,  js_true_str,  1,  0,  1, 19,  JOF_BYTE)
OPDEF(JSOP_OR,        68, "or",         NULL,         5,  1,  1,  5,  JOF_JUMP|JOF_DETECTING|JOF_LEFTASSOC)
OPDEF(JSOP_AND,       69, "and",        NULL,         5,  1,  1,  6,  JOF_JUMP|JOF_DETECTING|JOF_LEFTASSOC)

/* The switch bytecodes have variable length. */
OPDEF(JSOP_TABLESWITCH, 70, "tableswitch", NULL,     -1,  1,  0,  0,  JOF_TABLESWITCH|JOF_DETECTING|JOF_PARENHEAD)
OPDEF(JSOP_LOOKUPSWITCH, 71, "lookupswitch", NULL,   -1,  1,  0,  0,  JOF_LOOKUPSWITCH|JOF_DETECTING|JOF_PARENHEAD)

/* New, infallible/transitive identity ops. */
OPDEF(JSOP_STRICTEQ,  72, "stricteq",   "===",        1,  2,  1, 10,  JOF_BYTE|JOF_DETECTING|JOF_LEFTASSOC|JOF_ARITH)
OPDEF(JSOP_STRICTNE,  73, "strictne",   "!==",        1,  2,  1, 10,  JOF_BYTE|JOF_DETECTING|JOF_LEFTASSOC|JOF_ARITH)

/*
 * Host object extension: given 'o.item(i) = j', the left-hand side compiles
 * JSOP_SETCALL after JSOP_CALL, JSOP_EVAL, JSOP_FUNAPPLY, or JSOP_FUNCALL.
 */
OPDEF(JSOP_SETCALL,   74, "setcall",    NULL,         1,  1,  2, 18,  JOF_BYTE)

/*
 * JSOP_ITER sets up a for-in or for-each-in loop using the JSITER_* flag bits
 * in this op's uint8_t immediate operand. It replaces the top of stack value
 * with an iterator for that value.
 *
 * JSOP_MOREITER stores the next iterated value into cx->iterValue and pushes
 * true if another value is available, and false otherwise. It is followed
 * immediately by JSOP_IFNE.
 *
 * JSOP_ENDITER cleans up after the loop. It uses the slot above the iterator
 * for temporary GC rooting.
 */
OPDEF(JSOP_ITER,      75, "iter",       NULL,         2,  1,  1,  0,  JOF_UINT8)
OPDEF(JSOP_MOREITER,  76, "moreiter",   NULL,         1,  1,  2,  0,  JOF_BYTE)
OPDEF(JSOP_ITERNEXT,  77, "iternext",   "<next>",     2,  0,  1,  0,  JOF_UINT8)
OPDEF(JSOP_ENDITER,   78, "enditer",    NULL,         1,  1,  0,  0,  JOF_BYTE)

OPDEF(JSOP_FUNAPPLY,  79, "funapply",   NULL,         3, -1,  1, 18,  JOF_UINT16|JOF_INVOKE|JOF_TYPESET)

/* Push object literal: either an XML object or initialiser object. */
OPDEF(JSOP_OBJECT,    80, "object",     NULL,         3,  0,  1, 19,  JOF_OBJECT)

/* Pop value and discard it. */
OPDEF(JSOP_POP,       81, "pop",        NULL,         1,  1,  0,  2,  JOF_BYTE)

/* Call a function as a constructor; operand is argc. */
OPDEF(JSOP_NEW,       82, js_new_str,   NULL,         3, -1,  1, 17,  JOF_UINT16|JOF_INVOKE|JOF_TYPESET)

OPDEF(JSOP_UNUSED0,   83, "unused0",    NULL,         1,  0,  0,  0,  JOF_BYTE)

/* Fast get/set ops for function arguments and local variables. */
OPDEF(JSOP_GETARG,    84, "getarg",     NULL,         3,  0,  1, 19,  JOF_QARG |JOF_NAME)
OPDEF(JSOP_SETARG,    85, "setarg",     NULL,         3,  1,  1,  3,  JOF_QARG |JOF_NAME|JOF_SET)
OPDEF(JSOP_GETLOCAL,  86,"getlocal",    NULL,         3,  0,  1, 19,  JOF_LOCAL|JOF_NAME)
OPDEF(JSOP_SETLOCAL,  87,"setlocal",    NULL,         3,  1,  1,  3,  JOF_LOCAL|JOF_NAME|JOF_SET|JOF_DETECTING)

/* Push unsigned 16-bit int constant. */
OPDEF(JSOP_UINT16,    88, "uint16",     NULL,         3,  0,  1, 16,  JOF_UINT16)

/*
 * Object and array literal support.  NEWINIT takes the kind of initializer
 * (JSProto_Array or JSProto_Object).  NEWARRAY is an array initializer
 * taking the final length, which can be filled in at the start and initialized
 * directly.  NEWOBJECT is an object initializer taking an object with the final
 * shape, which can be set at the start and slots then filled in directly.
 * NEWINIT has an extra byte so it can be exchanged with NEWOBJECT during emit.
 */
OPDEF(JSOP_NEWINIT,   89, "newinit",    NULL,         3,  0,  1, 19,  JOF_UINT8|JOF_TYPESET)
OPDEF(JSOP_NEWARRAY,  90, "newarray",   NULL,         4,  0,  1, 19,  JOF_UINT24|JOF_TYPESET)
OPDEF(JSOP_NEWOBJECT, 91, "newobject",  NULL,         3,  0,  1, 19,  JOF_OBJECT|JOF_TYPESET)
OPDEF(JSOP_ENDINIT,   92, "endinit",    NULL,         1,  0,  0, 19,  JOF_BYTE)
OPDEF(JSOP_INITPROP,  93, "initprop",   NULL,         3,  2,  1,  3,  JOF_ATOM|JOF_PROP|JOF_SET|JOF_DETECTING)
OPDEF(JSOP_INITELEM,  94, "initelem",   NULL,         1,  3,  1,  3,  JOF_BYTE|JOF_ELEM|JOF_SET|JOF_DETECTING)
OPDEF(JSOP_UNUSED14,  95, "unused14",   NULL,         1,  0,  0,  0,  JOF_BYTE)
OPDEF(JSOP_UNUSED15,  96, "unused15",   NULL,         1,  0,  0,  0,  JOF_BYTE)

/* Fast inc/dec ops for args and locals. */
OPDEF(JSOP_INCARG,    97, "incarg",     NULL,         3,  0,  1, 15,  JOF_QARG |JOF_NAME|JOF_INC|JOF_TMPSLOT3)
OPDEF(JSOP_DECARG,    98, "decarg",     NULL,         3,  0,  1, 15,  JOF_QARG |JOF_NAME|JOF_DEC|JOF_TMPSLOT3)
OPDEF(JSOP_ARGINC,    99, "arginc",     NULL,         3,  0,  1, 15,  JOF_QARG |JOF_NAME|JOF_INC|JOF_POST|JOF_TMPSLOT3)
OPDEF(JSOP_ARGDEC,   100, "argdec",     NULL,         3,  0,  1, 15,  JOF_QARG |JOF_NAME|JOF_DEC|JOF_POST|JOF_TMPSLOT3)

OPDEF(JSOP_INCLOCAL,  101,"inclocal",   NULL,         3,  0,  1, 15,  JOF_LOCAL|JOF_NAME|JOF_INC|JOF_TMPSLOT3)
OPDEF(JSOP_DECLOCAL,  102,"declocal",   NULL,         3,  0,  1, 15,  JOF_LOCAL|JOF_NAME|JOF_DEC|JOF_TMPSLOT3)
OPDEF(JSOP_LOCALINC,  103,"localinc",   NULL,         3,  0,  1, 15,  JOF_LOCAL|JOF_NAME|JOF_INC|JOF_POST|JOF_TMPSLOT3)
OPDEF(JSOP_LOCALDEC,  104,"localdec",   NULL,         3,  0,  1, 15,  JOF_LOCAL|JOF_NAME|JOF_DEC|JOF_POST|JOF_TMPSLOT3)

/* Leave a for-let-in block leaving its storage pushed (to be popped after enditer). */
OPDEF(JSOP_LEAVEFORLETIN, 105,"leaveforletin",NULL,   1,  0,  0,  0,  JOF_BYTE)

/* The argument is the offset to the next statement and is used by IonMonkey. */
OPDEF(JSOP_LABEL,     106,"label",     NULL,          5,  0,  0,  0,  JOF_JUMP)
OPDEF(JSOP_UNUSED3,   107,"unused3",   NULL,          1,  0,  0,  0,  JOF_BYTE)

/* Like JSOP_FUNAPPLY but for f.call instead of f.apply. */
OPDEF(JSOP_FUNCALL,   108,"funcall",    NULL,         3, -1,  1, 18,  JOF_UINT16|JOF_INVOKE|JOF_TYPESET)

/* This opcode is the target of the backwards jump for some loop. */
OPDEF(JSOP_LOOPHEAD,  109,"loophead",   NULL,         1,  0,  0,  0,  JOF_BYTE)

/* ECMA-compliant assignment ops. */
OPDEF(JSOP_BINDNAME,  110,"bindname",   NULL,         3,  0,  1,  0,  JOF_ATOM|JOF_NAME|JOF_SET)
OPDEF(JSOP_SETNAME,   111,"setname",    NULL,         3,  2,  1,  3,  JOF_ATOM|JOF_NAME|JOF_SET|JOF_DETECTING)

/* Exception handling ops. */
OPDEF(JSOP_THROW,     112,js_throw_str, NULL,         1,  1,  0,  0,  JOF_BYTE)

/* 'in' and 'instanceof' ops. */
OPDEF(JSOP_IN,        113,js_in_str,    js_in_str,    1,  2,  1, 11,  JOF_BYTE|JOF_LEFTASSOC)
OPDEF(JSOP_INSTANCEOF,114,js_instanceof_str,js_instanceof_str,1,2,1,11,JOF_BYTE|JOF_LEFTASSOC|JOF_TMPSLOT)

/* debugger op */
OPDEF(JSOP_DEBUGGER,  115,"debugger",   NULL,         1,  0,  0,  0,  JOF_BYTE)

/* gosub/retsub for finally handling */
OPDEF(JSOP_GOSUB,     116,"gosub",      NULL,         5,  0,  0,  0,  JOF_JUMP)
OPDEF(JSOP_RETSUB,    117,"retsub",     NULL,         1,  2,  0,  0,  JOF_BYTE)

/* More exception handling ops. */
OPDEF(JSOP_EXCEPTION, 118,"exception",  NULL,         1,  0,  1,  0,  JOF_BYTE)

/* Embedded lineno to speedup pc->line mapping. */
OPDEF(JSOP_LINENO,    119,"lineno",     NULL,         3,  0,  0,  0,  JOF_UINT16)

/*
 * ECMA-compliant switch statement ops.
 * CONDSWITCH is a decompilable NOP; CASE is ===, POP, jump if true, re-push
 * lval if false; and DEFAULT is POP lval and GOTO.
 */
OPDEF(JSOP_CONDSWITCH,120,"condswitch", NULL,         1,  0,  0,  0,  JOF_BYTE|JOF_PARENHEAD)
OPDEF(JSOP_CASE,      121,"case",       NULL,         5,  2,  1,  0,  JOF_JUMP)
OPDEF(JSOP_DEFAULT,   122,"default",    NULL,         5,  1,  0,  0,  JOF_JUMP)

/*
 * ECMA-compliant call to eval op
 */
OPDEF(JSOP_EVAL,      123,"eval",       NULL,         3, -1,  1, 18,  JOF_UINT16|JOF_INVOKE|JOF_TYPESET)

/*
 * ECMA-compliant helper for 'for (x[i] in o)' loops.
 */
OPDEF(JSOP_ENUMELEM,  124,"enumelem",   NULL,         1,  3,  0,  3,  JOF_BYTE |JOF_SET|JOF_TMPSLOT)

/*
 * Getter and setter prefix bytecodes.  These modify the next bytecode, either
 * an assignment or a property initializer code, which then defines a property
 * getter or setter.
 */
OPDEF(JSOP_GETTER,    125,js_getter_str,NULL,         1,  0,  0,  0,  JOF_BYTE)
OPDEF(JSOP_SETTER,    126,js_setter_str,NULL,         1,  0,  0,  0,  JOF_BYTE)

/*
 * Prolog bytecodes for defining function, var, and const names.
 */
OPDEF(JSOP_DEFFUN,    127,"deffun",     NULL,         3,  0,  0,  0,  JOF_OBJECT|JOF_DECLARING)
OPDEF(JSOP_DEFCONST,  128,"defconst",   NULL,         3,  0,  0,  0,  JOF_ATOM|JOF_DECLARING)
OPDEF(JSOP_DEFVAR,    129,"defvar",     NULL,         3,  0,  0,  0,  JOF_ATOM|JOF_DECLARING)

/* Push a closure for a named or anonymous function expression. */
OPDEF(JSOP_LAMBDA,    130, "lambda",    NULL,         3,  0,  1, 19,  JOF_OBJECT)

/* Used for named function expression self-naming, if lightweight. */
OPDEF(JSOP_CALLEE,    131, "callee",    NULL,         1,  0,  1, 19,  JOF_BYTE)

/*
 * Like JSOP_SETLOCAL, but specialized to avoid requiring JSOP_POP immediately
 * after to throw away the exception value.
 */
OPDEF(JSOP_SETLOCALPOP, 132, "setlocalpop", NULL,     3,  1,  0,  3,  JOF_LOCAL|JOF_NAME|JOF_SET)

/* Pick an element from the stack. */
OPDEF(JSOP_PICK,        133, "pick",      NULL,       2,  0,  0,  0,  JOF_UINT8|JOF_TMPSLOT2)

/*
 * Exception handling no-op, for more economical byte-coding than SRC_TRYFIN
 * srcnote-annotated JSOP_NOPs and to simply stack balance handling.
 */
OPDEF(JSOP_TRY,         134,"try",        NULL,       1,  0,  0,  0,  JOF_BYTE)
OPDEF(JSOP_FINALLY,     135,"finally",    NULL,       1,  0,  2,  0,  JOF_BYTE)

/*
 * Get a slot from a flat closure function object that contains a snapshot of
 * the closure-invariant upvar values. The immediate operand indexes the upvar
 * in the function's u.i.script->upvars() array.
 */
OPDEF(JSOP_GETFCSLOT,   136,"getfcslot",  NULL,       3,  0,  1, 19,  JOF_UINT16|JOF_NAME|JOF_TYPESET)
OPDEF(JSOP_CALLFCSLOT,  137,"callfcslot", NULL,       3,  0,  1, 19,  JOF_UINT16|JOF_NAME|JOF_TYPESET)

/*
 * Define a local function object as a local variable.
 * The local variable's slot number is the first immediate two-byte operand.
 * The function object's atom index is the second immediate operand.
 */
OPDEF(JSOP_DEFLOCALFUN, 138,"deflocalfun",NULL,       5,  0,  0,  0,  JOF_SLOTOBJECT|JOF_DECLARING|JOF_TMPSLOT)

/* Extended jumps. */
OPDEF(JSOP_UNUSED4,       139,"unused4",  NULL,       1,  0,  0,  0,  JOF_BYTE)
OPDEF(JSOP_UNUSED5,       140,"unused5",  NULL,       1,  0,  0,  0,  JOF_BYTE)
OPDEF(JSOP_UNUSED6,       141,"unused6",  NULL,       1,  0,  0,  0,  JOF_BYTE)
OPDEF(JSOP_UNUSED7,       142,"unused7",  NULL,       1,  0,  0,  0,  JOF_BYTE)
OPDEF(JSOP_UNUSED8,       143,"unused8",  NULL,       1,  0,  0,  0,  JOF_BYTE)
OPDEF(JSOP_UNUSED9,       144,"unused9",  NULL,       1,  0,  0,  0,  JOF_BYTE)
OPDEF(JSOP_UNUSED10,      145,"unused10", NULL,       1,  0,  0,  0,  JOF_BYTE)
OPDEF(JSOP_UNUSED11,      146,"unused11", NULL,       1,  0,  0,  0,  JOF_BYTE)
OPDEF(JSOP_UNUSED12,      147,"unused12", NULL,       1,  0,  0,  0,  JOF_BYTE)
OPDEF(JSOP_UNUSED13,      148,"unused13", NULL,       1,  0,  0,  0,  JOF_BYTE)

/* Placeholders for a real jump opcode set during backpatch chain fixup. */
OPDEF(JSOP_BACKPATCH,     149,"backpatch",NULL,       5,  0,  0,  0,  JOF_JUMP|JOF_BACKPATCH)
OPDEF(JSOP_BACKPATCH_POP, 150,"backpatch_pop",NULL,   5,  1,  0,  0,  JOF_JUMP|JOF_BACKPATCH)

/* Set pending exception from the stack, to trigger rethrow. */
OPDEF(JSOP_THROWING,      151,"throwing", NULL,       1,  1,  0,  0,  JOF_BYTE)

/* Set and get return value pseudo-register in stack frame. */
OPDEF(JSOP_SETRVAL,       152,"setrval",  NULL,       1,  1,  0,  2,  JOF_BYTE)
OPDEF(JSOP_RETRVAL,       153,"retrval",  NULL,       1,  0,  0,  0,  JOF_BYTE)

/* Free variable references that must either be found on the global or a ReferenceError */
OPDEF(JSOP_GETGNAME,      154,"getgname",  NULL,       3,  0,  1, 19,  JOF_ATOM|JOF_NAME|JOF_TYPESET|JOF_GNAME)
OPDEF(JSOP_SETGNAME,      155,"setgname",  NULL,       3,  2,  1,  3,  JOF_ATOM|JOF_NAME|JOF_SET|JOF_DETECTING|JOF_GNAME)
OPDEF(JSOP_INCGNAME,      156,"incgname",  NULL,       4,  0,  1, 15,  JOF_ATOM|JOF_NAME|JOF_INC|JOF_TMPSLOT3|JOF_GNAME|JOF_DECOMPOSE)
OPDEF(JSOP_DECGNAME,      157,"decgname",  NULL,       4,  0,  1, 15,  JOF_ATOM|JOF_NAME|JOF_DEC|JOF_TMPSLOT3|JOF_GNAME|JOF_DECOMPOSE)
OPDEF(JSOP_GNAMEINC,      158,"gnameinc",  NULL,       4,  0,  1, 15,  JOF_ATOM|JOF_NAME|JOF_INC|JOF_POST|JOF_TMPSLOT3|JOF_GNAME|JOF_DECOMPOSE)
OPDEF(JSOP_GNAMEDEC,      159,"gnamedec",  NULL,       4,  0,  1, 15,  JOF_ATOM|JOF_NAME|JOF_DEC|JOF_POST|JOF_TMPSLOT3|JOF_GNAME|JOF_DECOMPOSE)

/* Regular expression literal requiring special "fork on exec" handling. */
OPDEF(JSOP_REGEXP,        160,"regexp",   NULL,       5,  0,  1, 19,  JOF_REGEXP)

/* XML (ECMA-357, a.k.a. "E4X") support. */
OPDEF(JSOP_DEFXMLNS,      161,"defxmlns",   NULL,     1,  1,  0,  0,  JOF_BYTE)
OPDEF(JSOP_ANYNAME,       162,"anyname",    NULL,     1,  0,  1, 19,  JOF_BYTE|JOF_XMLNAME)
OPDEF(JSOP_QNAMEPART,     163,"qnamepart",  NULL,     3,  0,  1, 19,  JOF_ATOM|JOF_XMLNAME)
OPDEF(JSOP_QNAMECONST,    164,"qnameconst", NULL,     3,  1,  1, 19,  JOF_ATOM|JOF_XMLNAME)
OPDEF(JSOP_QNAME,         165,"qname",      NULL,     1,  2,  1,  0,  JOF_BYTE|JOF_XMLNAME)
OPDEF(JSOP_TOATTRNAME,    166,"toattrname", NULL,     1,  1,  1, 19,  JOF_BYTE|JOF_XMLNAME)
OPDEF(JSOP_TOATTRVAL,     167,"toattrval",  NULL,     1,  1,  1, 19,  JOF_BYTE)
OPDEF(JSOP_ADDATTRNAME,   168,"addattrname",NULL,     1,  2,  1, 13,  JOF_BYTE)
OPDEF(JSOP_ADDATTRVAL,    169,"addattrval", NULL,     1,  2,  1, 13,  JOF_BYTE)
OPDEF(JSOP_BINDXMLNAME,   170,"bindxmlname",NULL,     1,  1,  2,  3,  JOF_BYTE|JOF_SET)
OPDEF(JSOP_SETXMLNAME,    171,"setxmlname", NULL,     1,  3,  1,  3,  JOF_BYTE|JOF_SET|JOF_DETECTING)
OPDEF(JSOP_XMLNAME,       172,"xmlname",    NULL,     1,  1,  1, 19,  JOF_BYTE)
OPDEF(JSOP_DESCENDANTS,   173,"descendants",NULL,     1,  2,  1, 18,  JOF_BYTE)
OPDEF(JSOP_FILTER,        174,"filter",     NULL,     5,  1,  1,  0,  JOF_JUMP)
OPDEF(JSOP_ENDFILTER,     175,"endfilter",  NULL,     5,  2,  1, 18,  JOF_JUMP)
OPDEF(JSOP_TOXML,         176,"toxml",      NULL,     1,  1,  1, 19,  JOF_BYTE)
OPDEF(JSOP_TOXMLLIST,     177,"toxmllist",  NULL,     1,  1,  1, 19,  JOF_BYTE)
OPDEF(JSOP_XMLTAGEXPR,    178,"xmltagexpr", NULL,     1,  1,  1,  0,  JOF_BYTE)
OPDEF(JSOP_XMLELTEXPR,    179,"xmleltexpr", NULL,     1,  1,  1,  0,  JOF_BYTE)
OPDEF(JSOP_XMLCDATA,      180,"xmlcdata",   NULL,     3,  0,  1, 19,  JOF_ATOM)
OPDEF(JSOP_XMLCOMMENT,    181,"xmlcomment", NULL,     3,  0,  1, 19,  JOF_ATOM)
OPDEF(JSOP_XMLPI,         182,"xmlpi",      NULL,     3,  1,  1, 19,  JOF_ATOM)
OPDEF(JSOP_DELDESC,       183,"deldesc",    NULL,     1,  2,  1, 15,  JOF_BYTE|JOF_ELEM|JOF_DEL)

OPDEF(JSOP_CALLPROP,      184,"callprop",   NULL,     3,  1,  1, 18,  JOF_ATOM|JOF_PROP|JOF_TYPESET|JOF_TMPSLOT3)

/* Enter a let block/expr whose slots are at the top of the stack. */
OPDEF(JSOP_ENTERLET0,     185,"enterlet0",  NULL,     3, -1, -1,  0,  JOF_OBJECT)

/* Enter a let block/expr whose slots are 1 below the top of the stack. */
OPDEF(JSOP_ENTERLET1,     186,"enterlet1",  NULL,     3, -1, -1,  0,  JOF_OBJECT)

/*
 * Opcode to hold 24-bit immediate integer operands.
 */
OPDEF(JSOP_UINT24,        187,"uint24",     NULL,     4,  0,  1, 16,  JOF_UINT24)

/*
 * Opcodes to allow 24-bit atom or object indexes. Whenever an index exceeds
 * the 16-bit limit, the index-accessing bytecode must be bracketed by
 * JSOP_INDEXBASE and JSOP_RESETBASE to provide the upper bits of the index.
 * See jsemit.c, EmitIndexOp.
 */
OPDEF(JSOP_INDEXBASE,     188,"indexbase",  NULL,     2,  0,  0,  0,  JOF_UINT8|JOF_INDEXBASE)
OPDEF(JSOP_RESETBASE,     189,"resetbase",  NULL,     1,  0,  0,  0,  JOF_BYTE)
OPDEF(JSOP_RESETBASE0,    190,"resetbase0", NULL,     1,  0,  0,  0,  JOF_BYTE)

/*
 * Opcodes to help the decompiler deal with XML.
 */
OPDEF(JSOP_STARTXML,      191,"startxml",    NULL,    1,  0,  0,  0,  JOF_BYTE)
OPDEF(JSOP_STARTXMLEXPR,  192,"startxmlexpr",NULL,    1,  0,  0,  0,  JOF_BYTE)

OPDEF(JSOP_CALLELEM,      193, "callelem",   NULL,    1,  2,  1, 18,  JOF_BYTE |JOF_ELEM|JOF_TYPESET|JOF_LEFTASSOC)

/*
 * Stop interpretation, emitted at end of script to save the threaded bytecode
 * interpreter an extra branch test on every DO_NEXT_OP (see jsinterp.c).
 */
OPDEF(JSOP_STOP,          194,"stop",        NULL,    1,  0,  0,  0,  JOF_BYTE)

/*
 * Get an extant property value, throwing ReferenceError if the identified
 * property does not exist.
 */
OPDEF(JSOP_GETXPROP,      195,"getxprop",    NULL,    3,  1,  1, 18,  JOF_ATOM|JOF_PROP|JOF_TYPESET)

OPDEF(JSOP_CALLXMLNAME,   196, "callxmlname",  NULL,  1,  1,  2, 19,  JOF_BYTE)

/*
 * Specialized JSOP_TYPEOF to avoid reporting undefined for typeof(0, undef).
 */
OPDEF(JSOP_TYPEOFEXPR,    197,"typeofexpr",  NULL,    1,  1,  1, 15,  JOF_BYTE|JOF_DETECTING)

/*
 * Block-local scope support.
 */
OPDEF(JSOP_ENTERBLOCK,    198,"enterblock",  NULL,    3,  0, -1,  0,  JOF_OBJECT)
OPDEF(JSOP_LEAVEBLOCK,    199,"leaveblock",  NULL,    3, -1,  0,  0,  JOF_UINT16)


OPDEF(JSOP_UNUSED1,       200,"unused1",    NULL,     1,  0,  0,  0,  JOF_BYTE)
OPDEF(JSOP_UNUSED2,       201,"unused2",    NULL,     1,  0,  0,  0,  JOF_BYTE)

/*
 * Generator and array comprehension support.
 */
OPDEF(JSOP_GENERATOR,     202,"generator",   NULL,    1,  0,  0,  0,  JOF_BYTE)
OPDEF(JSOP_YIELD,         203,"yield",       NULL,    1,  1,  1,  1,  JOF_BYTE)
OPDEF(JSOP_ARRAYPUSH,     204,"arraypush",   NULL,    3,  1,  0,  3,  JOF_LOCAL)

/*
 * Get the built-in function::foo namespace and push it.
 */
OPDEF(JSOP_GETFUNNS,      205,"getfunns",   NULL,     1,  0,  1, 19,  JOF_BYTE)

/*
 * Variant of JSOP_ENUMELEM for destructuring const (const [a, b] = ...).
 */
OPDEF(JSOP_ENUMCONSTELEM, 206,"enumconstelem",NULL,   1,  3,  0,  3,  JOF_BYTE|JOF_SET)

/*
 * Variant of JSOP_LEAVEBLOCK has a result on the stack above the locals,
 * which must be moved down when the block pops.
 */
OPDEF(JSOP_LEAVEBLOCKEXPR,207,"leaveblockexpr",NULL,  3, -1,  1,  3,  JOF_UINT16)
\
/*
 * Optimize atom segments 1-3.  These must be followed by JSOP_RESETBASE0 after
 * the opcode that they prefix.
 */
OPDEF(JSOP_INDEXBASE1,    208,"indexbase1",    NULL,  1,  0,  0,  0,  JOF_BYTE |JOF_INDEXBASE)
OPDEF(JSOP_INDEXBASE2,    209,"indexbase2",    NULL,  1,  0,  0,  0,  JOF_BYTE |JOF_INDEXBASE)
OPDEF(JSOP_INDEXBASE3,    210,"indexbase3",    NULL,  1,  0,  0,  0,  JOF_BYTE |JOF_INDEXBASE)

OPDEF(JSOP_CALLGNAME,     211, "callgname",    NULL,  3,  0,  1, 19,  JOF_ATOM|JOF_NAME|JOF_TYPESET|JOF_GNAME)
OPDEF(JSOP_CALLLOCAL,     212, "calllocal",    NULL,  3,  0,  1, 19,  JOF_LOCAL|JOF_NAME)
OPDEF(JSOP_CALLARG,       213, "callarg",      NULL,  3,  0,  1, 19,  JOF_QARG |JOF_NAME)
OPDEF(JSOP_BINDGNAME,     214, "bindgname",    NULL,  3,  0,  1,  0,  JOF_ATOM|JOF_NAME|JOF_SET|JOF_GNAME)

/*
 * Opcodes to hold 8-bit and 32-bit immediate integer operands.
 */
OPDEF(JSOP_INT8,          215, "int8",         NULL,  2,  0,  1, 16,  JOF_INT8)
OPDEF(JSOP_INT32,         216, "int32",        NULL,  5,  0,  1, 16,  JOF_INT32)

/*
 * Get the value of the 'length' property from a stacked object.
 */
OPDEF(JSOP_LENGTH,        217, "length",       NULL,  3,  1,  1, 18,  JOF_ATOM|JOF_PROP|JOF_TYPESET)

/*
 * Push a JSVAL_HOLE value onto the stack, representing an omitted property in
 * an array literal (e.g. property 0 in the array [, 1]).  This opcode is used
 * with the JSOP_NEWARRAY opcode.
 */
OPDEF(JSOP_HOLE,          218, "hole",         NULL,  1,  0,  1,  0,  JOF_BYTE)

/*
 * Variants of JSOP_{DEF{,LOCAL}FUN,LAMBDA} optimized for the flat closure case.
 */
OPDEF(JSOP_DEFFUN_FC,     219,"deffun_fc",     NULL,  3,  0,  0,  0,  JOF_OBJECT|JOF_DECLARING)
OPDEF(JSOP_DEFLOCALFUN_FC,220,"deflocalfun_fc",NULL,  5,  0,  0,  0,  JOF_SLOTOBJECT|JOF_DECLARING|JOF_TMPSLOT)
OPDEF(JSOP_LAMBDA_FC,     221,"lambda_fc",     NULL,  3,  0,  1, 19,  JOF_OBJECT)

/*
 * Joined function object as method optimization support.
 */
OPDEF(JSOP_SETMETHOD,     222,"setmethod",     NULL,  3,  2,  1,  3,  JOF_ATOM|JOF_PROP|JOF_SET|JOF_DETECTING)
OPDEF(JSOP_INITMETHOD,    223,"initmethod",    NULL,  3,  2,  1,  3,  JOF_ATOM|JOF_PROP|JOF_SET|JOF_DETECTING)

OPDEF(JSOP_UNUSED16,      224,"unused16",      NULL,  1,  0,  0,  0,  JOF_BYTE)

/* Pop the stack, convert to a jsid (int or string), and push back. */
OPDEF(JSOP_TOID,          225, "toid",         NULL,  1,  1,  1,  0,  JOF_BYTE)

/* Push the implicit 'this' value for calls to the associated name. */
OPDEF(JSOP_IMPLICITTHIS,  226, "implicitthis", "",    3,  0,  1,  0,  JOF_ATOM)

<<<<<<< HEAD
/* Notes the point at which a value is pushed as an argument. */
OPDEF(JSOP_NOTEARG,       227, "notearg",      NULL,  1,  0,  0,  0,  JOF_BYTE)
=======
/* This opcode is the target of the entry jump for some loop. */
OPDEF(JSOP_LOOPENTRY,     227, "loopentry",    NULL,  1,  0,  0,  0,  JOF_BYTE)
>>>>>>> 18adbf78
<|MERGE_RESOLUTION|>--- conflicted
+++ resolved
@@ -573,10 +573,8 @@
 /* Push the implicit 'this' value for calls to the associated name. */
 OPDEF(JSOP_IMPLICITTHIS,  226, "implicitthis", "",    3,  0,  1,  0,  JOF_ATOM)
 
-<<<<<<< HEAD
 /* Notes the point at which a value is pushed as an argument. */
 OPDEF(JSOP_NOTEARG,       227, "notearg",      NULL,  1,  0,  0,  0,  JOF_BYTE)
-=======
+
 /* This opcode is the target of the entry jump for some loop. */
-OPDEF(JSOP_LOOPENTRY,     227, "loopentry",    NULL,  1,  0,  0,  0,  JOF_BYTE)
->>>>>>> 18adbf78
+OPDEF(JSOP_LOOPENTRY,     228, "loopentry",    NULL,  1,  0,  0,  0,  JOF_BYTE)