--- conflicted
+++ resolved
@@ -1575,11 +1575,7 @@
       case JSVAL_BOXED:
         v = *(jsval*)slot;
         JS_ASSERT(v != JSVAL_ERROR_COOKIE); /* don't leak JSVAL_ERROR_COOKIE */
-<<<<<<< HEAD
-        debug_only_v(printf("box<%lx> ", v));
-=======
         debug_only_v(printf("box<%p> ", (void*)v));
->>>>>>> de01f52f
         break;
       case JSVAL_TNULL:
         JS_ASSERT(*(JSObject**)slot == NULL);
