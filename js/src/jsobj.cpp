/* -*- Mode: C++; tab-width: 8; indent-tabs-mode: nil; c-basic-offset: 4 -*-
 * vim: set ts=8 sw=4 et tw=79:
 *
 * ***** BEGIN LICENSE BLOCK *****
 * Version: MPL 1.1/GPL 2.0/LGPL 2.1
 *
 * The contents of this file are subject to the Mozilla Public License Version
 * 1.1 (the "License"); you may not use this file except in compliance with
 * the License. You may obtain a copy of the License at
 * http://www.mozilla.org/MPL/
 *
 * Software distributed under the License is distributed on an "AS IS" basis,
 * WITHOUT WARRANTY OF ANY KIND, either express or implied. See the License
 * for the specific language governing rights and limitations under the
 * License.
 *
 * The Original Code is Mozilla Communicator client code, released
 * March 31, 1998.
 *
 * The Initial Developer of the Original Code is
 * Netscape Communications Corporation.
 * Portions created by the Initial Developer are Copyright (C) 1998
 * the Initial Developer. All Rights Reserved.
 *
 * Contributor(s):
 *
 * Alternatively, the contents of this file may be used under the terms of
 * either of the GNU General Public License Version 2 or later (the "GPL"),
 * or the GNU Lesser General Public License Version 2.1 or later (the "LGPL"),
 * in which case the provisions of the GPL or the LGPL are applicable instead
 * of those above. If you wish to allow use of your version of this file only
 * under the terms of either the GPL or the LGPL, and not to allow others to
 * use your version of this file under the terms of the MPL, indicate your
 * decision by deleting the provisions above and replace them with the notice
 * and other provisions required by the GPL or the LGPL. If you do not delete
 * the provisions above, a recipient may use your version of this file under
 * the terms of any one of the MPL, the GPL or the LGPL.
 *
 * ***** END LICENSE BLOCK ***** */

/*
 * JS object implementation.
 */
#define __STDC_LIMIT_MACROS

#include <stdlib.h>
#include <string.h>
#include "jstypes.h"
#include "jsstdint.h"
#include "jsarena.h" /* Added by JSIFY */
#include "jsbit.h"
#include "jsutil.h" /* Added by JSIFY */
#include "jshash.h" /* Added by JSIFY */
#include "jsdhash.h"
#include "jsprf.h"
#include "jsapi.h"
#include "jsarray.h"
#include "jsatom.h"
#include "jsbool.h"
#include "jsbuiltins.h"
#include "jscntxt.h"
#include "jsversion.h"
#include "jsemit.h"
#include "jsfun.h"
#include "jsgc.h"
#include "jsinterp.h"
#include "jsiter.h"
#include "jslock.h"
#include "jsnum.h"
#include "jsobj.h"
#include "jsopcode.h"
#include "jsparse.h"
#include "jsproxy.h"
#include "jsscope.h"
#include "jsscript.h"
#include "jsstaticcheck.h"
#include "jsstdint.h"
#include "jsstr.h"
#include "jstracer.h"
#include "jsdbgapi.h"

#include "jsscopeinlines.h"
#include "jsscriptinlines.h"
#include "jsobjinlines.h"

#if JS_HAS_GENERATORS
#include "jsiter.h"
#endif

#if JS_HAS_XML_SUPPORT
#include "jsxml.h"
#endif

#if JS_HAS_XDR
#include "jsxdrapi.h"
#endif

#include "jsdtracef.h"
#include "jsatominlines.h"
#include "jsobjinlines.h"
#include "jsscriptinlines.h"

#include "jsautooplen.h"

using namespace js;

JS_FRIEND_DATA(JSObjectOps) js_ObjectOps = {
    NULL,
    js_LookupProperty,
    js_DefineProperty,
    js_GetProperty,
    js_SetProperty,
    js_GetAttributes,
    js_SetAttributes,
    js_DeleteProperty,
    js_DefaultValue,
    js_Enumerate,
    js_TypeOf,
    js_TraceObject,
    NULL,   /* thisObject */
    js_Call,
    js_Construct,
    js_HasInstance,
    js_Clear
};

Class js_ObjectClass = {
    js_Object_str,
    JSCLASS_HAS_CACHED_PROTO(JSProto_Object),
    PropertyStub,     PropertyStub,     PropertyStub,     PropertyStub,
    EnumerateStub,    ResolveStub,      ConvertStub,      NULL,
    JSCLASS_NO_OPTIONAL_MEMBERS
};

#if JS_HAS_OBJ_PROTO_PROP

static JSBool
obj_getProto(JSContext *cx, JSObject *obj, jsid id, Value *vp);

static JSBool
obj_setProto(JSContext *cx, JSObject *obj, jsid id, Value *vp);

static JSPropertySpec object_props[] = {
    {js_proto_str, 0, JSPROP_PERMANENT|JSPROP_SHARED, Jsvalify(obj_getProto), Jsvalify(obj_setProto)},
    {0,0,0,0,0}
};

static JSBool
obj_getProto(JSContext *cx, JSObject *obj, jsid id, Value *vp)
{
    /* Let CheckAccess get the slot's value, based on the access mode. */
    uintN attrs;
    id = ATOM_TO_JSID(cx->runtime->atomState.protoAtom);
    return CheckAccess(cx, obj, id, JSACC_PROTO, vp, &attrs);
}

static JSBool
obj_setProto(JSContext *cx, JSObject *obj, jsid id, Value *vp)
{
    if (!vp->isObjectOrNull())
        return JS_TRUE;

    JSObject *pobj = vp->asObjectOrNull();
    if (pobj) {
        /*
         * Innerize pobj here to avoid sticking unwanted properties on the
         * outer object. This ensures that any with statements only grant
         * access to the inner object.
         */
        OBJ_TO_INNER_OBJECT(cx, pobj);
        if (!pobj)
            return JS_FALSE;
    }

    uintN attrs;
    id = ATOM_TO_JSID(cx->runtime->atomState.protoAtom);
    if (!CheckAccess(cx, obj, id, JSAccessMode(JSACC_PROTO|JSACC_WRITE), vp, &attrs))
        return JS_FALSE;

    return SetProto(cx, obj, pobj, JS_TRUE);
}

#else  /* !JS_HAS_OBJ_PROTO_PROP */

#define object_props NULL

#endif /* !JS_HAS_OBJ_PROTO_PROP */

static JSHashNumber
js_hash_object(const void *key)
{
    return JSHashNumber(uintptr_t(key) >> JS_GCTHING_ALIGN);
}

static JSHashEntry *
MarkSharpObjects(JSContext *cx, JSObject *obj, JSIdArray **idap)
{
    JSSharpObjectMap *map;
    JSHashTable *table;
    JSHashNumber hash;
    JSHashEntry **hep, *he;
    jsatomid sharpid;
    JSIdArray *ida;
    JSBool ok;
    jsint i, length;
    jsid id;
    JSObject *obj2;
    JSProperty *prop;

    JS_CHECK_RECURSION(cx, return NULL);

    map = &cx->sharpObjectMap;
    JS_ASSERT(map->depth >= 1);
    table = map->table;
    hash = js_hash_object(obj);
    hep = JS_HashTableRawLookup(table, hash, obj);
    he = *hep;
    if (!he) {
        sharpid = 0;
        he = JS_HashTableRawAdd(table, hep, hash, obj, (void *) sharpid);
        if (!he) {
            JS_ReportOutOfMemory(cx);
            return NULL;
        }

        ida = JS_Enumerate(cx, obj);
        if (!ida)
            return NULL;

        ok = JS_TRUE;
        for (i = 0, length = ida->length; i < length; i++) {
            id = ida->vector[i];
            js::Value val;
            ok = obj->lookupProperty(cx, id, &obj2, &prop);
            if (!ok)
                break;
            if (!prop)
                continue;
            bool hasGetter, hasSetter;
            AutoValueRooter v(cx);
            AutoValueRooter setter(cx);
            if (obj2->isNative()) {
                JSScopeProperty *sprop = (JSScopeProperty *) prop;
                hasGetter = sprop->hasGetterValue();
                hasSetter = sprop->hasSetterValue();
                if (hasGetter)
                    v.set(sprop->getterValue());
                if (hasSetter)
                    setter.set(sprop->setterValue());
                JS_UNLOCK_OBJ(cx, obj2);
            } else {
                hasGetter = hasSetter = false;
            }
            if (hasSetter) {
                /* Mark the getter, then set val to setter. */
                if (hasGetter && v.value().isObject()) {
                    ok = !!MarkSharpObjects(cx, &v.value().asObject(), NULL);
                    if (!ok)
                        break;
                }
                v.set(setter.value());
            } else if (!hasGetter) {
                ok = obj->getProperty(cx, id, v.addr());
                if (!ok)
                    break;
            }
            if (v.value().isObject() &&
                !MarkSharpObjects(cx, &v.value().asObject(), NULL)) {
                ok = JS_FALSE;
                break;
            }
        }
        if (!ok || !idap)
            JS_DestroyIdArray(cx, ida);
        if (!ok)
            return NULL;
    } else {
        sharpid = uintptr_t(he->value);
        if (sharpid == 0) {
            sharpid = ++map->sharpgen << SHARP_ID_SHIFT;
            he->value = (void *) sharpid;
        }
        ida = NULL;
    }
    if (idap)
        *idap = ida;
    return he;
}

JSHashEntry *
js_EnterSharpObject(JSContext *cx, JSObject *obj, JSIdArray **idap,
                    jschar **sp)
{
    JSSharpObjectMap *map;
    JSHashTable *table;
    JSIdArray *ida;
    JSHashNumber hash;
    JSHashEntry *he, **hep;
    jsatomid sharpid;
    char buf[20];
    size_t len;

    if (!JS_CHECK_OPERATION_LIMIT(cx))
        return NULL;

    /* Set to null in case we return an early error. */
    *sp = NULL;
    map = &cx->sharpObjectMap;
    table = map->table;
    if (!table) {
        table = JS_NewHashTable(8, js_hash_object, JS_CompareValues,
                                JS_CompareValues, NULL, NULL);
        if (!table) {
            JS_ReportOutOfMemory(cx);
            return NULL;
        }
        map->table = table;
        JS_KEEP_ATOMS(cx->runtime);
    }

    /* From this point the control must flow either through out: or bad:. */
    ida = NULL;
    if (map->depth == 0) {
        /*
         * Although MarkSharpObjects tries to avoid invoking getters,
         * it ends up doing so anyway under some circumstances; for
         * example, if a wrapped object has getters, the wrapper will
         * prevent MarkSharpObjects from recognizing them as such.
         * This could lead to js_LeaveSharpObject being called while
         * MarkSharpObjects is still working.
         *
         * Increment map->depth while we call MarkSharpObjects, to
         * ensure that such a call doesn't free the hash table we're
         * still using.
         */
        ++map->depth;
        he = MarkSharpObjects(cx, obj, &ida);
        --map->depth;
        if (!he)
            goto bad;
        JS_ASSERT((uintptr_t(he->value) & SHARP_BIT) == 0);
        if (!idap) {
            JS_DestroyIdArray(cx, ida);
            ida = NULL;
        }
    } else {
        hash = js_hash_object(obj);
        hep = JS_HashTableRawLookup(table, hash, obj);
        he = *hep;

        /*
         * It's possible that the value of a property has changed from the
         * first time the object's properties are traversed (when the property
         * ids are entered into the hash table) to the second (when they are
         * converted to strings), i.e., the JSObject::getProperty() call is not
         * idempotent.
         */
        if (!he) {
            he = JS_HashTableRawAdd(table, hep, hash, obj, NULL);
            if (!he) {
                JS_ReportOutOfMemory(cx);
                goto bad;
            }
            sharpid = 0;
            goto out;
        }
    }

    sharpid = uintptr_t(he->value);
    if (sharpid != 0) {
        len = JS_snprintf(buf, sizeof buf, "#%u%c",
                          sharpid >> SHARP_ID_SHIFT,
                          (sharpid & SHARP_BIT) ? '#' : '=');
        *sp = js_InflateString(cx, buf, &len);
        if (!*sp) {
            if (ida)
                JS_DestroyIdArray(cx, ida);
            goto bad;
        }
    }

out:
    JS_ASSERT(he);
    if ((sharpid & SHARP_BIT) == 0) {
        if (idap && !ida) {
            ida = JS_Enumerate(cx, obj);
            if (!ida) {
                if (*sp) {
                    cx->free(*sp);
                    *sp = NULL;
                }
                goto bad;
            }
        }
        map->depth++;
    }

    if (idap)
        *idap = ida;
    return he;

bad:
    /* Clean up the sharpObjectMap table on outermost error. */
    if (map->depth == 0) {
        JS_UNKEEP_ATOMS(cx->runtime);
        map->sharpgen = 0;
        JS_HashTableDestroy(map->table);
        map->table = NULL;
    }
    return NULL;
}

void
js_LeaveSharpObject(JSContext *cx, JSIdArray **idap)
{
    JSSharpObjectMap *map;
    JSIdArray *ida;

    map = &cx->sharpObjectMap;
    JS_ASSERT(map->depth > 0);
    if (--map->depth == 0) {
        JS_UNKEEP_ATOMS(cx->runtime);
        map->sharpgen = 0;
        JS_HashTableDestroy(map->table);
        map->table = NULL;
    }
    if (idap) {
        ida = *idap;
        if (ida) {
            JS_DestroyIdArray(cx, ida);
            *idap = NULL;
        }
    }
}

static intN
gc_sharp_table_entry_marker(JSHashEntry *he, intN i, void *arg)
{
    JS_CALL_OBJECT_TRACER((JSTracer *)arg, (JSObject *)he->key,
                          "sharp table entry");
    return JS_DHASH_NEXT;
}

void
js_TraceSharpMap(JSTracer *trc, JSSharpObjectMap *map)
{
    JS_ASSERT(map->depth > 0);
    JS_ASSERT(map->table);

    /*
     * During recursive calls to MarkSharpObjects a non-native object or
     * object with a custom getProperty method can potentially return an
     * unrooted value or even cut from the object graph an argument of one of
     * MarkSharpObjects recursive invocations. So we must protect map->table
     * entries against GC.
     *
     * We can not simply use JSTempValueRooter to mark the obj argument of
     * MarkSharpObjects during recursion as we have to protect *all* entries
     * in JSSharpObjectMap including those that contains otherwise unreachable
     * objects just allocated through custom getProperty. Otherwise newer
     * allocations can re-use the address of an object stored in the hashtable
     * confusing js_EnterSharpObject. So to address the problem we simply
     * mark all objects from map->table.
     *
     * An alternative "proper" solution is to use JSTempValueRooter in
     * MarkSharpObjects with code to remove during finalization entries
     * with otherwise unreachable objects. But this is way too complex
     * to justify spending efforts.
     */
    JS_HashTableEnumerateEntries(map->table, gc_sharp_table_entry_marker, trc);
}

#if JS_HAS_TOSOURCE
static JSBool
obj_toSource(JSContext *cx, uintN argc, Value *vp)
{
    JSBool ok, outermost;
    JSObject *obj;
    JSHashEntry *he;
    JSIdArray *ida;
    jschar *chars, *ochars, *vsharp;
    const jschar *idstrchars, *vchars;
    size_t nchars, idstrlength, gsoplength, vlength, vsharplength, curlen;
    const char *comma;
    JSObject *obj2;
    JSProperty *prop;
    Value *val;
    JSString *gsop[2];
    JSString *idstr, *valstr, *str;

    JS_CHECK_RECURSION(cx, return JS_FALSE);

    Value localroot[4];
    PodArrayZero(localroot);
    AutoArrayRooter tvr(cx, JS_ARRAY_LENGTH(localroot), localroot);

    /* If outermost, we need parentheses to be an expression, not a block. */
    outermost = (cx->sharpObjectMap.depth == 0);
    obj = ComputeThisFromVp(cx, vp);
    if (!obj || !(he = js_EnterSharpObject(cx, obj, &ida, &chars))) {
        ok = JS_FALSE;
        goto out;
    }
    if (IS_SHARP(he)) {
        /*
         * We didn't enter -- obj is already "sharp", meaning we've visited it
         * already in our depth first search, and therefore chars contains a
         * string of the form "#n#".
         */
        JS_ASSERT(!ida);
#if JS_HAS_SHARP_VARS
        nchars = js_strlen(chars);
#else
        chars[0] = '{';
        chars[1] = '}';
        chars[2] = 0;
        nchars = 2;
#endif
        goto make_string;
    }
    JS_ASSERT(ida);
    ok = JS_TRUE;

    if (!chars) {
        /* If outermost, allocate 4 + 1 for "({})" and the terminator. */
        chars = (jschar *) js_malloc(((outermost ? 4 : 2) + 1) * sizeof(jschar));
        nchars = 0;
        if (!chars)
            goto error;
        if (outermost)
            chars[nchars++] = '(';
    } else {
        /* js_EnterSharpObject returned a string of the form "#n=" in chars. */
        MAKE_SHARP(he);
        nchars = js_strlen(chars);
        chars = (jschar *)
            js_realloc((ochars = chars), (nchars + 2 + 1) * sizeof(jschar));
        if (!chars) {
            js_free(ochars);
            goto error;
        }
        if (outermost) {
            /*
             * No need for parentheses around the whole shebang, because #n=
             * unambiguously begins an object initializer, and never a block
             * statement.
             */
            outermost = JS_FALSE;
        }
    }

    chars[nchars++] = '{';

    comma = NULL;

    /*
     * We have four local roots for cooked and raw value GC safety.  Hoist the
     * "localroot + 2" out of the loop using the val local, which refers to
     * the raw (unconverted, "uncooked") values.
     */
    val = localroot + 2;

    for (jsint i = 0, length = ida->length; i < length; i++) {
        /* Get strings for id and value and GC-root them via vp. */
        jsid id = ida->vector[i];

        ok = obj->lookupProperty(cx, id, &obj2, &prop);
        if (!ok)
            goto error;

        /*
         * Convert id to a value and then to a string.  Decide early whether we
         * prefer get/set or old getter/setter syntax.
         */
        idstr = js_ValueToString(cx, IdToValue(id));
        if (!idstr) {
            ok = JS_FALSE;
            obj2->dropProperty(cx, prop);
            goto error;
        }
        vp->setString(idstr);                           /* local root */

        jsint valcnt = 0;
        if (prop) {
            bool doGet = true;
            if (obj2->isNative()) {
                JSScopeProperty *sprop = (JSScopeProperty *) prop;
                unsigned attrs = sprop->attributes();
                if (attrs & JSPROP_GETTER) {
                    doGet = false;
                    val[valcnt] = sprop->getterValue();
                    gsop[valcnt] = ATOM_TO_STRING(cx->runtime->atomState.getAtom);
                    valcnt++;
                }
                if (attrs & JSPROP_SETTER) {
                    doGet = false;
                    val[valcnt] = sprop->setterValue();
                    gsop[valcnt] = ATOM_TO_STRING(cx->runtime->atomState.setAtom);
                    valcnt++;
                }
                JS_UNLOCK_OBJ(cx, obj2);
            }
            if (doGet) {
                valcnt = 1;
                gsop[0] = NULL;
                ok = obj->getProperty(cx, id, &val[0]);
                if (!ok)
                    goto error;
            }
        }

        /*
         * If id is a string that's not an identifier, or if it's a negative
         * integer, then it must be quoted.
         */
        bool idIsLexicalIdentifier = !!js_IsIdentifier(idstr);
        if (JSID_IS_ATOM(id)
            ? !idIsLexicalIdentifier
            : (!JSID_IS_INT(id) || JSID_TO_INT(id) < 0)) {
            idstr = js_QuoteString(cx, idstr, jschar('\''));
            if (!idstr) {
                ok = JS_FALSE;
                goto error;
            }
            vp->setString(idstr);                       /* local root */
        }
        idstr->getCharsAndLength(idstrchars, idstrlength);

        for (jsint j = 0; j < valcnt; j++) {
            /*
             * Censor an accessor descriptor getter or setter part if it's
             * undefined.
             */
            if (gsop[j] && val[j].isUndefined())
                continue;

            /* Convert val[j] to its canonical source form. */
            valstr = js_ValueToSource(cx, val[j]);
            if (!valstr) {
                ok = JS_FALSE;
                goto error;
            }
            localroot[j].setString(valstr);             /* local root */
            valstr->getCharsAndLength(vchars, vlength);

            /*
             * If val[j] is a non-sharp object, and we're not serializing an
             * accessor (ECMA syntax can't accommodate sharpened accessors),
             * consider sharpening it.
             */
            vsharp = NULL;
            vsharplength = 0;
#if JS_HAS_SHARP_VARS
            if (!gsop[j] && val[j].isObject() && vchars[0] != '#') {
                he = js_EnterSharpObject(cx, &val[j].asObject(), NULL, &vsharp);
                if (!he) {
                    ok = JS_FALSE;
                    goto error;
                }
                if (IS_SHARP(he)) {
                    vchars = vsharp;
                    vlength = js_strlen(vchars);
                } else {
                    if (vsharp) {
                        vsharplength = js_strlen(vsharp);
                        MAKE_SHARP(he);
                    }
                    js_LeaveSharpObject(cx, NULL);
                }
            }
#endif

            /*
             * Remove '(function ' from the beginning of valstr and ')' from the
             * end so that we can put "get" in front of the function definition.
             */
            if (gsop[j] && IsFunctionObject(val[j])) {
                JSFunction *fun = js_ValueToFunction(cx, &val[j], JSV2F_SEARCH_STACK);
                const jschar *start = vchars;
                const jschar *end = vchars + vlength;

                uint8 parenChomp = 0;
                if (vchars[0] == '(') {
                    vchars++;
                    parenChomp = 1;
                }

                /*
                 * Try to jump "getter" or "setter" keywords, if we suspect
                 * they might appear here.  This code can be confused by people
                 * defining Function.prototype.toString, so let's be cautious.
                 */
                if (JSFUN_GETTER_TEST(fun->flags) || JSFUN_SETTER_TEST(fun->flags)) {
                    /* skip "getter/setter" */
                    const jschar *tmp = js_strchr_limit(vchars, ' ', end);
                    if (tmp)
                        vchars = tmp + 1;
                }

                /* Try to jump "function" keyword. */
                if (vchars)
                    vchars = js_strchr_limit(vchars, ' ', end);

                /*
                 * Jump over the function's name: it can't be encoded as part
                 * of an ECMA getter or setter.
                 */
                if (vchars)
                    vchars = js_strchr_limit(vchars, '(', end);

                if (vchars) {
                    if (*vchars == ' ')
                        vchars++;
                    vlength = end - vchars - parenChomp;
                } else {
                    gsop[j] = NULL;
                    vchars = start;
                }
            }

#define SAFE_ADD(n)                                                          \
    JS_BEGIN_MACRO                                                           \
        size_t n_ = (n);                                                     \
        curlen += n_;                                                        \
        if (curlen < n_)                                                     \
            goto overflow;                                                   \
    JS_END_MACRO

            curlen = nchars;
            if (comma)
                SAFE_ADD(2);
            SAFE_ADD(idstrlength + 1);
            if (gsop[j])
                SAFE_ADD(gsop[j]->length() + 1);
            SAFE_ADD(vsharplength);
            SAFE_ADD(vlength);
            /* Account for the trailing null. */
            SAFE_ADD((outermost ? 2 : 1) + 1);
#undef SAFE_ADD

            if (curlen > size_t(-1) / sizeof(jschar))
                goto overflow;

            /* Allocate 1 + 1 at end for closing brace and terminating 0. */
            chars = (jschar *) js_realloc((ochars = chars), curlen * sizeof(jschar));
            if (!chars) {
                /* Save code space on error: let JS_free ignore null vsharp. */
                cx->free(vsharp);
                js_free(ochars);
                goto error;
            }

            if (comma) {
                chars[nchars++] = comma[0];
                chars[nchars++] = comma[1];
            }
            comma = ", ";

            if (gsop[j]) {
                gsoplength = gsop[j]->length();
                js_strncpy(&chars[nchars], gsop[j]->chars(),
                            gsoplength);
                nchars += gsoplength;
                chars[nchars++] = ' ';
            }
            js_strncpy(&chars[nchars], idstrchars, idstrlength);
            nchars += idstrlength;
            /* Extraneous space after id here will be extracted later */
            chars[nchars++] = gsop[j] ? ' ' : ':';

            if (vsharplength) {
                js_strncpy(&chars[nchars], vsharp, vsharplength);
                nchars += vsharplength;
            }
            js_strncpy(&chars[nchars], vchars, vlength);
            nchars += vlength;

            if (vsharp)
                cx->free(vsharp);
        }
    }

    chars[nchars++] = '}';
    if (outermost)
        chars[nchars++] = ')';
    chars[nchars] = 0;

  error:
    js_LeaveSharpObject(cx, &ida);

    if (!ok) {
        if (chars)
            js_free(chars);
        goto out;
    }

    if (!chars) {
        JS_ReportOutOfMemory(cx);
        ok = JS_FALSE;
        goto out;
    }
  make_string:
    str = js_NewString(cx, chars, nchars);
    if (!str) {
        js_free(chars);
        ok = JS_FALSE;
        goto out;
    }
    vp->setString(str);
    ok = JS_TRUE;
  out:
    return ok;

  overflow:
    cx->free(vsharp);
    js_free(chars);
    chars = NULL;
    goto error;
}
#endif /* JS_HAS_TOSOURCE */

namespace js {

JSString *
obj_toStringHelper(JSContext *cx, JSObject *obj)
{
    if (obj->isProxy())
        return JSProxy::obj_toString(cx, obj);

    const char *clazz = obj->wrappedObject(cx)->getClass()->name;
    size_t nchars = 9 + strlen(clazz); /* 9 for "[object ]" */
    jschar *chars = (jschar *) cx->malloc((nchars + 1) * sizeof(jschar));
    if (!chars)
        return NULL;

    const char *prefix = "[object ";
    nchars = 0;
    while ((chars[nchars] = (jschar)*prefix) != 0)
        nchars++, prefix++;
    while ((chars[nchars] = (jschar)*clazz) != 0)
        nchars++, clazz++;
    chars[nchars++] = ']';
    chars[nchars] = 0;

    JSString *str = js_NewString(cx, chars, nchars);
    if (!str)
        cx->free(chars);
    return str;
}

}

static JSBool
obj_toString(JSContext *cx, uintN argc, Value *vp)
{
    JSObject *obj = ComputeThisFromVp(cx, vp);
    if (!obj)
        return false;

    JSString *str = js::obj_toStringHelper(cx, obj);
    if (!str)
        return false;

    vp->setString(str);
    return true;
}

static JSBool
obj_toLocaleString(JSContext *cx, uintN argc, Value *vp)
{
    if (!ComputeThisFromVp(cx, vp))
        return JS_FALSE;

    JSString *str = js_ValueToString(cx, vp[1]);
    if (!str)
        return JS_FALSE;

    vp->setString(str);
    return JS_TRUE;
}

static JSBool
obj_valueOf(JSContext *cx, uintN argc, Value *vp)
{
    if (!ComputeThisFromVp(cx, vp))
        return JS_FALSE;
    *vp = vp[1];
    return JS_TRUE;
}

/*
 * Check if CSP allows new Function() or eval() to run in the current
 * principals.
 */
JSBool
js_CheckContentSecurityPolicy(JSContext *cx)
{
    JSSecurityCallbacks *callbacks = JS_GetSecurityCallbacks(cx);

    // if there are callbacks, make sure that the CSP callback is installed and
    // that it permits eval().
    if (callbacks && callbacks->contentSecurityPolicyAllows)
        return callbacks->contentSecurityPolicyAllows(cx);

    return JS_TRUE;
}

/*
 * Check whether principals subsumes scopeobj's principals, and return true
 * if so (or if scopeobj has no principals, for backward compatibility with
 * the JS API, which does not require principals), and false otherwise.
 */
JSBool
js_CheckPrincipalsAccess(JSContext *cx, JSObject *scopeobj,
                         JSPrincipals *principals, JSAtom *caller)
{
    JSSecurityCallbacks *callbacks;
    JSPrincipals *scopePrincipals;
    const char *callerstr;

    callbacks = JS_GetSecurityCallbacks(cx);
    if (callbacks && callbacks->findObjectPrincipals) {
        scopePrincipals = callbacks->findObjectPrincipals(cx, scopeobj);
        if (!principals || !scopePrincipals ||
            !principals->subsume(principals, scopePrincipals)) {
            callerstr = js_AtomToPrintableString(cx, caller);
            if (!callerstr)
                return JS_FALSE;
            JS_ReportErrorNumber(cx, js_GetErrorMessage, NULL,
                                 JSMSG_BAD_INDIRECT_CALL, callerstr);
            return JS_FALSE;
        }
    }
    return JS_TRUE;
}

JSObject *
js_CheckScopeChainValidity(JSContext *cx, JSObject *scopeobj, const char *caller)
{
    Class *clasp;
    JSExtendedClass *xclasp;
    JSObject *inner;

    if (!scopeobj)
        goto bad;

    OBJ_TO_INNER_OBJECT(cx, scopeobj);
    if (!scopeobj)
        return NULL;

    inner = scopeobj;

    /* XXX This is an awful gross hack. */
    while (scopeobj) {
        clasp = scopeobj->getClass();
        if (clasp->flags & JSCLASS_IS_EXTENDED) {
            xclasp = (JSExtendedClass*)clasp;
            if (xclasp->innerObject &&
                xclasp->innerObject(cx, scopeobj) != scopeobj) {
                goto bad;
            }
        }

        scopeobj = scopeobj->getParent();
    }

    return inner;

bad:
    JS_ReportErrorNumber(cx, js_GetErrorMessage, NULL,
                         JSMSG_BAD_INDIRECT_CALL, caller);
    return NULL;
}

const char *
js_ComputeFilename(JSContext *cx, JSStackFrame *caller,
                   JSPrincipals *principals, uintN *linenop)
{
    uint32 flags;
#ifdef DEBUG
    JSSecurityCallbacks *callbacks = JS_GetSecurityCallbacks(cx);
#endif

    JS_ASSERT(principals || !(callbacks  && callbacks->findObjectPrincipals));
    flags = JS_GetScriptFilenameFlags(caller->script);
    if ((flags & JSFILENAME_PROTECTED) &&
        principals &&
        strcmp(principals->codebase, "[System Principal]")) {
        *linenop = 0;
        return principals->codebase;
    }

    jsbytecode *pc = caller->pc(cx);
    if (pc && js_GetOpcode(cx, caller->script, pc) == JSOP_EVAL) {
        JS_ASSERT(js_GetOpcode(cx, caller->script, pc + JSOP_EVAL_LENGTH) == JSOP_LINENO);
        *linenop = GET_UINT16(pc + JSOP_EVAL_LENGTH);
    } else {
        *linenop = js_FramePCToLineNumber(cx, caller);
    }
    return caller->script->filename;
}

#ifndef EVAL_CACHE_CHAIN_LIMIT
# define EVAL_CACHE_CHAIN_LIMIT 4
#endif

static inline JSScript **
EvalCacheHash(JSContext *cx, JSString *str)
{
    const jschar *s;
    size_t n;
    uint32 h;

    str->getCharsAndLength(s, n);
    if (n > 100)
        n = 100;
    for (h = 0; n; s++, n--)
        h = JS_ROTATE_LEFT32(h, 4) ^ *s;

    h *= JS_GOLDEN_RATIO;
    h >>= 32 - JS_EVAL_CACHE_SHIFT;
    return &JS_SCRIPTS_TO_GC(cx)[h];
}

static JSBool
obj_eval(JSContext *cx, uintN argc, Value *vp)
{
    if (argc < 1) {
        vp->setUndefined();
        return JS_TRUE;
    }

    JSStackFrame *caller = js_GetScriptedCaller(cx, NULL);
    if (!caller) {
        JS_ReportErrorNumber(cx, js_GetErrorMessage, NULL,
                             JSMSG_BAD_INDIRECT_CALL, js_eval_str);
        return JS_FALSE;
    }

    jsbytecode *callerPC = caller->pc(cx);
    bool indirectCall = (callerPC && *callerPC != JSOP_EVAL);

    /*
     * This call to JSObject::wrappedObject is safe because of the security
     * checks we do below. However, the control flow below is confusing, so we
     * double check. There are two cases:
     * - Direct call: This object is never used. So unwrapping can't hurt.
     * - Indirect call: If this object isn't already the scope chain (which
     *   we're guaranteed to be allowed to access) then we do a security
     *   check.
     */
    Value *argv = JS_ARGV(cx, vp);
    JSObject *obj = ComputeThisFromVp(cx, vp);
    if (!obj)
        return JS_FALSE;
    obj = obj->wrappedObject(cx);

    /*
     * Ban all indirect uses of eval (global.foo = eval; global.foo(...)) and
     * calls that attempt to use a non-global object as the "with" object in
     * the former indirect case.
     */
    {
        JSObject *parent = obj->getParent();
        if (indirectCall || parent) {
            uintN flags = parent
                          ? JSREPORT_ERROR
                          : JSREPORT_STRICT | JSREPORT_WARNING;
            if (!JS_ReportErrorFlagsAndNumber(cx, flags, js_GetErrorMessage, NULL,
                                              JSMSG_BAD_INDIRECT_CALL,
                                              js_eval_str)) {
                return JS_FALSE;
            }
        }
    }

    if (!argv[0].isString()) {
        *vp = argv[0];
        return JS_TRUE;
    }

    /* Accept an optional trailing argument that overrides the scope object. */
    JSObject *scopeobj = NULL;
    if (argc >= 2) {
        if (!js_ValueToObjectOrNull(cx, argv[1], &scopeobj))
            return JS_FALSE;
        argv[1].setObjectOrNull(scopeobj);
        JSObject *obj = scopeobj;
        while (obj) {
            if (obj->isDenseArray() && !obj->makeDenseArraySlow(cx))
                return false;
            JSObject *parent = obj->getParent();
            if (!obj->isNative() ||
                (!parent && !(obj->getClass()->flags & JSCLASS_IS_GLOBAL))) {
                JS_ReportErrorNumber(cx, js_GetErrorMessage, NULL,
                                     JSMSG_INVALID_EVAL_SCOPE_ARG);
                return false;
            }
            obj = parent;
        }
    }

    /* Guard for conditionally-created with object below. */
    struct WithGuard {
        JSObject *obj;
        WithGuard() : obj(NULL) {}
        ~WithGuard() { if (obj) obj->setPrivate(NULL); }
    } withGuard;

    /* From here on, control must exit through label out with ok set. */
    MUST_FLOW_THROUGH("out");
    uintN staticLevel = caller->script->staticLevel + 1;
    if (!scopeobj) {
        /*
         * Bring fp->scopeChain up to date. We're either going to use
         * it (direct call) or save it and restore it (indirect call).
         */
        JSObject *callerScopeChain = js_GetScopeChain(cx, caller);
        if (!callerScopeChain)
            return JS_FALSE;

#if JS_HAS_EVAL_THIS_SCOPE
        /*
         * If we see an indirect call, then run eval in the global scope. We do
         * this so the compiler can make assumptions about what bindings may or
         * may not exist in the current frame if it doesn't see 'eval'.
         */
        if (indirectCall) {
            /* Pretend that we're top level. */
            staticLevel = 0;

            OBJ_TO_INNER_OBJECT(cx, obj);
            if (!obj)
                return JS_FALSE;

            if (!js_CheckPrincipalsAccess(cx, obj,
                                          JS_StackFramePrincipals(cx, caller),
                                          cx->runtime->atomState.evalAtom)) {
                return JS_FALSE;
            }

            /* NB: We know inner is a global object here. */
            JS_ASSERT(!obj->getParent());
            scopeobj = obj;
        } else {
            /*
             * Compile using the caller's current scope object.
             *
             * NB: This means that native callers (who reach this point through
             * the C API) must use the two parameter form.
             */
            JS_ASSERT_IF(caller->argv, caller->callobj);
            scopeobj = callerScopeChain;
        }
#endif
    } else {
        scopeobj = scopeobj->wrappedObject(cx);
        OBJ_TO_INNER_OBJECT(cx, scopeobj);
        if (!scopeobj)
            return JS_FALSE;

        if (!js_CheckPrincipalsAccess(cx, scopeobj,
                                      JS_StackFramePrincipals(cx, caller),
                                      cx->runtime->atomState.evalAtom))
            return JS_FALSE;

        /*
         * If scopeobj is not a global object, then we need to wrap it in a
         * with object to maintain invariants in the engine (see bug 520164).
         */
        if (scopeobj->getParent()) {
            JSObject *global = scopeobj->getGlobal();
            withGuard.obj = js_NewWithObject(cx, scopeobj, global, 0);
            if (!withGuard.obj)
                return JS_FALSE;

            scopeobj = withGuard.obj;
            JS_ASSERT(argc >= 2);
            argv[1].setObject(*withGuard.obj);
        }

        /* We're pretending that we're in global code. */
        staticLevel = 0;
    }

    /* Ensure we compile this eval with the right object in the scope chain. */
    JSObject *result = js_CheckScopeChainValidity(cx, scopeobj, js_eval_str);
    JS_ASSERT_IF(result, result == scopeobj);
    if (!result)
        return JS_FALSE;

    // CSP check: is eval() allowed at all?
    // report errors via CSP is done in the script security mgr.
    if (!js_CheckContentSecurityPolicy(cx)) {
        JS_ReportError(cx, "call to eval() blocked by CSP");
        return  JS_FALSE;
    }

    JSObject *callee = &vp[0].asObject();
    JSPrincipals *principals = js_EvalFramePrincipals(cx, callee, caller);
    uintN line;
    const char *file = js_ComputeFilename(cx, caller, principals, &line);

    JSString *str = argv[0].asString();
    JSScript *script = NULL;

    /*
     * Cache local eval scripts indexed by source qualified by scope.
     *
     * An eval cache entry should never be considered a hit unless its
     * strictness matches that of the new eval code. The existing code takes
     * care of this, because hits are qualified by the function from which
     * eval was called, whose strictness doesn't change. Scripts produced by
     * calls to eval from global code are not cached.
     */
    JSScript **bucket = EvalCacheHash(cx, str);
    if (!indirectCall && caller->fun) {
        uintN count = 0;
        JSScript **scriptp = bucket;

        EVAL_CACHE_METER(probe);
        while ((script = *scriptp) != NULL) {
            if (script->savedCallerFun &&
                script->staticLevel == staticLevel &&
                script->version == cx->version &&
                (script->principals == principals ||
                 (principals->subsume(principals, script->principals) &&
                  script->principals->subsume(script->principals, principals)))) {
                /*
                 * Get the prior (cache-filling) eval's saved caller function.
                 * See Compiler::compileScript in jsparse.cpp.
                 */
                JSFunction *fun = script->getFunction(0);

                if (fun == caller->fun) {
                    /*
                     * Get the source string passed for safekeeping in the
                     * atom map by the prior eval to Compiler::compileScript.
                     */
                    JSString *src = ATOM_TO_STRING(script->atomMap.vector[0]);

                    if (src == str || js_EqualStrings(src, str)) {
                        /*
                         * Source matches, qualify by comparing scopeobj to the
                         * COMPILE_N_GO-memoized parent of the first literal
                         * function or regexp object if any. If none, then this
                         * script has no compiled-in dependencies on the prior
                         * eval's scopeobj.
                         */
                        JSObjectArray *objarray = script->objects();
                        int i = 1;

                        if (objarray->length == 1) {
                            if (script->regexpsOffset != 0) {
                                objarray = script->regexps();
                                i = 0;
                            } else {
                                EVAL_CACHE_METER(noscope);
                                i = -1;
                            }
                        }
                        if (i < 0 ||
                            objarray->vector[i]->getParent() == scopeobj) {
                            JS_ASSERT(staticLevel == script->staticLevel);
                            EVAL_CACHE_METER(hit);
                            *scriptp = script->u.nextToGC;
                            script->u.nextToGC = NULL;
                            break;
                        }
                    }
                }
            }

            if (++count == EVAL_CACHE_CHAIN_LIMIT) {
                script = NULL;
                break;
            }
            EVAL_CACHE_METER(step);
            scriptp = &script->u.nextToGC;
        }
    }

    /*
     * We can't have a callerFrame (down in js_Execute's terms) if we're in
     * global code. This includes indirect eval and direct eval called with a
     * scope object parameter.
     */
    JSStackFrame *callerFrame = (staticLevel != 0) ? caller : NULL;
    if (!script) {
        script = Compiler::compileScript(cx, scopeobj, callerFrame,
                                         principals,
                                         TCF_COMPILE_N_GO | TCF_NEED_MUTABLE_SCRIPT,
                                         str->chars(), str->length(),
                                         NULL, file, line, str, staticLevel);
        if (!script)
            return JS_FALSE;
    }

    /*
     * Belt-and-braces: check that the lesser of eval's principals and the
     * caller's principals has access to scopeobj.
     */
    JSBool ok = js_CheckPrincipalsAccess(cx, scopeobj, principals,
                                         cx->runtime->atomState.evalAtom) &&
                Execute(cx, scopeobj, script, callerFrame, JSFRAME_EVAL, vp);

    script->u.nextToGC = *bucket;
    *bucket = script;
#ifdef CHECK_SCRIPT_OWNER
    script->owner = NULL;
#endif

    return ok;
}

#if JS_HAS_OBJ_WATCHPOINT

static JSBool
obj_watch_handler(JSContext *cx, JSObject *obj, jsid id, jsval old,
                  jsval *nvp, void *closure)
{
    JSObject *callable;
    JSSecurityCallbacks *callbacks;
    JSStackFrame *caller;
    JSPrincipals *subject, *watcher;
    JSResolvingKey key;
    JSResolvingEntry *entry;
    uint32 generation;
    Value argv[3];
    JSBool ok;

    callable = (JSObject *) closure;

    callbacks = JS_GetSecurityCallbacks(cx);
    if (callbacks && callbacks->findObjectPrincipals) {
        /* Skip over any obj_watch_* frames between us and the real subject. */
        caller = js_GetScriptedCaller(cx, NULL);
        if (caller) {
            /*
             * Only call the watch handler if the watcher is allowed to watch
             * the currently executing script.
             */
            watcher = callbacks->findObjectPrincipals(cx, callable);
            subject = JS_StackFramePrincipals(cx, caller);

            if (watcher && subject && !watcher->subsume(watcher, subject)) {
                /* Silently don't call the watch handler. */
                return JS_TRUE;
            }
        }
    }

    /* Avoid recursion on (obj, id) already being watched on cx. */
    key.obj = obj;
    key.id = id;
    if (!js_StartResolving(cx, &key, JSRESFLAG_WATCH, &entry))
        return JS_FALSE;
    if (!entry)
        return JS_TRUE;
    generation = cx->resolvingTable->generation;

    argv[0] = IdToValue(id);
    argv[1] = Valueify(old);
    argv[2] = Valueify(*nvp);
    ok = InternalCall(cx, obj, ObjectOrNullTag(callable), 3, argv, Valueify(nvp));
    js_StopResolving(cx, &key, JSRESFLAG_WATCH, entry, generation);
    return ok;
}

static JSBool
obj_watch(JSContext *cx, uintN argc, Value *vp)
{
    if (argc <= 1) {
        js_ReportMissingArg(cx, *vp, 1);
        return JS_FALSE;
    }

    JSObject *callable = js_ValueToCallableObject(cx, &vp[3], 0);
    if (!callable)
        return JS_FALSE;

    /* Compute the unique int/atom symbol id needed by js_LookupProperty. */
    jsid propid;
    if (!ValueToId(cx, vp[2], &propid))
        return JS_FALSE;

    JSObject *obj = ComputeThisFromVp(cx, vp);
    Value tmp;
    uintN attrs;
    if (!obj || !CheckAccess(cx, obj, propid, JSACC_WATCH, &tmp, &attrs))
        return JS_FALSE;

    vp->setUndefined();

    if (attrs & JSPROP_READONLY)
        return JS_TRUE;
    if (obj->isDenseArray() && !obj->makeDenseArraySlow(cx))
        return JS_FALSE;
    return JS_SetWatchPoint(cx, obj, propid, obj_watch_handler, callable);
}

static JSBool
obj_unwatch(JSContext *cx, uintN argc, Value *vp)
{
    JSObject *obj = ComputeThisFromVp(cx, vp);
    if (!obj)
        return JS_FALSE;
    vp->setUndefined();
    jsid id;
    if (argc != 0) {
        if (!ValueToId(cx, vp[2], &id))
            return JS_FALSE;
    } else {
        id = JSID_VOID;
    }
    return JS_ClearWatchPoint(cx, obj, id, NULL, NULL);
}

#endif /* JS_HAS_OBJ_WATCHPOINT */

/*
 * Prototype and property query methods, to complement the 'in' and
 * 'instanceof' operators.
 */

/* Proposed ECMA 15.2.4.5. */
static JSBool
obj_hasOwnProperty(JSContext *cx, uintN argc, Value *vp)
{
    JSObject *obj = ComputeThisFromVp(cx, vp);
    return obj &&
           js_HasOwnPropertyHelper(cx, obj->map->ops->lookupProperty, argc, vp);
}

JSBool
js_HasOwnPropertyHelper(JSContext *cx, JSLookupPropOp lookup, uintN argc,
                        Value *vp)
{
    jsid id;
    if (!ValueToId(cx, argc != 0 ? vp[2] : Value(UndefinedTag()), &id))
        return JS_FALSE;

    JSObject *obj = ComputeThisFromVp(cx, vp);
    JSObject *obj2;
    JSProperty *prop;
    if (!obj)
        return false;
    if (obj->isProxy()) {
        bool has;
        if (!JSProxy::hasOwn(cx, obj, id, &has))
            return false;
        vp->setBoolean(has);
        return true;
    }
    if (!js_HasOwnProperty(cx, lookup, obj, id, &obj2, &prop))
        return JS_FALSE;
    if (prop) {
        vp->setBoolean(true);
        obj2->dropProperty(cx, prop);
    } else {
        vp->setBoolean(false);
    }
    return JS_TRUE;
}

JSBool
js_HasOwnProperty(JSContext *cx, JSLookupPropOp lookup, JSObject *obj, jsid id,
                  JSObject **objp, JSProperty **propp)
{
    JSAutoResolveFlags rf(cx, JSRESOLVE_QUALIFIED | JSRESOLVE_DETECTING);
    if (!lookup(cx, obj, id, objp, propp))
        return false;
    if (!*propp)
        return true;

    if (*objp == obj)
        return true;

    JSExtendedClass *xclasp;
    JSObject *outer;
    Class *clasp = (*objp)->getClass();
    if (!(clasp->flags & JSCLASS_IS_EXTENDED) ||
        !(xclasp = (JSExtendedClass *) clasp)->outerObject) {
        outer = NULL;
    } else {
        outer = xclasp->outerObject(cx, *objp);
        if (!outer)
            return false;
    }

    if (outer != *objp) {
        if ((*objp)->isNative() && obj->getClass() == clasp) {
            /*
             * The combination of JSPROP_SHARED and JSPROP_PERMANENT in a
             * delegated property makes that property appear to be direct in
             * all delegating instances of the same native class.  This hack
             * avoids bloating every function instance with its own 'length'
             * (AKA 'arity') property.  But it must not extend across class
             * boundaries, to avoid making hasOwnProperty lie (bug 320854).
             *
             * It's not really a hack, of course: a permanent property can't
             * be deleted, and JSPROP_SHARED means "don't allocate a slot in
             * any instance, prototype or delegating".  Without a slot, and
             * without the ability to remove and recreate (with differences)
             * the property, there is no way to tell whether it is directly
             * owned, or indirectly delegated.
             */
            JSScopeProperty *sprop = reinterpret_cast<JSScopeProperty *>(*propp);
            if (sprop->isSharedPermanent())
                return true;
        }

        (*objp)->dropProperty(cx, *propp);
        *propp = NULL;
    }
    return true;
}

/* Proposed ECMA 15.2.4.6. */
static JSBool
obj_isPrototypeOf(JSContext *cx, uintN argc, Value *vp)
{
    JSObject *obj = ComputeThisFromVp(cx, vp);
    if (!obj)
        return JS_FALSE;
    const Value &v = argc != 0 ? vp[2] : Value(UndefinedTag());
    vp->setBoolean(js_IsDelegate(cx, obj, v));
    return JS_TRUE;
}

/* Proposed ECMA 15.2.4.7. */
static JSBool
obj_propertyIsEnumerable(JSContext *cx, uintN argc, Value *vp)
{
    jsid id;
    if (!ValueToId(cx, argc != 0 ? vp[2] : Value(UndefinedTag()), &id))
        return JS_FALSE;

    JSObject *obj = ComputeThisFromVp(cx, vp);
    return obj && js_PropertyIsEnumerable(cx, obj, id, vp);
}

JSBool
js_PropertyIsEnumerable(JSContext *cx, JSObject *obj, jsid id, Value *vp)
{
    JSObject *pobj;
    JSProperty *prop;
    if (!obj->lookupProperty(cx, id, &pobj, &prop))
        return JS_FALSE;

    if (!prop) {
        vp->setBoolean(false);
        return JS_TRUE;
    }

    /*
     * XXX ECMA spec error compatible: return false unless hasOwnProperty.
     * The ECMA spec really should be fixed so propertyIsEnumerable and the
     * for..in loop agree on whether prototype properties are enumerable,
     * obviously by fixing this method (not by breaking the for..in loop!).
     *
     * We check here for shared permanent prototype properties, which should
     * be treated as if they are local to obj.  They are an implementation
     * technique used to satisfy ECMA requirements; users should not be able
     * to distinguish a shared permanent proto-property from a local one.
     */
    bool shared;
    uintN attrs;
    if (pobj->isNative()) {
        JSScopeProperty *sprop = (JSScopeProperty *) prop;
        shared = sprop->isSharedPermanent();
        attrs = sprop->attributes();
        JS_UNLOCK_OBJ(cx, pobj);
    } else {
        shared = false;
        if (!pobj->getAttributes(cx, id, &attrs))
            return false;
    }
    if (pobj != obj && !shared) {
        vp->setBoolean(false);
        return true;
    }
    vp->setBoolean((attrs & JSPROP_ENUMERATE) != 0);
    return true;
}

#if OLD_GETTER_SETTER_METHODS

const char js_defineGetter_str[] = "__defineGetter__";
const char js_defineSetter_str[] = "__defineSetter__";
const char js_lookupGetter_str[] = "__lookupGetter__";
const char js_lookupSetter_str[] = "__lookupSetter__";

JS_FRIEND_API(JSBool)
js_obj_defineGetter(JSContext *cx, uintN argc, Value *vp)
{
    if (argc <= 1 || !js_IsCallable(vp[3])) {
        JS_ReportErrorNumber(cx, js_GetErrorMessage, NULL,
                             JSMSG_BAD_GETTER_OR_SETTER,
                             js_getter_str);
        return JS_FALSE;
    }
    PropertyOp getter = CastAsPropertyOp(&vp[3].asObject());

    jsid id;
    if (!ValueToId(cx, vp[2], &id))
        return JS_FALSE;
    JSObject *obj = ComputeThisFromVp(cx, vp);
    if (!obj || !CheckRedeclaration(cx, obj, id, JSPROP_GETTER, NULL, NULL))
        return JS_FALSE;
    /*
     * Getters and setters are just like watchpoints from an access
     * control point of view.
     */
    Value junk;
    uintN attrs;
    if (!CheckAccess(cx, obj, id, JSACC_WATCH, &junk, &attrs))
        return JS_FALSE;
    *vp = UndefinedTag();
    return obj->defineProperty(cx, id, UndefinedTag(), getter, PropertyStub,
                               JSPROP_ENUMERATE | JSPROP_GETTER | JSPROP_SHARED);
}

JS_FRIEND_API(JSBool)
js_obj_defineSetter(JSContext *cx, uintN argc, Value *vp)
{
    if (argc <= 1 || !js_IsCallable(vp[3])) {
        JS_ReportErrorNumber(cx, js_GetErrorMessage, NULL,
                             JSMSG_BAD_GETTER_OR_SETTER,
                             js_setter_str);
        return JS_FALSE;
    }
    PropertyOp setter = CastAsPropertyOp(&vp[3].asObject());

    jsid id;
    if (!ValueToId(cx, vp[2], &id))
        return JS_FALSE;
    JSObject *obj = ComputeThisFromVp(cx, vp);
    if (!obj || !CheckRedeclaration(cx, obj, id, JSPROP_SETTER, NULL, NULL))
        return JS_FALSE;
    /*
     * Getters and setters are just like watchpoints from an access
     * control point of view.
     */
    Value junk;
    uintN attrs;
    if (!CheckAccess(cx, obj, id, JSACC_WATCH, &junk, &attrs))
        return JS_FALSE;
    *vp = UndefinedTag();
    return obj->defineProperty(cx, id, UndefinedTag(), PropertyStub, setter,
                               JSPROP_ENUMERATE | JSPROP_SETTER | JSPROP_SHARED);
}

static JSBool
obj_lookupGetter(JSContext *cx, uintN argc, Value *vp)
{
    jsid id;
    if (!ValueToId(cx, argc != 0 ? vp[2] : Value(UndefinedTag()), &id))
        return JS_FALSE;
    JSObject *obj = ComputeThisFromVp(cx, vp);
    JSObject *pobj;
    JSProperty *prop;
    if (!obj || !obj->lookupProperty(cx, id, &pobj, &prop))
        return JS_FALSE;
    vp->setUndefined();
    if (prop) {
        if (pobj->isNative()) {
            JSScopeProperty *sprop = (JSScopeProperty *) prop;
            if (sprop->hasGetterValue())
                *vp = sprop->getterValue();
            JS_UNLOCK_OBJ(cx, pobj);
        }
    }
    return JS_TRUE;
}

static JSBool
obj_lookupSetter(JSContext *cx, uintN argc, Value *vp)
{
    jsid id;
    if (!ValueToId(cx, argc != 0 ? vp[2] : Value(UndefinedTag()), &id))
        return JS_FALSE;
    JSObject *obj = ComputeThisFromVp(cx, vp);
    JSObject *pobj;
    JSProperty *prop;
    if (!obj || !obj->lookupProperty(cx, id, &pobj, &prop))
        return JS_FALSE;
    vp->setUndefined();
    if (prop) {
        if (pobj->isNative()) {
            JSScopeProperty *sprop = (JSScopeProperty *) prop;
            if (sprop->hasSetterValue())
                *vp = sprop->setterValue();
            JS_UNLOCK_OBJ(cx, pobj);
        }
    }
    return JS_TRUE;
}
#endif /* OLD_GETTER_SETTER_METHODS */

JSBool
obj_getPrototypeOf(JSContext *cx, uintN argc, Value *vp)
{
    if (argc == 0) {
        js_ReportMissingArg(cx, *vp, 0);
        return JS_FALSE;
    }

    if (vp[2].isPrimitive()) {
        char *bytes = DecompileValueGenerator(cx, 0 - argc, vp[2], NULL);
        if (!bytes)
            return JS_FALSE;
        JS_ReportErrorNumber(cx, js_GetErrorMessage, NULL,
                             JSMSG_UNEXPECTED_TYPE, bytes, "not an object");
        JS_free(cx, bytes);
        return JS_FALSE;
    }

    JSObject *obj = &vp[2].asObject();
    uintN attrs;
    return CheckAccess(cx, obj, ATOM_TO_JSID(cx->runtime->atomState.protoAtom),
                       JSACC_PROTO, vp, &attrs);
}

extern JSBool
js_NewPropertyDescriptorObject(JSContext *cx, jsid id, uintN attrs,
                               const Value &getter, const Value &setter,
                               const Value &value, Value *vp)
{
    /* We have our own property, so start creating the descriptor. */
    JSObject *desc = NewBuiltinClassInstance(cx, &js_ObjectClass);
    if (!desc)
        return false;
    vp->setObject(*desc);    /* Root and return. */

    const JSAtomState &atomState = cx->runtime->atomState;
    if (attrs & (JSPROP_GETTER | JSPROP_SETTER)) {
        if (!desc->defineProperty(cx, ATOM_TO_JSID(atomState.getAtom), getter,
                                  PropertyStub, PropertyStub, JSPROP_ENUMERATE) ||
            !desc->defineProperty(cx, ATOM_TO_JSID(atomState.setAtom), setter,
                                  PropertyStub, PropertyStub, JSPROP_ENUMERATE)) {
            return false;
        }
    } else {
        if (!desc->defineProperty(cx, ATOM_TO_JSID(atomState.valueAtom), value,
                                  PropertyStub, PropertyStub, JSPROP_ENUMERATE) ||
            !desc->defineProperty(cx, ATOM_TO_JSID(atomState.writableAtom),
                                  BooleanTag((attrs & JSPROP_READONLY) == 0),
                                  PropertyStub, PropertyStub, JSPROP_ENUMERATE)) {
            return false;
        }
    }

    return desc->defineProperty(cx, ATOM_TO_JSID(atomState.enumerableAtom),
                                BooleanTag((attrs & JSPROP_ENUMERATE) != 0),
                                PropertyStub, PropertyStub, JSPROP_ENUMERATE) &&
           desc->defineProperty(cx, ATOM_TO_JSID(atomState.configurableAtom),
                                BooleanTag((attrs & JSPROP_PERMANENT) == 0),
                                PropertyStub, PropertyStub, JSPROP_ENUMERATE);
}

JSBool
js_GetOwnPropertyDescriptor(JSContext *cx, JSObject *obj, jsid id, Value *vp)
{
    if (obj->isProxy()) {
        if (!JSProxy::getOwnPropertyDescriptor(cx, obj, id, vp))
            return false;
    }

    JSObject *pobj;
    JSProperty *prop;
    if (!js_HasOwnProperty(cx, obj->map->ops->lookupProperty, obj, id, &pobj, &prop))
        return false;
    if (!prop) {
        vp->setUndefined();
        return true;
    }

    Value roots[] = { UndefinedTag(), UndefinedTag(), UndefinedTag() };
    AutoArrayRooter tvr(cx, JS_ARRAY_LENGTH(roots), roots);
    unsigned attrs;
    bool doGet = true;
    if (pobj->isNative()) {
        JSScopeProperty *sprop = (JSScopeProperty *) prop;
        attrs = sprop->attributes();
        if (attrs & (JSPROP_GETTER | JSPROP_SETTER)) {
            doGet = false;
            if (attrs & JSPROP_GETTER)
                roots[0] = sprop->getterValue();
            if (attrs & JSPROP_SETTER)
                roots[1] = sprop->setterValue();
        }
        JS_UNLOCK_OBJ(cx, pobj);
    } else if (!pobj->getAttributes(cx, id, &attrs)) {
        return false;
    }

    if (doGet && !obj->getProperty(cx, id, &roots[2]))
        return false;

    return js_NewPropertyDescriptorObject(cx, id,
                                          attrs,
                                          roots[0], /* getter */
                                          roots[1], /* setter */
                                          roots[2], /* value */
                                          vp);
}

<<<<<<< HEAD
static JSBool
obj_getOwnPropertyDescriptor(JSContext *cx, uintN argc, Value *vp)
{
    if (argc == 0 || !vp[2].isObject()) {
        JS_ReportErrorNumber(cx, js_GetErrorMessage, NULL, JSMSG_NOT_NONNULL_OBJECT);
        return false;
    }
    JSObject *obj = &vp[2].asObject();
=======
static bool
GetFirstArgumentAsObject(JSContext *cx, uintN argc, jsval *vp, const char *method, JSObject **objp)
{
    if (argc == 0) {
        JS_ReportErrorNumber(cx, js_GetErrorMessage, NULL, JSMSG_MORE_ARGS_NEEDED,
                             method, "0", "s");
        return false;
    }

    jsval v = vp[2];
    if (JSVAL_IS_PRIMITIVE(v)) {
        char *bytes = js_DecompileValueGenerator(cx, JSDVG_SEARCH_STACK, v, NULL);
        if (!bytes)
            return false;
        JS_ReportErrorNumber(cx, js_GetErrorMessage, NULL, JSMSG_UNEXPECTED_TYPE,
                             bytes, "not an object");
        JS_free(cx, bytes);
        return false;
    }

    *objp = JSVAL_TO_OBJECT(v);
    return true;
}

static JSBool
obj_getOwnPropertyDescriptor(JSContext *cx, uintN argc, jsval *vp)
{
    JSObject *obj;
    if (!GetFirstArgumentAsObject(cx, argc, vp, "Object.getOwnPropertyDescriptor", &obj))
        return JS_FALSE;
>>>>>>> a51d8b55
    AutoIdRooter nameidr(cx);
    if (!ValueToId(cx, argc >= 2 ? vp[3] : Value(UndefinedTag()), nameidr.addr()))
        return JS_FALSE;
    return js_GetOwnPropertyDescriptor(cx, obj, nameidr.id(), vp);
}

static JSBool
obj_keys(JSContext *cx, uintN argc, Value *vp)
{
<<<<<<< HEAD
    const Value &v = argc == 0 ? Value(UndefinedTag()) : vp[2];
    if (!v.isObject()) {
        JS_ReportErrorNumber(cx, js_GetErrorMessage, NULL, JSMSG_NOT_NONNULL_OBJECT);
        return JS_FALSE;
    }

    AutoIdArray ida(cx, JS_Enumerate(cx, &v.asObject()));
=======
    JSObject *obj;
    if (!GetFirstArgumentAsObject(cx, argc, vp, "Object.keys", &obj))
        return JS_FALSE;
>>>>>>> a51d8b55

    if (!ida)
        return JS_FALSE;

    JSObject *proto;
    if (!js_GetClassPrototype(cx, NULL, JSProto_Array, &proto))
        return JS_FALSE;
    vp[1].setObject(*proto);

    JS_ASSERT(ida.length() <= UINT32_MAX);
    JSObject *aobj = js_NewArrayWithSlots(cx, proto, uint32(ida.length()));
    if (!aobj)
        return JS_FALSE;
    vp->setObject(*aobj);

    size_t len = ida.length();
    JS_ASSERT(aobj->getDenseArrayCapacity() >= len);
    for (size_t i = 0; i < len; i++) {
        jsid id = ida[i];
        if (JSID_IS_INT(id)) {
            Value idval(Int32Tag(JSID_TO_INT(id)));
            jsid id;
            if (!js_ValueToStringId(cx, idval, &id))
                return JS_FALSE;
            aobj->setDenseArrayElement(i, StringTag(JSID_TO_STRING(id)));
        } else {
            /*
             * Object-valued ids are a possibility admitted by SpiderMonkey for
             * the purposes of E4X.  It's unclear whether they could ever be
             * detected here -- the "obvious" possibility, a property referred
             * to by a QName, actually appears as a string jsid -- but in the
             * interests of fidelity we pass object jsids through unchanged.
             */
            aobj->setDenseArrayElement(i, IdToValue(id));
        }
    }

    JS_ASSERT(len <= UINT32_MAX);
    aobj->setDenseArrayCount(len);

    return JS_TRUE;
}

static JSBool
HasProperty(JSContext* cx, JSObject* obj, jsid id, Value* vp, JSBool* answerp)
{
    if (!JS_HasPropertyById(cx, obj, id, answerp))
        return JS_FALSE;
    if (!*answerp) {
        vp->setUndefined();
        return JS_TRUE;
    }
    return JS_GetPropertyById(cx, obj, id, Jsvalify(vp));
}

PropDesc::PropDesc()
  : pd(UndefinedTag()),
    id(INT_TO_JSID(0)),
    value(UndefinedTag()),
    get(UndefinedTag()),
    set(UndefinedTag()),
    attrs(0),
    hasGet(false),
    hasSet(false),
    hasValue(false),
    hasWritable(false),
    hasEnumerable(false),
    hasConfigurable(false)
{
}

bool
PropDesc::initialize(JSContext* cx, jsid id, const Value &origval)
{
    Value v = origval;
    this->id = id;

    /* 8.10.5 step 1 */
    if (v.isPrimitive()) {
        JS_ReportErrorNumber(cx, js_GetErrorMessage, NULL, JSMSG_NOT_NONNULL_OBJECT);
        return false;
    }
    JSObject* desc = &v.asObject();

    /* Make a copy of the descriptor. We might need it later. */
    pd = v;

    /* Start with the proper defaults. */
    attrs = JSPROP_PERMANENT | JSPROP_READONLY;

    JSBool hasProperty;

    /* 8.10.5 step 3 */
    if (!HasProperty(cx, desc, ATOM_TO_JSID(cx->runtime->atomState.enumerableAtom), &v,
                     &hasProperty)) {
        return false;
    }
    if (hasProperty) {
        hasEnumerable = JS_TRUE;
        if (js_ValueToBoolean(v))
            attrs |= JSPROP_ENUMERATE;
    }

    /* 8.10.5 step 4 */
    if (!HasProperty(cx, desc, ATOM_TO_JSID(cx->runtime->atomState.configurableAtom), &v,
                     &hasProperty)) {
        return false;
    }
    if (hasProperty) {
        hasConfigurable = JS_TRUE;
        if (js_ValueToBoolean(v))
            attrs &= ~JSPROP_PERMANENT;
    }

    /* 8.10.5 step 5 */
    if (!HasProperty(cx, desc, ATOM_TO_JSID(cx->runtime->atomState.valueAtom), &v, &hasProperty))
        return false;
    if (hasProperty) {
        hasValue = true;
        value = v;
    }

    /* 8.10.6 step 6 */
    if (!HasProperty(cx, desc, ATOM_TO_JSID(cx->runtime->atomState.writableAtom), &v, &hasProperty))
        return false;
    if (hasProperty) {
        hasWritable = JS_TRUE;
        if (js_ValueToBoolean(v))
            attrs &= ~JSPROP_READONLY;
    }

    /* 8.10.7 step 7 */
    if (!HasProperty(cx, desc, ATOM_TO_JSID(cx->runtime->atomState.getAtom), &v, &hasProperty))
        return false;
    if (hasProperty) {
        if ((v.isPrimitive() || !js_IsCallable(v)) && !v.isUndefined()) {
            JS_ReportErrorNumber(cx, js_GetErrorMessage, NULL, JSMSG_BAD_GET_SET_FIELD,
                                 js_getter_str);
            return false;
        }
        hasGet = true;
        get = v;
        attrs |= JSPROP_GETTER | JSPROP_SHARED;
    }

    /* 8.10.7 step 8 */
    if (!HasProperty(cx, desc, ATOM_TO_JSID(cx->runtime->atomState.setAtom), &v, &hasProperty))
        return false;
    if (hasProperty) {
        if ((v.isPrimitive() || !js_IsCallable(v)) && !v.isUndefined()) {
            JS_ReportErrorNumber(cx, js_GetErrorMessage, NULL, JSMSG_BAD_GET_SET_FIELD,
                                 js_setter_str);
            return false;
        }
        hasSet = true;
        set = v;
        attrs |= JSPROP_SETTER | JSPROP_SHARED;
    }

    /* 8.10.7 step 9 */
    if ((hasGet || hasSet) && (hasValue || hasWritable)) {
        JS_ReportErrorNumber(cx, js_GetErrorMessage, NULL, JSMSG_INVALID_DESCRIPTOR);
        return false;
    }

    return true;
}

static JSBool
Reject(JSContext *cx, uintN errorNumber, bool throwError, jsid id, bool *rval)
{
    if (throwError) {
        jsid idstr;
        if (!js_ValueToStringId(cx, IdToValue(id), &idstr))
           return JS_FALSE;
        JS_ReportErrorNumber(cx, js_GetErrorMessage, NULL, errorNumber,
                             JS_GetStringBytes(JSID_TO_STRING(idstr)));
        return JS_FALSE;
    }

    *rval = false;
    return JS_TRUE;
}

static JSBool
Reject(JSContext *cx, uintN errorNumber, bool throwError, bool *rval)
{
    if (throwError) {
        JS_ReportErrorNumber(cx, js_GetErrorMessage, NULL, errorNumber);
        return JS_FALSE;
    }

    *rval = false;
    return JS_TRUE;
}

static JSBool
Reject(JSContext *cx, JSObject *obj, JSProperty *prop, uintN errorNumber, bool throwError,
       jsid id, bool *rval)
{
    obj->dropProperty(cx, prop);
    return Reject(cx, errorNumber, throwError, id, rval);
}

static JSBool
DefinePropertyOnObject(JSContext *cx, JSObject *obj, const PropDesc &desc,
                       bool throwError, bool *rval)
{
    /* 8.12.9 step 1. */
    JSProperty *current;
    JSObject *obj2;
    JS_ASSERT(obj->map->ops->lookupProperty == js_LookupProperty);
    if (!js_HasOwnProperty(cx, js_LookupProperty, obj, desc.id, &obj2, &current))
        return JS_FALSE;

    JS_ASSERT(obj->map->ops->defineProperty == js_DefineProperty);

    /* 8.12.9 steps 2-4. */
    JSScope *scope = obj->scope();
    if (!current) {
        if (scope->sealed())
            return Reject(cx, JSMSG_OBJECT_NOT_EXTENSIBLE, throwError, rval);

        *rval = true;

        if (desc.isGenericDescriptor() || desc.isDataDescriptor()) {
            JS_ASSERT(obj->map->ops->defineProperty == js_DefineProperty);
            return js_DefineProperty(cx, obj, desc.id, &desc.value,
                                     PropertyStub, PropertyStub, desc.attrs);
        }

        JS_ASSERT(desc.isAccessorDescriptor());

        /*
         * Getters and setters are just like watchpoints from an access
         * control point of view.
         */
        Value dummy;
        uintN dummyAttrs;
        if (!CheckAccess(cx, obj, desc.id, JSACC_WATCH, &dummy, &dummyAttrs))
            return JS_FALSE;

        Value tmp = UndefinedTag();
        return js_DefineProperty(cx, obj, desc.id, &tmp,
                                 desc.getter(), desc.setter(), desc.attrs);
    }

    /* 8.12.9 steps 5-6 (note 5 is merely a special case of 6). */
    Value v = UndefinedTag();

    /*
     * In the special case of shared permanent properties, the "own" property
     * can be found on a different object.  In that case the returned property
     * might not be native, except: the shared permanent property optimization
     * is not applied if the objects have different classes (bug 320854), as
     * must be enforced by js_HasOwnProperty for the JSScopeProperty cast below
     * to be safe.
     */
    JS_ASSERT(obj->getClass() == obj2->getClass());

    JSScopeProperty *sprop = reinterpret_cast<JSScopeProperty *>(current);
    do {
        if (desc.isAccessorDescriptor()) {
            if (!sprop->isAccessorDescriptor())
                break;

            if (desc.hasGet &&
                !SameValue(desc.getterValue(), sprop->getterOrUndefined(), cx)) {
                break;
            }

            if (desc.hasSet &&
                !SameValue(desc.setterValue(), sprop->setterOrUndefined(), cx)) {
                break;
            }
        } else {
            /*
             * Determine the current value of the property once, if the current
             * value might actually need to be used or preserved later.  NB: we
             * guard on whether the current property is a data descriptor to
             * avoid calling a getter; we won't need the value if it's not a
             * data descriptor.
             */
            if (sprop->isDataDescriptor()) {
                /*
                 * Non-standard: if the property is non-configurable and is
                 * represented by a native getter or setter, don't permit
                 * redefinition.  We expose properties with native getter/setter
                 * as though they were data properties, for the most part, but
                 * in this particular case we must worry about integrity
                 * concerns for JSAPI users who expected that
                 * permanent+getter/setter means precisely controlled behavior.
                 * If we permitted such redefinitions, such a property could be
                 * "fixed" to some specific previous value, no longer varying
                 * according to the intent of the native getter/setter for the
                 * property.
                 *
                 * Other engines expose properties of this nature using ECMA
                 * getter/setter pairs, but we can't because we use them even
                 * for properties which ECMA specifies as being true data
                 * descriptors ([].length, Function.length, /regex/.lastIndex,
                 * &c.).  Longer-term perhaps we should convert such properties
                 * to use data descriptors (at which point representing a
                 * descriptor with native getter/setter as an accessor
                 * descriptor would be fine) and take a small memory hit, but
                 * for now we'll simply forbid their redefinition.
                 */
                if (!sprop->configurable() &&
                    (!sprop->hasDefaultGetter() || !sprop->hasDefaultSetter())) {
                    return Reject(cx, obj2, current, JSMSG_CANT_REDEFINE_UNCONFIGURABLE_PROP,
                                  throwError, desc.id, rval);
                }

                if (!js_NativeGet(cx, obj, obj2, sprop, JSGET_NO_METHOD_BARRIER, &v)) {
                    /* current was dropped when the failure occurred. */
                    return JS_FALSE;
                }
            }

            if (desc.isDataDescriptor()) {
                if (!sprop->isDataDescriptor())
                    break;

                if (desc.hasValue && !SameValue(desc.value, v, cx))
                    break;
                if (desc.hasWritable && desc.writable() != sprop->writable())
                    break;
            } else {
                /* The only fields in desc will be handled below. */
                JS_ASSERT(desc.isGenericDescriptor());
            }
        }

        if (desc.hasConfigurable && desc.configurable() != sprop->configurable())
            break;
        if (desc.hasEnumerable && desc.enumerable() != sprop->enumerable())
            break;

        /* The conditions imposed by step 5 or step 6 apply. */
        obj2->dropProperty(cx, current);
        *rval = true;
        return JS_TRUE;
    } while (0);

    /* 8.12.9 step 7. */
    if (!sprop->configurable()) {
        /*
         * Since [[Configurable]] defaults to false, we don't need to check
         * whether it was specified.  We can't do likewise for [[Enumerable]]
         * because its putative value is used in a comparison -- a comparison
         * whose result must always be false per spec if the [[Enumerable]]
         * field is not present.  Perfectly pellucid logic, eh?
         */
        JS_ASSERT_IF(!desc.hasConfigurable, !desc.configurable());
        if (desc.configurable() ||
            (desc.hasEnumerable && desc.enumerable() != sprop->enumerable())) {
            return Reject(cx, obj2, current, JSMSG_CANT_REDEFINE_UNCONFIGURABLE_PROP, throwError,
                          desc.id, rval);
        }
    }

    if (desc.isGenericDescriptor()) {
        /* 8.12.9 step 8, no validation required */
    } else if (desc.isDataDescriptor() != sprop->isDataDescriptor()) {
        /* 8.12.9 step 9. */
        if (!sprop->configurable()) {
            return Reject(cx, obj2, current, JSMSG_CANT_REDEFINE_UNCONFIGURABLE_PROP,
                          throwError, desc.id, rval);
        }
    } else if (desc.isDataDescriptor()) {
        /* 8.12.9 step 10. */
        JS_ASSERT(sprop->isDataDescriptor());
        if (!sprop->configurable() && !sprop->writable()) {
            if ((desc.hasWritable && desc.writable()) ||
                (desc.hasValue && !SameValue(desc.value, v, cx))) {
                return Reject(cx, obj2, current, JSMSG_CANT_REDEFINE_UNCONFIGURABLE_PROP,
                              throwError, desc.id, rval);
            }
        }
    } else {
        /* 8.12.9 step 11. */
        JS_ASSERT(desc.isAccessorDescriptor() && sprop->isAccessorDescriptor());
        if (!sprop->configurable()) {
            if ((desc.hasSet &&
                 !SameValue(desc.setterValue(), sprop->setterOrUndefined(), cx)) ||
                (desc.hasGet &&
                 !SameValue(desc.getterValue(), sprop->getterOrUndefined(), cx))) {
                return Reject(cx, obj2, current, JSMSG_CANT_REDEFINE_UNCONFIGURABLE_PROP,
                              throwError, desc.id, rval);
            }
        }
    }

    /* 8.12.9 step 12. */
    uintN attrs;
    PropertyOp getter, setter;
    if (desc.isGenericDescriptor()) {
        uintN changed = 0;
        if (desc.hasConfigurable)
            changed |= JSPROP_PERMANENT;
        if (desc.hasEnumerable)
            changed |= JSPROP_ENUMERATE;

        attrs = (sprop->attributes() & ~changed) | (desc.attrs & changed);
        if (sprop->isMethod()) {
            JS_ASSERT(!(attrs & (JSPROP_GETTER | JSPROP_SETTER)));
            getter = setter = PropertyStub;
        } else {
            getter = sprop->getter();
            setter = sprop->setter();
        }
    } else if (desc.isDataDescriptor()) {
        uintN unchanged = 0;
        if (!desc.hasConfigurable)
            unchanged |= JSPROP_PERMANENT;
        if (!desc.hasEnumerable)
            unchanged |= JSPROP_ENUMERATE;
        if (!desc.hasWritable)
            unchanged |= JSPROP_READONLY;

        if (desc.hasValue)
            v = desc.value;
        attrs = (desc.attrs & ~unchanged) | (sprop->attributes() & unchanged);
        getter = setter = PropertyStub;
    } else {
        JS_ASSERT(desc.isAccessorDescriptor());

        /*
         * Getters and setters are just like watchpoints from an access
         * control point of view.
         */
        Value dummy;
        if (!CheckAccess(cx, obj2, desc.id, JSACC_WATCH, &dummy, &attrs)) {
             obj2->dropProperty(cx, current);
             return JS_FALSE;
        }

        /* 8.12.9 step 12. */
        uintN changed = 0;
        if (desc.hasConfigurable)
            changed |= JSPROP_PERMANENT;
        if (desc.hasEnumerable)
            changed |= JSPROP_ENUMERATE;
        if (desc.hasGet)
            changed |= JSPROP_GETTER | JSPROP_SHARED;
        if (desc.hasSet)
            changed |= JSPROP_SETTER | JSPROP_SHARED;

        attrs = (desc.attrs & changed) | (sprop->attributes() & ~changed);
        JS_ASSERT_IF(sprop->isMethod(), !(attrs & (JSPROP_GETTER | JSPROP_SETTER)));
        if (desc.hasGet) {
            getter = desc.getter();
        } else {
            getter = (sprop->isMethod() || (sprop->hasDefaultGetter() && !sprop->hasGetterValue()))
                     ? PropertyStub
                     : sprop->getter();
        }
        if (desc.hasSet) {
            setter = desc.setter();
        } else {
            setter = (sprop->hasDefaultSetter() && !sprop->hasSetterValue())
                     ? PropertyStub
                     : sprop->setter();
        }
    }

    *rval = true;
    obj2->dropProperty(cx, current);
    return js_DefineProperty(cx, obj, desc.id, &v, getter, setter, attrs);
}

static JSBool
DefinePropertyOnArray(JSContext *cx, JSObject *obj, const PropDesc &desc,
                      bool throwError, bool *rval)
{
    /*
     * We probably should optimize dense array property definitions where
     * the descriptor describes a traditional array property (enumerable,
     * configurable, writable, numeric index or length without altering its
     * attributes).  Such definitions are probably unlikely, so we don't bother
     * for now.
     */
    if (obj->isDenseArray() && !obj->makeDenseArraySlow(cx))
        return JS_FALSE;

    jsuint oldLen = obj->getArrayLength();

    if (JSID_IS_ATOM(desc.id, cx->runtime->atomState.lengthAtom)) {
        /*
         * Our optimization of storage of the length property of arrays makes
         * it very difficult to properly implement defining the property.  For
         * now simply throw an exception (NB: not merely Reject) on any attempt
         * to define the "length" property, rather than attempting to implement
         * some difficult-for-authors-to-grasp subset of that functionality.
         */
        JS_ReportErrorNumber(cx, js_GetErrorMessage, NULL, JSMSG_DEFINE_ARRAY_LENGTH_UNSUPPORTED);
        return JS_FALSE;
    }

    uint32 index;
    if (js_IdIsIndex(desc.id, &index)) {
        /*
        // Disabled until we support defining "length":
        if (index >= oldLen && lengthPropertyNotWritable())
            return ThrowTypeError(cx, JSMSG_CANT_APPEND_PROPERTIES_TO_UNWRITABLE_LENGTH_ARRAY);
         */
        if (!DefinePropertyOnObject(cx, obj, desc, false, rval))
            return JS_FALSE;
        if (!*rval)
            return Reject(cx, JSMSG_CANT_DEFINE_ARRAY_INDEX, throwError, rval);

        if (index >= oldLen) {
            JS_ASSERT(index != UINT32_MAX);
            obj->setSlowArrayLength(index + 1);
        }

        *rval = true;
        return JS_TRUE;
    }

    return DefinePropertyOnObject(cx, obj, desc, throwError, rval);
}

static JSBool
DefineProperty(JSContext *cx, JSObject *obj, const PropDesc &desc, bool throwError,
               bool *rval)
{
    if (obj->isArray())
        return DefinePropertyOnArray(cx, obj, desc, throwError, rval);

    if (obj->map->ops->lookupProperty != js_LookupProperty) {
        if (obj->isProxy())
            return JSProxy::defineProperty(cx, obj, desc.id, desc.pd);
        return Reject(cx, JSMSG_OBJECT_NOT_EXTENSIBLE, throwError, rval);
    }

    return DefinePropertyOnObject(cx, obj, desc, throwError, rval);
}

JSBool
js_DefineOwnProperty(JSContext *cx, JSObject *obj, jsid id,
                     const Value &descriptor, JSBool *bp)
{
    AutoPropDescArrayRooter descs(cx);
    PropDesc *desc = descs.append();
    if (!desc || !desc->initialize(cx, id, descriptor))
        return false;

    bool rval;
    if (!DefineProperty(cx, obj, *desc, true, &rval))
        return false;
    *bp = !!rval;
    return true;
}

/* ES5 15.2.3.6: Object.defineProperty(O, P, Attributes) */
static JSBool
obj_defineProperty(JSContext* cx, uintN argc, Value* vp)
{
    /* 15.2.3.6 steps 1 and 5. */
<<<<<<< HEAD
    const Value &v = (argc == 0) ? Value(UndefinedTag()) : vp[2];
    if (v.isPrimitive()) {
        JS_ReportErrorNumber(cx, js_GetErrorMessage, NULL, JSMSG_NOT_NONNULL_OBJECT);
        return JS_FALSE;
    }
    *vp = vp[2];
    JSObject* obj = &vp->asObject();
=======
    JSObject *obj;
    if (!GetFirstArgumentAsObject(cx, argc, vp, "Object.defineProperty", &obj))
        return JS_FALSE;
    *vp = OBJECT_TO_JSVAL(obj);
>>>>>>> a51d8b55

    /* 15.2.3.6 step 2. */
    AutoIdRooter nameidr(cx);
    if (!ValueToId(cx, argc >= 2 ? vp[3] : Value(UndefinedTag()), nameidr.addr()))
        return JS_FALSE;

    /* 15.2.3.6 step 3. */
    const Value &descval = argc >= 3 ? vp[4] : Value(UndefinedTag());

    /* 15.2.3.6 step 4 */
    JSBool junk;
    return js_DefineOwnProperty(cx, obj, nameidr.id(), descval, &junk);
}

static bool
DefineProperties(JSContext *cx, JSObject *obj, JSObject *props)
{
    AutoIdArray ida(cx, JS_Enumerate(cx, props));
    if (!ida)
        return false;

     AutoPropDescArrayRooter descs(cx);
     size_t len = ida.length();
     for (size_t i = 0; i < len; i++) {
         jsid id = ida[i];
         PropDesc* desc = descs.append();
         AutoValueRooter tvr(cx);
         if (!desc ||
             !JS_GetPropertyById(cx, props, id, tvr.jsval_addr()) ||
             !desc->initialize(cx, id, tvr.value())) {
             return false;
         }
     }

     bool dummy;
     for (size_t i = 0; i < len; i++) {
         if (!DefineProperty(cx, obj, descs[i], true, &dummy))
             return false;
     }

     return true;
}

extern JSBool
js_PopulateObject(JSContext *cx, JSObject *newborn, JSObject *props)
{
    return DefineProperties(cx, newborn, props);
}

/* ES5 15.2.3.7: Object.defineProperties(O, Properties) */
static JSBool
obj_defineProperties(JSContext* cx, uintN argc, Value* vp)
{
    /* 15.2.3.6 steps 1 and 5. */
    JSObject *obj;
    if (!GetFirstArgumentAsObject(cx, argc, vp, "Object.defineProperties", &obj))
        return false;
    *vp = OBJECT_TO_JSVAL(obj);

    if (argc < 2) {
        JS_ReportErrorNumber(cx, js_GetErrorMessage, NULL, JSMSG_MORE_ARGS_NEEDED,
                             "Object.defineProperties", "0", "s");
        return false;
    }

<<<<<<< HEAD
    *vp = vp[2];
    if (!vp->isObject()) {
        JS_ReportErrorNumber(cx, js_GetErrorMessage, NULL, JSMSG_NOT_NONNULL_OBJECT);
        return false;
    }

=======
>>>>>>> a51d8b55
    JSObject* props = js_ValueToNonNullObject(cx, vp[3]);
    if (!props)
        return false;
    vp[3].setObject(*props);

<<<<<<< HEAD
    JSObject *obj = &vp->asObject();

=======
>>>>>>> a51d8b55
    return DefineProperties(cx, obj, props);
}

/* ES5 15.2.3.5: Object.create(O [, Properties]) */
static JSBool
obj_create(JSContext *cx, uintN argc, Value *vp)
{
    if (argc == 0) {
        JS_ReportErrorNumber(cx, js_GetErrorMessage, NULL, JSMSG_MORE_ARGS_NEEDED,
                             "Object.create", "0", "s");
        return JS_FALSE;
    }

    const Value &v = vp[2];
    if (!v.isObjectOrNull()) {
        char *bytes = DecompileValueGenerator(cx, JSDVG_SEARCH_STACK, v, NULL);
        if (!bytes)
            return JS_FALSE;
        JS_ReportErrorNumber(cx, js_GetErrorMessage, NULL, JSMSG_UNEXPECTED_TYPE,
                             bytes, "not an object or null");
        JS_free(cx, bytes);
        return JS_FALSE;
    }

    /*
     * Use the callee's global as the parent of the new object to avoid dynamic
     * scoping (i.e., using the caller's global).
     */
    JSObject *obj = NewObjectWithGivenProto(cx, &js_ObjectClass, v.asObjectOrNull(),
                                            vp->asObject().getGlobal());
    if (!obj)
        return JS_FALSE;
    vp->setObject(*obj); /* Root and prepare for eventual return. */

    /* 15.2.3.5 step 4. */
    if (argc > 1 && !vp[3].isUndefined()) {
        if (vp[3].isPrimitive()) {
            JS_ReportErrorNumber(cx, js_GetErrorMessage, NULL, JSMSG_NOT_NONNULL_OBJECT);
            return JS_FALSE;
        }

        JSObject *props = &vp[3].asObject();
        AutoIdArray ida(cx, JS_Enumerate(cx, props));
        if (!ida)
            return JS_FALSE;

        AutoPropDescArrayRooter descs(cx);
        size_t len = ida.length();
        for (size_t i = 0; i < len; i++) {
            jsid id = ida[i];
            PropDesc *desc = descs.append();
            if (!desc || !JS_GetPropertyById(cx, props, id, Jsvalify(&vp[1])) ||
                !desc->initialize(cx, id, vp[1])) {
                return JS_FALSE;
            }
        }

        bool dummy;
        for (size_t i = 0; i < len; i++) {
            if (!DefineProperty(cx, obj, descs[i], true, &dummy))
                return JS_FALSE;
        }
    }

    /* 5. Return obj. */
    return JS_TRUE;
}

static JSBool
obj_getOwnPropertyNames(JSContext *cx, uintN argc, jsval *vp)
{
    JSObject *obj;
    if (!GetFirstArgumentAsObject(cx, argc, vp, "Object.getOwnPropertyNames", &obj))
        return false;

    AutoValueVector props(cx);
    if (!GetPropertyNames(cx, obj, JSITER_OWNONLY | JSITER_HIDDEN, props))
        return false;

    for (size_t i = 0, len = props.length(); i < len; i++) {
         jsval v = props[i];
         if (JSVAL_IS_INT(v)) {
             JSString *str = js_ValueToString(cx, v);
             if (!str)
                 return false;
             props[i] = STRING_TO_JSVAL(str);
         }
    }

    JSObject *aobj = js_NewArrayObject(cx, props.length(), props.begin());
    if (!aobj)
        return false;

    *vp = OBJECT_TO_JSVAL(aobj);
    return true;
}


#if JS_HAS_OBJ_WATCHPOINT
const char js_watch_str[] = "watch";
const char js_unwatch_str[] = "unwatch";
#endif
const char js_hasOwnProperty_str[] = "hasOwnProperty";
const char js_isPrototypeOf_str[] = "isPrototypeOf";
const char js_propertyIsEnumerable_str[] = "propertyIsEnumerable";

static JSFunctionSpec object_methods[] = {
#if JS_HAS_TOSOURCE
    JS_FN(js_toSource_str,             obj_toSource,                0,0),
#endif
    JS_FN(js_toString_str,             obj_toString,                0,0),
    JS_FN(js_toLocaleString_str,       obj_toLocaleString,          0,0),
    JS_FN(js_valueOf_str,              obj_valueOf,                 0,0),
#if JS_HAS_OBJ_WATCHPOINT
    JS_FN(js_watch_str,                obj_watch,                   2,0),
    JS_FN(js_unwatch_str,              obj_unwatch,                 1,0),
#endif
    JS_FN(js_hasOwnProperty_str,       obj_hasOwnProperty,          1,0),
    JS_FN(js_isPrototypeOf_str,        obj_isPrototypeOf,           1,0),
    JS_FN(js_propertyIsEnumerable_str, obj_propertyIsEnumerable,    1,0),
#if OLD_GETTER_SETTER_METHODS
    JS_FN(js_defineGetter_str,         js_obj_defineGetter,         2,0),
    JS_FN(js_defineSetter_str,         js_obj_defineSetter,         2,0),
    JS_FN(js_lookupGetter_str,         obj_lookupGetter,            1,0),
    JS_FN(js_lookupSetter_str,         obj_lookupSetter,            1,0),
#endif
    JS_FS_END
};

static JSFunctionSpec object_static_methods[] = {
    JS_FN("getPrototypeOf",            obj_getPrototypeOf,          1,0),
    JS_FN("getOwnPropertyDescriptor",  obj_getOwnPropertyDescriptor,2,0),
    JS_FN("keys",                      obj_keys,                    1,0),
    JS_FN("defineProperty",            obj_defineProperty,          3,0),
    JS_FN("defineProperties",          obj_defineProperties,        2,0),
    JS_FN("create",                    obj_create,                  2,0),
    JS_FN("getOwnPropertyNames",       obj_getOwnPropertyNames,     1,0),
    JS_FS_END
};

JSBool
js_Object(JSContext *cx, JSObject *obj, uintN argc, Value *argv, Value *rval)
{
    if (argc == 0) {
        /* Trigger logic below to construct a blank object. */
        obj = NULL;
    } else {
        /* If argv[0] is null or undefined, obj comes back null. */
        if (!js_ValueToObjectOrNull(cx, argv[0], &obj))
            return JS_FALSE;
    }
    if (!obj) {
        JS_ASSERT(!argc || argv[0].isNull() || argv[0].isUndefined());
        if (JS_IsConstructing(cx))
            return JS_TRUE;
        obj = NewBuiltinClassInstance(cx, &js_ObjectClass);
        if (!obj)
            return JS_FALSE;
    }
    rval->setObject(*obj);
    return JS_TRUE;
}

#ifdef JS_TRACER

JSObject*
js_NewObjectWithClassProto(JSContext *cx, Class *clasp, JSObject *proto,
                           const Value &privateSlotValue)
{
    JS_ASSERT(!clasp->getObjectOps);
    JS_ASSERT(proto->map->ops == &js_ObjectOps);

    JSObject* obj = js_NewGCObject(cx);
    if (!obj)
        return NULL;

    obj->initSharingEmptyScope(clasp, proto, proto->getParent(), privateSlotValue);
    return obj;
}

JSObject* FASTCALL
js_Object_tn(JSContext* cx, JSObject* proto)
{
    JS_ASSERT(!(js_ObjectClass.flags & JSCLASS_HAS_PRIVATE));
    return js_NewObjectWithClassProto(cx, &js_ObjectClass, proto, UndefinedTag());
}

JS_DEFINE_TRCINFO_1(js_Object,
    (2, (extern, CONSTRUCTOR_RETRY, js_Object_tn, CONTEXT, CALLEE_PROTOTYPE, 0,
         nanojit::ACC_STORE_ANY)))

JSObject* FASTCALL
js_NonEmptyObject(JSContext* cx, JSObject* proto)
{
    JS_ASSERT(!(js_ObjectClass.flags & JSCLASS_HAS_PRIVATE));
    JSObject *obj = js_NewObjectWithClassProto(cx, &js_ObjectClass, proto, UndefinedTag());
    if (!obj)
        return NULL;
    JS_LOCK_OBJ(cx, obj);
    JSScope *scope = js_GetMutableScope(cx, obj);
    if (!scope) {
        JS_UNLOCK_OBJ(cx, obj);
        return NULL;
    }

    /*
     * See comments in the JSOP_NEWINIT case of jsops.cpp why we cannot
     * assume that cx owns the scope and skip the unlock call.
     */
    JS_UNLOCK_SCOPE(cx, scope);
    return obj;
}

JS_DEFINE_CALLINFO_2(extern, CONSTRUCTOR_RETRY, js_NonEmptyObject, CONTEXT, CALLEE_PROTOTYPE, 0,
                     nanojit::ACC_STORE_ANY)

JSObject* FASTCALL
js_NewInstance(JSContext *cx, Class *clasp, JSObject *ctor)
{
    JS_ASSERT(JS_ON_TRACE(cx));
    JS_ASSERT(ctor->isFunction());

    JSAtom *atom = cx->runtime->atomState.classPrototypeAtom;

    JSScope *scope = ctor->scope();
#ifdef JS_THREADSAFE
    if (scope->title.ownercx != cx)
        return NULL;
#endif
    if (scope->isSharedEmpty()) {
        scope = js_GetMutableScope(cx, ctor);
        if (!scope)
            return NULL;
    }

    JSScopeProperty *sprop = scope->lookup(ATOM_TO_JSID(atom));
    Value pval = sprop ? ctor->getSlot(sprop->slot) : Value(JS_GENERIC_MAGIC);

    JSObject *parent = ctor->getParent();
    JSObject *proto;
    if (pval.isObject()) {
        /* An object in ctor.prototype, let's use it as the new instance's proto. */
        proto = &pval.asObject();
    } else {
        /* A hole or a primitive: either way, we need to get Object.prototype. */
        if (!js_GetClassPrototype(cx, parent, JSProto_Object, &proto))
            return NULL;

        if (pval.isMagic(JS_GENERIC_MAGIC)) {
            /*
             * No ctor.prototype was set, so we inline-expand and optimize
             * fun_resolve's prototype creation code.
             */
            proto = NewNativeClassInstance(cx, clasp, proto, parent);
            if (!proto)
                return NULL;
            if (!js_SetClassPrototype(cx, ctor, proto, JSPROP_ENUMERATE | JSPROP_PERMANENT))
                return NULL;
        } else {
            /*
             * A primitive value in .prototype means to use Object.prototype
             * for proto. See ES5 13.2.2 step 7.
             */
        }
    }

    /*
     * FIXME: 561785 at least. Quasi-natives including XML objects prevent us
     * from easily or unconditionally calling NewNativeClassInstance here.
     */
    return NewObjectWithGivenProto(cx, clasp, proto, parent);
}

JS_DEFINE_CALLINFO_3(extern, CONSTRUCTOR_RETRY, js_NewInstance, CONTEXT, CLASS, OBJECT, 0,
                     nanojit::ACC_STORE_ANY)

#else  /* !JS_TRACER */

# define js_Object_trcinfo NULL

#endif /* !JS_TRACER */

/*
 * Given pc pointing after a property accessing bytecode, return true if the
 * access is "object-detecting" in the sense used by web scripts, e.g., when
 * checking whether document.all is defined.
 */
JS_REQUIRES_STACK JSBool
Detecting(JSContext *cx, jsbytecode *pc)
{
    JSScript *script;
    jsbytecode *endpc;
    JSOp op;
    JSAtom *atom;

    script = cx->fp->script;
    endpc = script->code + script->length;
    for (;; pc += js_CodeSpec[op].length) {
        JS_ASSERT_IF(!cx->fp->imacpc, script->code <= pc && pc < endpc);

        /* General case: a branch or equality op follows the access. */
        op = js_GetOpcode(cx, script, pc);
        if (js_CodeSpec[op].format & JOF_DETECTING)
            return JS_TRUE;

        switch (op) {
          case JSOP_NULL:
            /*
             * Special case #1: handle (document.all == null).  Don't sweat
             * about JS1.2's revision of the equality operators here.
             */
            if (++pc < endpc) {
                op = js_GetOpcode(cx, script, pc);
                return *pc == JSOP_EQ || *pc == JSOP_NE;
            }
            return JS_FALSE;

          case JSOP_NAME:
            /*
             * Special case #2: handle (document.all == undefined).  Don't
             * worry about someone redefining undefined, which was added by
             * Edition 3, so is read/write for backward compatibility.
             */
            GET_ATOM_FROM_BYTECODE(script, pc, 0, atom);
            if (atom == cx->runtime->atomState.typeAtoms[JSTYPE_VOID] &&
                (pc += js_CodeSpec[op].length) < endpc) {
                op = js_GetOpcode(cx, script, pc);
                return op == JSOP_EQ || op == JSOP_NE ||
                       op == JSOP_STRICTEQ || op == JSOP_STRICTNE;
            }
            return JS_FALSE;

          default:
            /*
             * At this point, anything but an extended atom index prefix means
             * we're not detecting.
             */
            if (!(js_CodeSpec[op].format & JOF_INDEXBASE))
                return JS_FALSE;
            break;
        }
    }
}

/*
 * Infer lookup flags from the currently executing bytecode. This does
 * not attempt to infer JSRESOLVE_WITH, because the current bytecode
 * does not indicate whether we are in a with statement. Return defaultFlags
 * if a currently executing bytecode cannot be determined.
 */
uintN
js_InferFlags(JSContext *cx, uintN defaultFlags)
{
#ifdef JS_TRACER
    if (JS_ON_TRACE(cx))
        return cx->bailExit->lookupFlags;
#endif

    JS_ASSERT_NOT_ON_TRACE(cx);

    jsbytecode *pc;
    const JSCodeSpec *cs;
    uint32 format;
    uintN flags = 0;

    JSStackFrame *const fp = js_GetTopStackFrame(cx);
    if (!fp || !(pc = cx->regs->pc))
        return defaultFlags;
    cs = &js_CodeSpec[js_GetOpcode(cx, fp->script, pc)];
    format = cs->format;
    if (JOF_MODE(format) != JOF_NAME)
        flags |= JSRESOLVE_QUALIFIED;
    if ((format & (JOF_SET | JOF_FOR)) ||
        (fp->flags & JSFRAME_ASSIGNING)) {
        flags |= JSRESOLVE_ASSIGNING;
    } else if (cs->length >= 0) {
        pc += cs->length;
        if (pc < cx->fp->script->code + cx->fp->script->length && Detecting(cx, pc))
            flags |= JSRESOLVE_DETECTING;
    }
    if (format & JOF_DECLARING)
        flags |= JSRESOLVE_DECLARING;
    return flags;
}

/*
 * ObjectOps and Class for with-statement stack objects.
 */
static JSBool
with_LookupProperty(JSContext *cx, JSObject *obj, jsid id, JSObject **objp,
                    JSProperty **propp)
{
    /* Fixes bug 463997 */
    uintN flags = cx->resolveFlags;
    if (flags == JSRESOLVE_INFER)
        flags = js_InferFlags(cx, flags);
    flags |= JSRESOLVE_WITH;
    JSAutoResolveFlags rf(cx, flags);
    return obj->getProto()->lookupProperty(cx, id, objp, propp);
}

static JSBool
with_GetProperty(JSContext *cx, JSObject *obj, jsid id, Value *vp)
{
    return obj->getProto()->getProperty(cx, id, vp);
}

static JSBool
with_SetProperty(JSContext *cx, JSObject *obj, jsid id, Value *vp)
{
    return obj->getProto()->setProperty(cx, id, vp);
}

static JSBool
with_GetAttributes(JSContext *cx, JSObject *obj, jsid id, uintN *attrsp)
{
    return obj->getProto()->getAttributes(cx, id, attrsp);
}

static JSBool
with_SetAttributes(JSContext *cx, JSObject *obj, jsid id, uintN *attrsp)
{
    return obj->getProto()->setAttributes(cx, id, attrsp);
}

static JSBool
with_DeleteProperty(JSContext *cx, JSObject *obj, jsid id, Value *rval)
{
    return obj->getProto()->deleteProperty(cx, id, rval);
}

static JSBool
with_DefaultValue(JSContext *cx, JSObject *obj, JSType hint, Value *vp)
{
    return obj->getProto()->defaultValue(cx, hint, vp);
}

static JSBool
with_Enumerate(JSContext *cx, JSObject *obj, JSIterateOp enum_op,
               Value *statep, jsid *idp)
{
    return obj->getProto()->enumerate(cx, enum_op, statep, idp);
}

static JSType
with_TypeOf(JSContext *cx, JSObject *obj)
{
    return JSTYPE_OBJECT;
}

static JSObject *
with_ThisObject(JSContext *cx, JSObject *obj)
{
    return obj->getWithThis();
}

JS_FRIEND_DATA(JSObjectOps) js_WithObjectOps = {
    NULL,
    with_LookupProperty,
    js_DefineProperty,
    with_GetProperty,
    with_SetProperty,
    with_GetAttributes,
    with_SetAttributes,
    with_DeleteProperty,
    with_DefaultValue,
    with_Enumerate,
    with_TypeOf,
    js_TraceObject,
    with_ThisObject,
    NULL,   /* call */
    NULL,   /* construct */
    NULL,   /* hasInstance */
    js_Clear
};

static JSObjectOps *
with_getObjectOps(JSContext *cx, Class *clasp)
{
    return &js_WithObjectOps;
}

Class js_WithClass = {
    "With",
    JSCLASS_HAS_PRIVATE | JSCLASS_HAS_RESERVED_SLOTS(2) | JSCLASS_IS_ANONYMOUS,
    PropertyStub,     PropertyStub,     PropertyStub,     PropertyStub,
    EnumerateStub,    ResolveStub,      ConvertStub,      NULL,
    with_getObjectOps,
    0,0,0,0,0,0,0
};

JS_REQUIRES_STACK JSObject *
js_NewWithObject(JSContext *cx, JSObject *proto, JSObject *parent, jsint depth)
{
    JSObject *obj;

    obj = js_NewGCObject(cx);
    if (!obj)
        return NULL;
    obj->init(&js_WithClass, proto, parent,
              PrivateTag(js_FloatingFrameIfGenerator(cx, cx->fp)));
    OBJ_SET_BLOCK_DEPTH(cx, obj, depth);
    obj->map = cx->runtime->emptyWithScope->hold();

    AutoObjectRooter tvr(cx, obj);
    JSObject *thisp = proto->thisObject(cx);
    if (!thisp)
        return NULL;
    obj->setWithThis(thisp);

    return obj;
}

JSObject *
js_NewBlockObject(JSContext *cx)
{
    /*
     * Null obj's proto slot so that Object.prototype.* does not pollute block
     * scopes and to give the block object its own scope.
     */
    JSObject *blockObj = js_NewGCObject(cx);
    if (!blockObj)
        return NULL;
    blockObj->init(&js_BlockClass, NULL, NULL, NullTag());
    blockObj->map = cx->runtime->emptyBlockScope->hold();
    return blockObj;
}

JSObject *
js_CloneBlockObject(JSContext *cx, JSObject *proto, JSStackFrame *fp)
{
    JS_ASSERT(!OBJ_IS_CLONED_BLOCK(proto));
    JS_ASSERT(proto->getClass() == &js_BlockClass);

    JSObject *clone = js_NewGCObject(cx);
    if (!clone)
        return NULL;

    Value privateValue = PrivateTag(js_FloatingFrameIfGenerator(cx, fp));

    /* The caller sets parent on its own. */
    clone->init(&js_BlockClass, proto, NULL, privateValue);
    clone->fslots[JSSLOT_BLOCK_DEPTH] = proto->fslots[JSSLOT_BLOCK_DEPTH];

    JS_ASSERT(cx->runtime->emptyBlockScope->freeslot == JSSLOT_BLOCK_DEPTH + 1);
    clone->map = cx->runtime->emptyBlockScope->hold();
    JS_ASSERT(OBJ_IS_CLONED_BLOCK(clone));

    if (!js_EnsureReservedSlots(cx, clone, OBJ_BLOCK_COUNT(cx, proto)))
        return NULL;
    return clone;
}

JS_REQUIRES_STACK JSBool
js_PutBlockObject(JSContext *cx, JSBool normalUnwind)
{
    /* Blocks have one fixed slot available for the first local.*/
    JS_STATIC_ASSERT(JS_INITIAL_NSLOTS == JSSLOT_BLOCK_DEPTH + 2);

    JSStackFrame *const fp = cx->fp;
    JSObject *obj = fp->scopeChain;
    JS_ASSERT(obj->getClass() == &js_BlockClass);
    JS_ASSERT(obj->getPrivate() == js_FloatingFrameIfGenerator(cx, cx->fp));
    JS_ASSERT(OBJ_IS_CLONED_BLOCK(obj));

    /*
     * Block objects should never be exposed to scripts. Thus the clone should
     * not own the property map and rather always share it with the prototype
     * object. This allows us to skip updating obj->scope()->freeslot after
     * we copy the stack slots into reserved slots.
     */
    JS_ASSERT(obj->scope()->object != obj);

    /* Block objects should have all reserved slots allocated early. */
    uintN count = OBJ_BLOCK_COUNT(cx, obj);
    JS_ASSERT(obj->numSlots() == JSSLOT_BLOCK_DEPTH + 1 + count);

    /* The block and its locals must be on the current stack for GC safety. */
    uintN depth = OBJ_BLOCK_DEPTH(cx, obj);
    JS_ASSERT(depth <= (size_t) (cx->regs->sp - fp->base()));
    JS_ASSERT(count <= (size_t) (cx->regs->sp - fp->base() - depth));

    /* See comments in CheckDestructuring from jsparse.cpp. */
    JS_ASSERT(count >= 1);

    depth += fp->script->nfixed;
    obj->fslots[JSSLOT_BLOCK_DEPTH + 1] = fp->slots()[depth];
    if (normalUnwind && count > 1) {
        --count;
        memcpy(obj->dslots, fp->slots() + depth + 1, count * sizeof(Value));
    }

    /* We must clear the private slot even with errors. */
    obj->setPrivate(NULL);
    fp->scopeChain = obj->getParent();
    return normalUnwind;
}

static JSBool
block_getProperty(JSContext *cx, JSObject *obj, jsid id, Value *vp)
{
    /*
     * Block objects are never exposed to script, and the engine handles them
     * with care. So unlike other getters, this one can assert (rather than
     * check) certain invariants about obj.
     */
    JS_ASSERT(obj->getClass() == &js_BlockClass);
    JS_ASSERT(OBJ_IS_CLONED_BLOCK(obj));
    uintN index = (uintN) JSID_TO_INT(id);
    JS_ASSERT(index < OBJ_BLOCK_COUNT(cx, obj));

    JSStackFrame *fp = (JSStackFrame *) obj->getPrivate();
    if (fp) {
        fp = js_LiveFrameIfGenerator(fp);
        index += fp->script->nfixed + OBJ_BLOCK_DEPTH(cx, obj);
        JS_ASSERT(index < fp->script->nslots);
        *vp = fp->slots()[index];
        return true;
    }

    /* Values are in reserved slots immediately following DEPTH. */
    uint32 slot = JSSLOT_BLOCK_DEPTH + 1 + index;
    JS_LOCK_OBJ(cx, obj);
    JS_ASSERT(slot < obj->numSlots());
    *vp = obj->getSlot(slot);
    JS_UNLOCK_OBJ(cx, obj);
    return true;
}

static JSBool
block_setProperty(JSContext *cx, JSObject *obj, jsid id, Value *vp)
{
    JS_ASSERT(obj->getClass() == &js_BlockClass);
    JS_ASSERT(OBJ_IS_CLONED_BLOCK(obj));
    uintN index = (uintN) JSID_TO_INT(id);
    JS_ASSERT(index < OBJ_BLOCK_COUNT(cx, obj));

    JSStackFrame *fp = (JSStackFrame *) obj->getPrivate();
    if (fp) {
        fp = js_LiveFrameIfGenerator(fp);
        index += fp->script->nfixed + OBJ_BLOCK_DEPTH(cx, obj);
        JS_ASSERT(index < fp->script->nslots);
        fp->slots()[index] = *vp;
        return true;
    }

    /* Values are in reserved slots immediately following DEPTH. */
    uint32 slot = JSSLOT_BLOCK_DEPTH + 1 + index;
    JS_LOCK_OBJ(cx, obj);
    JS_ASSERT(slot < obj->numSlots());
    obj->setSlot(slot, *vp);
    JS_UNLOCK_OBJ(cx, obj);
    return true;
}

JSBool
js_DefineBlockVariable(JSContext *cx, JSObject *obj, jsid id, intN index)
{
    JS_ASSERT(obj->getClass() == &js_BlockClass);
    JS_ASSERT(!OBJ_IS_CLONED_BLOCK(obj));

    /* Use JSPROP_ENUMERATE to aid the disassembler. */
    return js_DefineNativeProperty(cx, obj, id, Value(UndefinedTag()),
                                   block_getProperty,
                                   block_setProperty,
                                   JSPROP_ENUMERATE | JSPROP_PERMANENT | JSPROP_SHARED,
                                   JSScopeProperty::HAS_SHORTID, index, NULL);
}

static size_t
GetObjectSize(JSObject *obj)
{
    return (obj->isFunction() && !obj->getPrivate())
           ? sizeof(JSFunction)
           : sizeof(JSObject);
}

/*
 * Use this method with extreme caution. It trades the guts of two objects and updates
 * scope ownership. This operation is not thread-safe, just as fast array to slow array
 * transitions are inherently not thread-safe. Don't perform a swap operation on objects
 * shared across threads or, or bad things will happen. You have been warned.
 */
void
JSObject::swap(JSObject *other)
{
    /* For both objects determine whether they own their respective scopes. */
    bool thisOwns = this->isNative() && scope()->object == this;
    bool otherOwns = other->isNative() && other->scope()->object == other;

    size_t size = GetObjectSize(this);
    JS_ASSERT(size == GetObjectSize(other));

    /* Trade the guts of the objects. */
    char tmp[tl::Max<sizeof(JSFunction), sizeof(JSObject)>::result];
    memcpy(tmp, this, size);
    memcpy(this, other, size);
    memcpy(other, tmp, size);

    /* Fixup scope ownerships. */
    if (otherOwns)
        scope()->object = this;
    if (thisOwns)
        other->scope()->object = other;
}

#if JS_HAS_XDR

#define NO_PARENT_INDEX ((uint32)-1)

uint32
FindObjectIndex(JSObjectArray *array, JSObject *obj)
{
    size_t i;

    if (array) {
        i = array->length;
        do {

            if (array->vector[--i] == obj)
                return i;
        } while (i != 0);
    }

    return NO_PARENT_INDEX;
}

JSBool
js_XDRBlockObject(JSXDRState *xdr, JSObject **objp)
{
    JSContext *cx;
    uint32 parentId;
    JSObject *obj, *parent;
    uint16 depth, count, i;
    uint32 tmp;
    JSScopeProperty *sprop;
    jsid propid;
    JSAtom *atom;
    int16 shortid;
    JSBool ok;

    cx = xdr->cx;
#ifdef __GNUC__
    obj = NULL;         /* quell GCC overwarning */
#endif

    if (xdr->mode == JSXDR_ENCODE) {
        obj = *objp;
        parent = obj->getParent();
        parentId = (xdr->script->objectsOffset == 0)
                   ? NO_PARENT_INDEX
                   : FindObjectIndex(xdr->script->objects(), parent);
        depth = (uint16)OBJ_BLOCK_DEPTH(cx, obj);
        count = (uint16)OBJ_BLOCK_COUNT(cx, obj);
        tmp = (uint32)(depth << 16) | count;
    }
#ifdef __GNUC__ /* suppress bogus gcc warnings */
    else count = 0;
#endif

    /* First, XDR the parent atomid. */
    if (!JS_XDRUint32(xdr, &parentId))
        return JS_FALSE;

    if (xdr->mode == JSXDR_DECODE) {
        obj = js_NewBlockObject(cx);
        if (!obj)
            return JS_FALSE;
        *objp = obj;

        /*
         * If there's a parent id, then get the parent out of our script's
         * object array. We know that we XDR block object in outer-to-inner
         * order, which means that getting the parent now will work.
         */
        if (parentId == NO_PARENT_INDEX)
            parent = NULL;
        else
            parent = xdr->script->getObject(parentId);
        obj->setParent(parent);
    }

    AutoObjectRooter tvr(cx, obj);

    if (!JS_XDRUint32(xdr, &tmp))
        return false;

    if (xdr->mode == JSXDR_DECODE) {
        depth = (uint16)(tmp >> 16);
        count = (uint16)tmp;
        obj->setSlot(JSSLOT_BLOCK_DEPTH, Value(Int32Tag(depth)));
    }

    /*
     * XDR the block object's properties. We know that there are 'count'
     * properties to XDR, stored as id/shortid pairs. We do not XDR any
     * non-native properties, only those that the compiler created.
     */
    sprop = NULL;
    ok = JS_TRUE;
    for (i = 0; i < count; i++) {
        if (xdr->mode == JSXDR_ENCODE) {
            /* Find a property to XDR. */
            do {
                /* If sprop is NULL, this is the first property. */
                sprop = sprop ? sprop->parent : obj->scope()->lastProperty();
            } while (!sprop->hasShortID());

            JS_ASSERT(sprop->getter() == block_getProperty);
            propid = sprop->id;
            JS_ASSERT(JSID_IS_ATOM(propid));
            atom = JSID_TO_ATOM(propid);
            shortid = sprop->shortid;
            JS_ASSERT(shortid >= 0);
        }

        /* XDR the real id, then the shortid. */
        if (!js_XDRStringAtom(xdr, &atom) ||
            !JS_XDRUint16(xdr, (uint16 *)&shortid)) {
            return false;
        }

        if (xdr->mode == JSXDR_DECODE) {
            if (!js_DefineBlockVariable(cx, obj, ATOM_TO_JSID(atom), shortid))
                return false;
        }
    }
    return true;
}

#endif

Class js_BlockClass = {
    "Block",
    JSCLASS_HAS_PRIVATE | JSCLASS_HAS_RESERVED_SLOTS(1) | JSCLASS_IS_ANONYMOUS,
    PropertyStub,     PropertyStub,     PropertyStub,      PropertyStub,
    EnumerateStub,    ResolveStub,      ConvertStub,       NULL,
    JSCLASS_NO_OPTIONAL_MEMBERS
};

JSObject *
js_InitObjectClass(JSContext *cx, JSObject *obj)
{
    JSObject *proto = js_InitClass(cx, obj, NULL, &js_ObjectClass, js_Object, 1,
                                   object_props, object_methods, NULL, object_static_methods);
    if (!proto)
        return NULL;

    /* ECMA (15.1.2.1) says 'eval' is a property of the global object. */
    if (!js_DefineFunction(cx, obj, cx->runtime->atomState.evalAtom,
                           (Native)obj_eval, 1,
                           JSFUN_FAST_NATIVE | JSFUN_STUB_GSOPS)) {
        return NULL;
    }

    return proto;
}

static bool
DefineStandardSlot(JSContext *cx, JSObject *obj, JSProtoKey key, JSAtom *atom,
                   const Value &v, uint32 attrs, bool &named)
{
    jsid id = ATOM_TO_JSID(atom);

    if (key != JSProto_Null) {
        /*
         * Initializing an actual standard class on a global object. If the
         * property is not yet present, force it into a new one bound to a
         * reserved slot. Otherwise, go through the normal property path.
         */
        JS_ASSERT(obj->getClass()->flags & JSCLASS_IS_GLOBAL);
        JS_ASSERT(obj->isNative());

        JS_LOCK_OBJ(cx, obj);

        JSScope *scope = js_GetMutableScope(cx, obj);
        if (!scope) {
            JS_UNLOCK_OBJ(cx, obj);
            return false;
        }

        JSScopeProperty *sprop = scope->lookup(id);
        if (!sprop) {
            uint32 index = 2 * JSProto_LIMIT + key;
            if (!js_SetReservedSlot(cx, obj, index, v)) {
                JS_UNLOCK_SCOPE(cx, scope);
                return false;
            }

            uint32 slot = JSSLOT_START(obj->getClass()) + index;
            sprop = scope->addProperty(cx, id, PropertyStub, PropertyStub,
                                       slot, attrs, 0, 0);

            JS_UNLOCK_SCOPE(cx, scope);
            if (!sprop)
                return false;

            named = true;
            return true;
        }
        JS_UNLOCK_SCOPE(cx, scope);
    }

    named = obj->defineProperty(cx, id, v, PropertyStub, PropertyStub, attrs);
    return named;
}

JSObject *
js_InitClass(JSContext *cx, JSObject *obj, JSObject *parent_proto,
             Class *clasp, Native constructor, uintN nargs,
             JSPropertySpec *ps, JSFunctionSpec *fs,
             JSPropertySpec *static_ps, JSFunctionSpec *static_fs)
{
    JSAtom *atom;
    JSProtoKey key;
    JSFunction *fun;
    bool named = false;

    atom = js_Atomize(cx, clasp->name, strlen(clasp->name), 0);
    if (!atom)
        return NULL;

    /*
     * When initializing a standard class, if no parent_proto (grand-proto of
     * instances of the class, parent-proto of the class's prototype object)
     * is given, we must use Object.prototype if it is available.  Otherwise,
     * we could look up the wrong binding for a class name in obj.  Example:
     *
     *   String = Array;
     *   print("hi there".join);
     *
     * should print undefined, not Array.prototype.join.  This is required by
     * ECMA-262, alas.  It might have been better to make String readonly and
     * permanent in the global object, instead -- but that's too big a change
     * to swallow at this point.
     */
    key = JSCLASS_CACHED_PROTO_KEY(clasp);
    if (key != JSProto_Null &&
        !parent_proto &&
        !js_GetClassPrototype(cx, obj, JSProto_Object, &parent_proto)) {
        return NULL;
    }

    /*
     * Create a prototype object for this class.
     *
     * FIXME: lazy standard (built-in) class initialization and even older
     * eager boostrapping code rely on all of these properties:
     *
     * 1. NewObject attempting to compute a default prototype object when
     *    passed null for proto; and
     *
     * 2. NewObject tolerating no default prototype (null proto slot value)
     *    due to this js_InitClass call coming from js_InitFunctionClass on an
     *    otherwise-uninitialized global.
     *
     * 3. NewObject allocating a JSFunction-sized GC-thing when clasp is
     *    &js_FunctionClass, not a JSObject-sized (smaller) GC-thing.
     *
     * The JS_NewObjectForGivenProto and JS_NewObject APIs also allow clasp to
     * be &js_FunctionClass (we could break compatibility easily). But fixing
     * (3) is not enough without addressing the bootstrapping dependency on (1)
     * and (2).
     */
    JSObject *proto = NewObject(cx, clasp, parent_proto, obj);
    if (!proto)
        return NULL;

    /* After this point, control must exit via label bad or out. */
    AutoObjectRooter tvr(cx, proto);

    JSObject *ctor;
    if (!constructor) {
        /*
         * Lacking a constructor, name the prototype (e.g., Math) unless this
         * class (a) is anonymous, i.e. for internal use only; (b) the class
         * of obj (the global object) is has a reserved slot indexed by key;
         * and (c) key is not the null key.
         */
        if (!(clasp->flags & JSCLASS_IS_ANONYMOUS) ||
            !(obj->getClass()->flags & JSCLASS_IS_GLOBAL) ||
            key == JSProto_Null)
        {
            uint32 attrs = (clasp->flags & JSCLASS_IS_ANONYMOUS)
                           ? JSPROP_READONLY | JSPROP_PERMANENT
                           : 0;
            if (!DefineStandardSlot(cx, obj, key, atom, ObjectTag(*proto), attrs, named))
                goto bad;
        }

        ctor = proto;
    } else {
        fun = js_NewFunction(cx, NULL, constructor, nargs, 0, obj, atom);
        if (!fun)
            goto bad;

        AutoValueRooter tvr2(cx, ObjectTag(*fun));
        if (!DefineStandardSlot(cx, obj, key, atom, tvr2.value(), 0, named))
            goto bad;

        /*
         * Remember the class this function is a constructor for so that
         * we know to create an object of this class when we call the
         * constructor.
         */
        FUN_CLASP(fun) = clasp;

        /*
         * Optionally construct the prototype object, before the class has
         * been fully initialized.  Allow the ctor to replace proto with a
         * different object, as is done for operator new -- and as at least
         * XML support requires.
         */
        ctor = FUN_OBJECT(fun);
        if (clasp->flags & JSCLASS_CONSTRUCT_PROTOTYPE) {
            Value rval;
            if (!InternalConstruct(cx, proto, ObjectOrNullTag(ctor), 0, NULL, &rval))
                goto bad;
            if (rval.isObject() && &rval.asObject() != proto)
                proto = &rval.asObject();
        }

        /* Connect constructor and prototype by named properties. */
        if (!js_SetClassPrototype(cx, ctor, proto,
                                  JSPROP_READONLY | JSPROP_PERMANENT)) {
            goto bad;
        }

        /* Bootstrap Function.prototype (see also JS_InitStandardClasses). */
        if (ctor->getClass() == clasp)
            ctor->setProto(proto);
    }

    /* Add properties and methods to the prototype and the constructor. */
    if ((ps && !JS_DefineProperties(cx, proto, ps)) ||
        (fs && !JS_DefineFunctions(cx, proto, fs)) ||
        (static_ps && !JS_DefineProperties(cx, ctor, static_ps)) ||
        (static_fs && !JS_DefineFunctions(cx, ctor, static_fs))) {
        goto bad;
    }

    /*
     * Make sure proto's scope's emptyScope is available to be shared by
     * objects of this class.  JSScope::emptyScope is a one-slot cache. If we
     * omit this, some other class could snap it up. (The risk is particularly
     * great for Object.prototype.)
     *
     * All callers of JSObject::initSharingEmptyScope depend on this.
     */
    if (!proto->scope()->ensureEmptyScope(cx, clasp))
        goto bad;

    /* If this is a standard class, cache its prototype. */
    if (key != JSProto_Null && !js_SetClassObject(cx, obj, key, ctor, proto))
        goto bad;

    return proto;

bad:
    if (named) {
        Value rval;
        obj->deleteProperty(cx, ATOM_TO_JSID(atom), &rval);
    }
    return NULL;
}

bool
JSObject::allocSlots(JSContext *cx, size_t nslots)
{
    JS_ASSERT(!dslots);
    JS_ASSERT(nslots > JS_INITIAL_NSLOTS);

    size_t nwords = slotsToDynamicWords(nslots);
    dslots = (Value*) cx->malloc(nwords * sizeof(Value));
    if (!dslots)
        return false;

    dslots++;
    dslots[-1].setPrivateUint32(nslots);
    SetValueRangeToUndefined(dslots, nslots - JS_INITIAL_NSLOTS);
    return true;
}

bool
JSObject::growSlots(JSContext *cx, size_t nslots)
{
    /*
     * Minimal number of dynamic slots to allocate.
     */
    const size_t MIN_DYNAMIC_WORDS = 4;

    /*
     * The limit to switch to linear allocation strategy from the power of 2
     * growth no to waste too much memory.
     */
    const size_t LINEAR_GROWTH_STEP = JS_BIT(16);

    /* If we are allocating fslots, there is nothing to do. */
    if (nslots <= JS_INITIAL_NSLOTS)
        return JS_TRUE;

    size_t nwords = slotsToDynamicWords(nslots);

    /*
     * Round up nslots so the number of bytes in dslots array is power
     * of 2 to ensure exponential grouth.
     */
    uintN log;
    if (nwords <= MIN_DYNAMIC_WORDS) {
        nwords = MIN_DYNAMIC_WORDS;
    } else if (nwords < LINEAR_GROWTH_STEP) {
        JS_CEILING_LOG2(log, nwords);
        nwords = JS_BIT(log);
    } else {
        nwords = JS_ROUNDUP(nwords, LINEAR_GROWTH_STEP);
    }
    nslots = dynamicWordsToSlots(nwords);

    /*
     * If nothing was allocated yet, treat it as initial allocation (but with
     * the exponential growth algorithm applied).
     */
    if (!dslots)
        return allocSlots(cx, nslots);

    size_t oldnslots = dslots[-1].asPrivateUint32();

    Value *tmpdslots = (Value*) cx->realloc(dslots - 1, nwords * sizeof(Value));
    if (!tmpdslots)
        return false;   /* Leave dslots at its old size. */
    dslots = tmpdslots;

    dslots++;
    dslots[-1].setPrivateUint32(nslots);

    /* Initialize the additional slots we added. */
    JS_ASSERT(nslots > oldnslots);
    Value *beg = dslots + (oldnslots - JS_INITIAL_NSLOTS);
    Value *end = dslots + (nslots - JS_INITIAL_NSLOTS);
    SetValueRangeToUndefined(beg, end);

    return true;
}

void
JSObject::shrinkSlots(JSContext *cx, size_t nslots)
{
    /* Nothing to shrink? */
    if (!dslots)
        return;

    JS_ASSERT(dslots[-1].asPrivateUint32() > JS_INITIAL_NSLOTS);
    JS_ASSERT(nslots <= dslots[-1].asPrivateUint32());

    if (nslots <= JS_INITIAL_NSLOTS) {
        freeSlotsArray(cx);
        dslots = NULL;
    } else {
        size_t nwords = slotsToDynamicWords(nslots);
        Value *tmpdslots = (Value*) cx->realloc(dslots - 1, nwords * sizeof(Value));
        if (!tmpdslots)
            return;  /* Leave dslots at its old size. */
        dslots = tmpdslots;

        dslots++;
        dslots[-1].setPrivateUint32(nslots);
    }
}

bool
js_EnsureReservedSlots(JSContext *cx, JSObject *obj, size_t nreserved)
{
    uintN nslots = JSSLOT_FREE(obj->getClass()) + nreserved;
    if (nslots > obj->numSlots() && !obj->allocSlots(cx, nslots))
        return false;

    if (obj->isNative()) {
        JSScope *scope = obj->scope();
        if (!scope->isSharedEmpty()) {
#ifdef JS_THREADSAFE
            JS_ASSERT(scope->title.ownercx->thread == cx->thread);
#endif
            JS_ASSERT(scope->freeslot == JSSLOT_FREE(obj->getClass()));
            if (scope->freeslot < nslots)
                scope->freeslot = nslots;
        }
    }
    return true;
}

static JSObject *
js_InitNullClass(JSContext *cx, JSObject *obj)
{
    JS_ASSERT(0);
    return NULL;
}

#define JS_PROTO(name,code,init) extern JSObject *init(JSContext *, JSObject *);
#include "jsproto.tbl"
#undef JS_PROTO

static JSObjectOp lazy_prototype_init[JSProto_LIMIT] = {
#define JS_PROTO(name,code,init) init,
#include "jsproto.tbl"
#undef JS_PROTO
};

namespace js {

bool
SetProto(JSContext *cx, JSObject *obj, JSObject *proto, bool checkForCycles)
{
    JS_ASSERT_IF(!checkForCycles, obj != proto);

    if (obj->isNative()) {
        JS_LOCK_OBJ(cx, obj);
        bool ok = !!js_GetMutableScope(cx, obj);
        JS_UNLOCK_OBJ(cx, obj);
        if (!ok)
            return false;
    }

    /*
     * Regenerate property cache shape ids for all of the scopes along the
     * old prototype chain to invalidate their property cache entries, in
     * case any entries were filled by looking up through obj.
     */
    JSObject *oldproto = obj;
    while (oldproto && oldproto->isNative()) {
        JS_LOCK_OBJ(cx, oldproto);
        JSScope *scope = oldproto->scope();
        scope->protoShapeChange(cx);
        JSObject *tmp = oldproto->getProto();
        JS_UNLOCK_OBJ(cx, oldproto);
        oldproto = tmp;
    }

    if (!proto || !checkForCycles) {
        obj->setProto(proto);
    } else if (!SetProtoCheckingForCycles(cx, obj, proto)) {
        JS_ReportErrorNumber(cx, js_GetErrorMessage, NULL, JSMSG_CYCLIC_VALUE, js_proto_str);
        return false;
    }
    return true;
}

}

JSBool
js_GetClassObject(JSContext *cx, JSObject *obj, JSProtoKey key,
                  JSObject **objp)
{
    JSObject *tmp, *cobj;
    JSResolvingKey rkey;
    JSResolvingEntry *rentry;
    uint32 generation;
    JSObjectOp init;
    Value v;

    while ((tmp = obj->getParent()) != NULL)
        obj = tmp;
    if (!(obj->getClass()->flags & JSCLASS_IS_GLOBAL)) {
        *objp = NULL;
        return JS_TRUE;
    }

    v = obj->getReservedSlot(key);
    if (v.isObject()) {
        *objp = &v.asObject();
        return JS_TRUE;
    }

    rkey.obj = obj;
    rkey.id = ATOM_TO_JSID(cx->runtime->atomState.classAtoms[key]);
    if (!js_StartResolving(cx, &rkey, JSRESFLAG_LOOKUP, &rentry))
        return JS_FALSE;
    if (!rentry) {
        /* Already caching key in obj -- suppress recursion. */
        *objp = NULL;
        return JS_TRUE;
    }
    generation = cx->resolvingTable->generation;

    JSBool ok = true;
    cobj = NULL;
    init = lazy_prototype_init[key];
    if (init) {
        if (!init(cx, obj)) {
            ok = JS_FALSE;
        } else {
            v = obj->getReservedSlot(key);
            if (v.isObject())
                cobj = &v.asObject();
        }
    }

    js_StopResolving(cx, &rkey, JSRESFLAG_LOOKUP, rentry, generation);
    *objp = cobj;
    return ok;
}

JSBool
js_SetClassObject(JSContext *cx, JSObject *obj, JSProtoKey key, JSObject *cobj, JSObject *proto)
{
    JS_ASSERT(!obj->getParent());
    if (!(obj->getClass()->flags & JSCLASS_IS_GLOBAL))
        return JS_TRUE;

    return js_SetReservedSlot(cx, obj, key, ObjectOrNullTag(cobj)) &&
           js_SetReservedSlot(cx, obj, JSProto_LIMIT + key, ObjectOrNullTag(proto));
}

JSBool
js_FindClassObject(JSContext *cx, JSObject *start, JSProtoKey protoKey,
                   Value *vp, Class *clasp)
{
    JSStackFrame *fp;
    JSObject *obj, *cobj, *pobj;
    jsid id;
    JSProperty *prop;
    JSScopeProperty *sprop;

    /*
     * Find the global object. Use cx->fp directly to avoid falling off
     * trace; all JIT-elided stack frames have the same global object as
     * cx->fp.
     */
    VOUCH_DOES_NOT_REQUIRE_STACK();
    if (!start && (fp = cx->fp) != NULL)
        start = fp->scopeChain;

    if (start) {
        /* Find the topmost object in the scope chain. */
        do {
            obj = start;
            start = obj->getParent();
        } while (start);
    } else {
        obj = cx->globalObject;
        if (!obj) {
            vp->setUndefined();
            return JS_TRUE;
        }
    }

    OBJ_TO_INNER_OBJECT(cx, obj);
    if (!obj)
        return JS_FALSE;

    if (protoKey != JSProto_Null) {
        JS_ASSERT(JSProto_Null < protoKey);
        JS_ASSERT(protoKey < JSProto_LIMIT);
        if (!js_GetClassObject(cx, obj, protoKey, &cobj))
            return JS_FALSE;
        if (cobj) {
            vp->setObject(*cobj);
            return JS_TRUE;
        }
        id = ATOM_TO_JSID(cx->runtime->atomState.classAtoms[protoKey]);
    } else {
        JSAtom *atom = js_Atomize(cx, clasp->name, strlen(clasp->name), 0);
        if (!atom)
            return false;
        id = ATOM_TO_JSID(atom);
    }

    JS_ASSERT(obj->isNative());
    if (js_LookupPropertyWithFlags(cx, obj, id, JSRESOLVE_CLASSNAME,
                                   &pobj, &prop) < 0) {
        return JS_FALSE;
    }
    Value v = UndefinedTag();
    if (prop && pobj->isNative()) {
        sprop = (JSScopeProperty *) prop;
        if (SPROP_HAS_VALID_SLOT(sprop, pobj->scope())) {
            v = pobj->lockedGetSlot(sprop->slot);
            if (v.isPrimitive())
                v.setUndefined();
        }
        JS_UNLOCK_OBJ(cx, pobj);
    }
    *vp = v;
    return JS_TRUE;
}

JSObject *
js_ConstructObject(JSContext *cx, Class *clasp, JSObject *proto, JSObject *parent,
                   uintN argc, Value *argv)
{
    AutoArrayRooter argtvr(cx, argc, argv);

    JSProtoKey protoKey = GetClassProtoKey(clasp);

    /* Protect constructor in case a crazy getter for .prototype uproots it. */
    AutoValueRooter tvr(cx);
    if (!js_FindClassObject(cx, parent, protoKey, tvr.addr(), clasp))
        return NULL;

    const Value &cval = tvr.value();
    if (tvr.value().isPrimitive()) {
        js_ReportIsNotFunction(cx, tvr.addr(), JSV2F_CONSTRUCT | JSV2F_SEARCH_STACK);
        return NULL;
    }

    /*
     * If proto is NULL, set it to Constructor.prototype, just like JSOP_NEW
     * does, likewise for the new object's parent.
     */
    JSObject *ctor = &cval.asObject();
    if (!parent)
        parent = ctor->getParent();
    if (!proto) {
        Value rval;
        if (!ctor->getProperty(cx, ATOM_TO_JSID(cx->runtime->atomState.classPrototypeAtom),
                               &rval)) {
            return NULL;
        }
        if (rval.isObjectOrNull())
            proto = rval.asObjectOrNull();
    }

    JSObject *obj = NewObject(cx, clasp, proto, parent);
    if (!obj)
        return NULL;

    Value rval;
    if (!InternalConstruct(cx, obj, cval, argc, argv, &rval))
        return NULL;

    if (rval.isPrimitive())
        return obj;

    /*
     * If the instance's class differs from what was requested, throw a type
     * error.  If the given class has both the JSCLASS_HAS_PRIVATE and the
     * JSCLASS_CONSTRUCT_PROTOTYPE flags, and the instance does not have its
     * private data set at this point, then the constructor was replaced and
     * we should throw a type error.
     */
    obj = &rval.asObject();
    if (obj->getClass() != clasp ||
        (!(~clasp->flags & (JSCLASS_HAS_PRIVATE |
                            JSCLASS_CONSTRUCT_PROTOTYPE)) &&
         !obj->getPrivate())) {
        JS_ReportErrorNumber(cx, js_GetErrorMessage, NULL,
                             JSMSG_WRONG_CONSTRUCTOR, clasp->name);
        return NULL;
    }
    return obj;
}

/*
 * FIXME bug 535629: If one adds props, deletes earlier props, adds more, the
 * last added won't recycle the deleted props' slots.
 */
JSBool
js_AllocSlot(JSContext *cx, JSObject *obj, uint32 *slotp)
{
    JSScope *scope = obj->scope();
    JS_ASSERT(scope->object == obj);

    if (scope->freeslot >= obj->numSlots() &&
        !obj->growSlots(cx, scope->freeslot + 1)) {
        return JS_FALSE;
    }

    /* js_ReallocSlots or js_FreeSlot should set the free slots to void. */
    JS_ASSERT(obj->getSlot(scope->freeslot).isUndefined());
    *slotp = scope->freeslot++;
    return JS_TRUE;
}

void
js_FreeSlot(JSContext *cx, JSObject *obj, uint32 slot)
{
    JSScope *scope = obj->scope();
    JS_ASSERT(scope->object == obj);
    obj->lockedSetSlot(slot, Value(UndefinedTag()));
    if (scope->freeslot == slot + 1)
        scope->freeslot = slot;
}


/* JSBOXEDWORD_INT_MAX as a string */
#define JSBOXEDWORD_INT_MAX_STRING "1073741823"

/*
 * Convert string indexes that convert to int jsvals as ints to save memory.
 * Care must be taken to use this macro every time a property name is used, or
 * else double-sets, incorrect property cache misses, or other mistakes could
 * occur.
 */
jsid
js_CheckForStringIndex(jsid id)
{
    if (!JSID_IS_ATOM(id))
        return id;

    JSAtom *atom = JSID_TO_ATOM(id);
    JSString *str = ATOM_TO_STRING(atom);
    const jschar *s = str->flatChars();
    jschar ch = *s;

    JSBool negative = (ch == '-');
    if (negative)
        ch = *++s;

    if (!JS7_ISDEC(ch))
        return id;

    size_t n = str->flatLength() - negative;
    if (n > sizeof(JSBOXEDWORD_INT_MAX_STRING) - 1)
        return id;

    const jschar *cp = s;
    const jschar *end = s + n;

    jsuint index = JS7_UNDEC(*cp++);
    jsuint oldIndex = 0;
    jsuint c = 0;

    if (index != 0) {
        while (JS7_ISDEC(*cp)) {
            oldIndex = index;
            c = JS7_UNDEC(*cp);
            index = 10 * index + c;
            cp++;
        }
    }

    /*
     * Non-integer indexes can't be represented as integers.  Also, distinguish
     * index "-0" from "0", because JSBOXEDWORD_INT cannot.
     */
    if (cp != end || (negative && index == 0))
        return id;

    if (oldIndex < JSID_INT_MAX / 10 ||
        (oldIndex == JSID_INT_MAX / 10 && c <= (JSID_INT_MAX % 10))) {
        if (negative)
            index = 0 - index;
        id = INT_TO_JSID((jsint)index);
    }

    return id;
}

static JSBool
PurgeProtoChain(JSContext *cx, JSObject *obj, jsid id)
{
    JSScope *scope;
    JSScopeProperty *sprop;

    while (obj) {
        if (!obj->isNative()) {
            obj = obj->getProto();
            continue;
        }
        JS_LOCK_OBJ(cx, obj);
        scope = obj->scope();
        sprop = scope->lookup(id);
        if (sprop) {
            PCMETER(JS_PROPERTY_CACHE(cx).pcpurges++);
            scope->shadowingShapeChange(cx, sprop);
            JS_UNLOCK_SCOPE(cx, scope);

            if (!obj->getParent()) {
                /*
                 * All scope chains end in a global object, so this will change
                 * the global shape. jstracer.cpp assumes that the global shape
                 * never changes on trace, so we must deep-bail here.
                 */
                LeaveTrace(cx);
            }
            return JS_TRUE;
        }
        obj = obj->getProto();
        JS_UNLOCK_SCOPE(cx, scope);
    }
    return JS_FALSE;
}

void
js_PurgeScopeChainHelper(JSContext *cx, JSObject *obj, jsid id)
{
    JS_ASSERT(obj->isDelegate());
    PurgeProtoChain(cx, obj->getProto(), id);

    /*
     * We must purge the scope chain only for Call objects as they are the only
     * kind of cacheable non-global object that can gain properties after outer
     * properties with the same names have been cached or traced. Call objects
     * may gain such properties via eval introducing new vars; see bug 490364.
     */
    if (obj->getClass() == &js_CallClass) {
        while ((obj = obj->getParent()) != NULL) {
            if (PurgeProtoChain(cx, obj, id))
                break;
        }
    }
}

JSScopeProperty *
js_AddNativeProperty(JSContext *cx, JSObject *obj, jsid id,
                     PropertyOp getter, PropertyOp setter, uint32 slot,
                     uintN attrs, uintN flags, intN shortid)
{
    JSScope *scope;
    JSScopeProperty *sprop;

    JS_ASSERT(!(flags & JSScopeProperty::METHOD));

    /*
     * Purge the property cache of now-shadowed id in obj's scope chain. Do
     * this optimistically (assuming no failure below) before locking obj, so
     * we can lock the shadowed scope.
     */
    js_PurgeScopeChain(cx, obj, id);

    JS_LOCK_OBJ(cx, obj);
    scope = js_GetMutableScope(cx, obj);
    if (!scope) {
        sprop = NULL;
    } else {
        /* Convert string indices to integers if appropriate. */
        id = js_CheckForStringIndex(id);
        sprop = scope->putProperty(cx, id, getter, setter, slot, attrs, flags, shortid);
    }
    JS_UNLOCK_OBJ(cx, obj);
    return sprop;
}

JSScopeProperty *
js_ChangeNativePropertyAttrs(JSContext *cx, JSObject *obj,
                             JSScopeProperty *sprop, uintN attrs, uintN mask,
                             PropertyOp getter, PropertyOp setter)
{
    JSScope *scope;

    JS_LOCK_OBJ(cx, obj);
    scope = js_GetMutableScope(cx, obj);
    if (!scope) {
        sprop = NULL;
    } else {
        sprop = scope->changeProperty(cx, sprop, attrs, mask, getter, setter);
    }
    JS_UNLOCK_OBJ(cx, obj);
    return sprop;
}

JSBool
js_DefineProperty(JSContext *cx, JSObject *obj, jsid id, const Value *value,
                  PropertyOp getter, PropertyOp setter, uintN attrs)
{
    return js_DefineNativeProperty(cx, obj, id, *value, getter, setter, attrs,
                                   0, 0, NULL);
}

/*
 * Backward compatibility requires allowing addProperty hooks to mutate the
 * nominal initial value of a slot-full property, while GC safety wants that
 * value to be stored before the call-out through the hook.  Optimize to do
 * both while saving cycles for classes that stub their addProperty hook.
 */
static inline bool
AddPropertyHelper(JSContext *cx, Class *clasp, JSObject *obj, JSScope *scope,
                  JSScopeProperty *sprop, Value *vp)
{
    if (clasp->addProperty != PropertyStub) {
        Value nominal = *vp;

        if (!callJSPropertyOp(cx, clasp->addProperty, obj, SPROP_USERID(sprop), vp))
            return false;
        if (*vp != nominal) {
            if (SPROP_HAS_VALID_SLOT(sprop, scope))
                obj->lockedSetSlot(sprop->slot, *vp);
        }
    }
    return true;
}

JSBool
js_DefineNativeProperty(JSContext *cx, JSObject *obj, jsid id, const Value &value,
                        PropertyOp getter, PropertyOp setter, uintN attrs,
                        uintN flags, intN shortid, JSProperty **propp,
                        uintN defineHow /* = 0 */)
{
    Class *clasp;
    JSScope *scope;
    JSScopeProperty *sprop;
    JSBool added;
    Value valueCopy;

    JS_ASSERT((defineHow & ~(JSDNP_CACHE_RESULT | JSDNP_DONT_PURGE | JSDNP_SET_METHOD)) == 0);
    LeaveTraceIfGlobalObject(cx, obj);

    /* Convert string indices to integers if appropriate. */
    id = js_CheckForStringIndex(id);

    /*
     * If defining a getter or setter, we must check for its counterpart and
     * update the attributes and property ops.  A getter or setter is really
     * only half of a property.
     */
    sprop = NULL;
    if (attrs & (JSPROP_GETTER | JSPROP_SETTER)) {
        JSObject *pobj;
        JSProperty *prop;

        /*
         * If JS_THREADSAFE and id is found, js_LookupProperty returns with
         * sprop non-null and pobj locked.  If pobj == obj, the property is
         * already in obj and obj has its own (mutable) scope.  So if we are
         * defining a getter whose setter was already defined, or vice versa,
         * finish the job via js_ChangeScopePropertyAttributes, and refresh
         * the property cache line for (obj, id) to map sprop.
         */
        if (!js_LookupProperty(cx, obj, id, &pobj, &prop))
            return JS_FALSE;
        sprop = (JSScopeProperty *) prop;
        if (sprop && pobj == obj && sprop->isAccessorDescriptor()) {
            sprop = obj->scope()->changeProperty(cx, sprop, attrs,
                                                 JSPROP_GETTER | JSPROP_SETTER,
                                                 (attrs & JSPROP_GETTER)
                                                 ? getter
                                                 : sprop->getter(),
                                                 (attrs & JSPROP_SETTER)
                                                 ? setter
                                                 : sprop->setter());

            /* NB: obj == pobj, so we can share unlock code at the bottom. */
            if (!sprop)
                goto error;
        } else if (prop) {
            pobj->dropProperty(cx, prop);
            prop = NULL;
            sprop = NULL;
        }
    }

    /*
     * Purge the property cache of any properties named by id that are about
     * to be shadowed in obj's scope chain unless it is known a priori that it
     * is not possible. We do this before locking obj to avoid nesting locks.
     */
    if (!(defineHow & JSDNP_DONT_PURGE))
        js_PurgeScopeChain(cx, obj, id);

    /*
     * Check whether a readonly property or setter is being defined on a known
     * prototype object. See the comment in jscntxt.h before protoHazardShape's
     * member declaration.
     */
    if (obj->isDelegate() && (attrs & (JSPROP_READONLY | JSPROP_SETTER)))
        cx->runtime->protoHazardShape = js_GenerateShape(cx, false);

    /* Lock if object locking is required by this implementation. */
    JS_LOCK_OBJ(cx, obj);

    /* Use the object's class getter and setter by default. */
    clasp = obj->getClass();
    if (!(defineHow & JSDNP_SET_METHOD)) {
        if (!getter && !(attrs & JSPROP_GETTER))
            getter = clasp->getProperty;
        if (!setter && !(attrs & JSPROP_SETTER))
            setter = clasp->setProperty;
    }

    /* Get obj's own scope if it has one, or create a new one for obj. */
    scope = js_GetMutableScope(cx, obj);
    if (!scope)
        goto error;

    added = false;
    if (!sprop) {
        /* Add a new property, or replace an existing one of the same id. */
        if (defineHow & JSDNP_SET_METHOD) {
            JS_ASSERT(clasp == &js_ObjectClass);
            JS_ASSERT(IsFunctionObject(value));
            JS_ASSERT(!(attrs & (JSPROP_GETTER | JSPROP_SETTER)));
            JS_ASSERT(!getter && !setter);

            JSObject *funobj = &value.asObject();
            if (FUN_OBJECT(GET_FUNCTION_PRIVATE(cx, funobj)) == funobj) {
                flags |= JSScopeProperty::METHOD;
                getter = CastAsPropertyOp(funobj);
            }
        }

        added = !scope->hasProperty(id);
        uint32 oldShape = scope->shape;
        sprop = scope->putProperty(cx, id, getter, setter, SPROP_INVALID_SLOT,
                                   attrs, flags, shortid);
        if (!sprop)
            goto error;

        /*
         * If sprop is a method, the above call to putProperty suffices to
         * update the shape if necessary. But if scope->branded(), the shape
         * may not have changed and we may be overwriting a function-valued
         * property. See bug 560998.
         */
        if (scope->shape == oldShape && scope->branded() && sprop->slot != SPROP_INVALID_SLOT)
            scope->methodWriteBarrier(cx, sprop->slot, value);
    }

    /* Store value before calling addProperty, in case the latter GC's. */
    if (SPROP_HAS_VALID_SLOT(sprop, scope))
        obj->lockedSetSlot(sprop->slot, value);

    /* XXXbe called with lock held */
    valueCopy = value;
    if (!AddPropertyHelper(cx, clasp, obj, scope, sprop, &valueCopy)) {
        scope->removeProperty(cx, id);
        goto error;
    }

    if (defineHow & JSDNP_CACHE_RESULT) {
#ifdef JS_TRACER
        JS_ASSERT_NOT_ON_TRACE(cx);
        PropertyCacheEntry *entry =
#endif
            JS_PROPERTY_CACHE(cx).fill(cx, obj, 0, 0, obj, sprop, added);
        TRACE_2(SetPropHit, entry, sprop);
    }
    if (propp)
        *propp = (JSProperty *) sprop;
    else
        JS_UNLOCK_OBJ(cx, obj);
    return JS_TRUE;

error: // TRACE_2 jumps here on error, as well.
    JS_UNLOCK_OBJ(cx, obj);
    return JS_FALSE;
}

JS_FRIEND_API(JSBool)
js_LookupProperty(JSContext *cx, JSObject *obj, jsid id, JSObject **objp,
                  JSProperty **propp)
{
    return js_LookupPropertyWithFlags(cx, obj, id, cx->resolveFlags,
                                      objp, propp) >= 0;
}

#define SCOPE_DEPTH_ACCUM(bs,val)                                             \
    JS_SCOPE_DEPTH_METERING(JS_BASIC_STATS_ACCUM(bs, val))

/*
 * Call obj's resolve hook. obj is a native object and the caller holds its
 * scope lock.
 *
 * cx, start, id, and flags are the parameters initially passed to the ongoing
 * lookup; objp and propp are its out parameters. obj is an object along
 * start's prototype chain.
 *
 * There are four possible outcomes:
 *
 *   - On failure, report an error or exception, unlock obj, and return false.
 *
 *   - If we are alrady resolving a property of *curobjp, set *recursedp = true,
 *     unlock obj, and return true.
 *
 *   - If the resolve hook finds or defines the sought property, set *objp and
 *     *propp appropriately, set *recursedp = false, and return true with *objp's
 *     lock held.
 *
 *   - Otherwise no property was resolved. Set *propp = NULL and *recursedp = false
 *     and return true.
 */
static JSBool
CallResolveOp(JSContext *cx, JSObject *start, JSObject *obj, jsid id, uintN flags,
              JSObject **objp, JSProperty **propp, bool *recursedp)
{
    Class *clasp = obj->getClass();
    JSResolveOp resolve = clasp->resolve;
    JSScope *scope = obj->scope();

    /*
     * Avoid recursion on (obj, id) already being resolved on cx.
     *
     * Once we have successfully added an entry for (obj, key) to
     * cx->resolvingTable, control must go through cleanup: before
     * returning.  But note that JS_DHASH_ADD may find an existing
     * entry, in which case we bail to suppress runaway recursion.
     */
    JSResolvingKey key = {obj, id};
    JSResolvingEntry *entry;
    if (!js_StartResolving(cx, &key, JSRESFLAG_LOOKUP, &entry)) {
        JS_UNLOCK_OBJ(cx, obj);
        return false;
    }
    if (!entry) {
        /* Already resolving id in obj -- suppress recursion. */
        JS_UNLOCK_OBJ(cx, obj);
        *recursedp = true;
        return true;
    }
    uint32 generation = cx->resolvingTable->generation;
    *recursedp = false;

    *propp = NULL;

    JSBool ok;
    JSScopeProperty *sprop = NULL;
    if (clasp->flags & JSCLASS_NEW_RESOLVE) {
        JSNewResolveOp newresolve = (JSNewResolveOp)resolve;
        if (flags == JSRESOLVE_INFER)
            flags = js_InferFlags(cx, flags);
        JSObject *obj2 = (clasp->flags & JSCLASS_NEW_RESOLVE_GETS_START) ? start : NULL;
        JS_UNLOCK_OBJ(cx, obj);

        {
            /* Protect id and all atoms from a GC nested in resolve. */
            AutoKeepAtoms keep(cx->runtime);
            ok = newresolve(cx, obj, id, flags, &obj2);
        }
        if (!ok)
            goto cleanup;

        JS_LOCK_OBJ(cx, obj);
        if (obj2) {
            /* Resolved: juggle locks and lookup id again. */
            if (obj2 != obj) {
                JS_UNLOCK_OBJ(cx, obj);
                if (obj2->isNative())
                    JS_LOCK_OBJ(cx, obj2);
            }
            if (!obj2->isNative()) {
                /* Whoops, newresolve handed back a foreign obj2. */
                JS_ASSERT(obj2 != obj);
                ok = obj2->lookupProperty(cx, id, objp, propp);
                if (!ok || *propp)
                    goto cleanup;
                JS_LOCK_OBJ(cx, obj2);
            } else {
                /*
                 * Require that obj2 have its own scope now, as we
                 * do for old-style resolve.  If it doesn't, then
                 * id was not truly resolved, and we'll find it in
                 * the proto chain, or miss it if obj2's proto is
                 * not on obj's proto chain.  That last case is a
                 * "too bad!" case.
                 */
                scope = obj2->scope();
                if (!scope->isSharedEmpty())
                    sprop = scope->lookup(id);
            }
            if (sprop) {
                JS_ASSERT(scope == obj2->scope());
                JS_ASSERT(!scope->isSharedEmpty());
                obj = obj2;
            } else if (obj2 != obj) {
                if (obj2->isNative())
                    JS_UNLOCK_OBJ(cx, obj2);
                JS_LOCK_OBJ(cx, obj);
            }
        }
    } else {
        /*
         * Old resolve always requires id re-lookup if obj owns
         * its scope after resolve returns.
         */
        JS_UNLOCK_OBJ(cx, obj);
        ok = resolve(cx, obj, id);
        if (!ok)
            goto cleanup;
        JS_LOCK_OBJ(cx, obj);
        JS_ASSERT(obj->isNative());
        scope = obj->scope();
        if (!scope->isSharedEmpty())
            sprop = scope->lookup(id);
    }

cleanup:
    if (ok && sprop) {
        JS_ASSERT(obj->scope() == scope);
        *objp = obj;
        *propp = (JSProperty *) sprop;
    }
    js_StopResolving(cx, &key, JSRESFLAG_LOOKUP, entry, generation);
    return ok;
}

int
js_LookupPropertyWithFlags(JSContext *cx, JSObject *obj, jsid id, uintN flags,
                           JSObject **objp, JSProperty **propp)
{
    /* Convert string indices to integers if appropriate. */
    id = js_CheckForStringIndex(id);

    /* Search scopes starting with obj and following the prototype link. */
    JSObject *start = obj;
    int protoIndex;
    for (protoIndex = 0; ; protoIndex++) {
        JS_LOCK_OBJ(cx, obj);
        JSScopeProperty *sprop = obj->scope()->lookup(id);
        if (sprop) {
            SCOPE_DEPTH_ACCUM(&cx->runtime->protoLookupDepthStats, protoIndex);
            *objp = obj;
            *propp = (JSProperty *) sprop;
            return protoIndex;
        }

        /* Try obj's class resolve hook if id was not found in obj's scope. */
        if (!sprop && obj->getClass()->resolve != JS_ResolveStub) {
            bool recursed;
            if (!CallResolveOp(cx, start, obj, id, flags, objp, propp, &recursed))
                return -1;
            if (recursed)
                break;
            if (*propp) {
                /* Recalculate protoIndex in case it was resolved on some other object. */
                protoIndex = 0;
                for (JSObject *proto = start; proto && proto != *objp; proto = proto->getProto())
                    protoIndex++;
                SCOPE_DEPTH_ACCUM(&cx->runtime->protoLookupDepthStats, protoIndex);
                return protoIndex;
            }
        }

        JSObject *proto = obj->getProto();
        JS_UNLOCK_OBJ(cx, obj);
        if (!proto)
            break;
        if (!proto->isNative()) {
            if (!proto->lookupProperty(cx, id, objp, propp))
                return -1;
            return protoIndex + 1;
        }

        obj = proto;
    }

    *objp = NULL;
    *propp = NULL;
    return protoIndex;
}

PropertyCacheEntry *
js_FindPropertyHelper(JSContext *cx, jsid id, JSBool cacheResult,
                      JSObject **objp, JSObject **pobjp, JSProperty **propp)
{
    JSObject *scopeChain, *obj, *parent, *pobj;
    PropertyCacheEntry *entry;
    int scopeIndex, protoIndex;
    JSProperty *prop;

    JS_ASSERT_IF(cacheResult, !JS_ON_TRACE(cx));
    scopeChain = js_GetTopStackFrame(cx)->scopeChain;

    /* Scan entries on the scope chain that we can cache across. */
    entry = JS_NO_PROP_CACHE_FILL;
    obj = scopeChain;
    parent = obj->getParent();
    for (scopeIndex = 0;
         parent
         ? js_IsCacheableNonGlobalScope(obj)
         : obj->map->ops->lookupProperty == js_LookupProperty;
         ++scopeIndex) {
        protoIndex =
            js_LookupPropertyWithFlags(cx, obj, id, cx->resolveFlags,
                                       &pobj, &prop);
        if (protoIndex < 0)
            return NULL;

        if (prop) {
#ifdef DEBUG
            if (parent) {
                Class *clasp = obj->getClass();
                JS_ASSERT(pobj->isNative());
                JS_ASSERT(pobj->getClass() == clasp);
                if (clasp == &js_BlockClass) {
                    /*
                     * A block instance on the scope chain is immutable and
                     * the compile-time prototype provides all its properties.
                     */
                    JS_ASSERT(pobj == obj->getProto());
                    JS_ASSERT(protoIndex == 1);
                } else {
                    /* Call and DeclEnvClass objects have no prototypes. */
                    JS_ASSERT(!obj->getProto());
                    JS_ASSERT(protoIndex == 0);
                }
            } else {
                JS_ASSERT(obj->isNative());
            }
#endif
            /*
             * We must check if pobj is native as a global object can have
             * non-native prototype.
             */
            if (cacheResult && pobj->isNative()) {
                entry = JS_PROPERTY_CACHE(cx).fill(cx, scopeChain, scopeIndex,
                                                   protoIndex, pobj,
                                                   (JSScopeProperty *) prop);
            }
            SCOPE_DEPTH_ACCUM(&cx->runtime->scopeSearchDepthStats, scopeIndex);
            goto out;
        }

        if (!parent) {
            pobj = NULL;
            goto out;
        }
        obj = parent;
        parent = obj->getParent();
    }

    for (;;) {
        if (!obj->lookupProperty(cx, id, &pobj, &prop))
            return NULL;
        if (prop) {
            PCMETER(JS_PROPERTY_CACHE(cx).nofills++);
            goto out;
        }

        /*
         * We conservatively assume that a resolve hook could mutate the scope
         * chain during JSObject::lookupProperty. So we read parent here again.
         */
        parent = obj->getParent();
        if (!parent) {
            pobj = NULL;
            break;
        }
        obj = parent;
    }

  out:
    JS_ASSERT(!!pobj == !!prop);
    *objp = obj;
    *pobjp = pobj;
    *propp = prop;
    return entry;
}

JS_FRIEND_API(JSBool)
js_FindProperty(JSContext *cx, jsid id, JSObject **objp, JSObject **pobjp,
                JSProperty **propp)
{
    return !!js_FindPropertyHelper(cx, id, false, objp, pobjp, propp);
}

JSObject *
js_FindIdentifierBase(JSContext *cx, JSObject *scopeChain, jsid id)
{
    /*
     * This function should not be called for a global object or from the
     * trace and should have a valid cache entry for native scopeChain.
     */
    JS_ASSERT(scopeChain->getParent());
    JS_ASSERT(!JS_ON_TRACE(cx));

    JSObject *obj = scopeChain;

    /*
     * Loop over cacheable objects on the scope chain until we find a
     * property. We also stop when we reach the global object skipping any
     * farther checks or lookups. For details see the JSOP_BINDNAME case of
     * js_Interpret.
     *
     * The test order here matters because js_IsCacheableNonGlobalScope
     * must not be passed a global object (i.e. one with null parent).
     */
    for (int scopeIndex = 0;
         !obj->getParent() || js_IsCacheableNonGlobalScope(obj);
         scopeIndex++) {
        JSObject *pobj;
        JSProperty *prop;
        int protoIndex = js_LookupPropertyWithFlags(cx, obj, id,
                                                    cx->resolveFlags,
                                                    &pobj, &prop);
        if (protoIndex < 0)
            return NULL;
        if (prop) {
            if (!pobj->isNative()) {
                JS_ASSERT(!obj->getParent());
                return obj;
            }
            JS_ASSERT_IF(obj->getParent(), pobj->getClass() == obj->getClass());
#ifdef DEBUG
            PropertyCacheEntry *entry =
#endif
                JS_PROPERTY_CACHE(cx).fill(cx, scopeChain, scopeIndex, protoIndex, pobj,
                                           (JSScopeProperty *) prop);
            JS_ASSERT(entry);
            JS_UNLOCK_OBJ(cx, pobj);
            return obj;
        }

        JSObject *parent = obj->getParent();
        if (!parent)
            return obj;
        obj = parent;
    }

    /* Loop until we find a property or reach the global object. */
    do {
        JSObject *pobj;
        JSProperty *prop;
        if (!obj->lookupProperty(cx, id, &pobj, &prop))
            return NULL;
        if (prop) {
            pobj->dropProperty(cx, prop);
            break;
        }

        /*
         * We conservatively assume that a resolve hook could mutate the scope
         * chain during JSObject::lookupProperty. So we must check if parent is
         * not null here even if it wasn't before the lookup.
         */
        JSObject *parent = obj->getParent();
        if (!parent)
            break;
        obj = parent;
    } while (obj->getParent());
    return obj;
}

JSBool
js_NativeGet(JSContext *cx, JSObject *obj, JSObject *pobj,
             JSScopeProperty *sprop, uintN getHow, Value *vp)
{
    LeaveTraceIfGlobalObject(cx, pobj);

    JSScope *scope;
    uint32 slot;
    int32 sample;

    JS_ASSERT(pobj->isNative());
    JS_ASSERT(JS_IS_OBJ_LOCKED(cx, pobj));
    scope = pobj->scope();

    slot = sprop->slot;
    if (slot != SPROP_INVALID_SLOT)
        *vp = pobj->lockedGetSlot(slot);
    else
        vp->setUndefined();
    if (sprop->hasDefaultGetter())
        return true;

    if (JS_UNLIKELY(sprop->isMethod()) && (getHow & JSGET_NO_METHOD_BARRIER)) {
        JS_ASSERT(&sprop->methodObject() == &vp->asObject());
        return true;
    }

    sample = cx->runtime->propertyRemovals;
    JS_UNLOCK_SCOPE(cx, scope);
    {
        AutoScopePropertyRooter tvr(cx, sprop);
        AutoObjectRooter tvr2(cx, pobj);
        if (!sprop->get(cx, obj, pobj, vp))
            return false;
    }
    JS_LOCK_SCOPE(cx, scope);

    if (SLOT_IN_SCOPE(slot, scope) &&
        (JS_LIKELY(cx->runtime->propertyRemovals == sample) ||
         scope->hasProperty(sprop))) {
        if (!scope->methodWriteBarrier(cx, sprop, *vp)) {
            JS_UNLOCK_SCOPE(cx, scope);
            return false;
        }
        pobj->lockedSetSlot(slot, *vp);
    }

    return true;
}

JSBool
js_NativeSet(JSContext *cx, JSObject *obj, JSScopeProperty *sprop, bool added,
             Value *vp)
{
    LeaveTraceIfGlobalObject(cx, obj);

    JSScope *scope;
    uint32 slot;
    int32 sample;

    JS_ASSERT(obj->isNative());
    JS_ASSERT(JS_IS_OBJ_LOCKED(cx, obj));
    scope = obj->scope();

    slot = sprop->slot;
    if (slot != SPROP_INVALID_SLOT) {
        OBJ_CHECK_SLOT(obj, slot);

        /* If sprop has a stub setter, keep scope locked and just store *vp. */
        if (sprop->hasDefaultSetter()) {
            if (!added && !scope->methodWriteBarrier(cx, sprop, *vp)) {
                JS_UNLOCK_SCOPE(cx, scope);
                return false;
            }
            obj->lockedSetSlot(slot, *vp);
            return true;
        }
    } else {
        /*
         * Allow API consumers to create shared properties with stub setters.
         * Such properties effectively function as data descriptors which are
         * not writable, so attempting to set such a property should do nothing
         * or throw if we're in strict mode.
         */
        if (!sprop->hasGetterValue() && sprop->hasDefaultSetter())
            return js_ReportGetterOnlyAssignment(cx);
    }

    sample = cx->runtime->propertyRemovals;
    JS_UNLOCK_SCOPE(cx, scope);
    {
        AutoScopePropertyRooter tvr(cx, sprop);
        if (!sprop->set(cx, obj, vp))
            return false;
    }

    JS_LOCK_SCOPE(cx, scope);
    if (SLOT_IN_SCOPE(slot, scope) &&
        (JS_LIKELY(cx->runtime->propertyRemovals == sample) ||
         scope->hasProperty(sprop))) {
        if (!added && !scope->methodWriteBarrier(cx, sprop, *vp)) {
            JS_UNLOCK_SCOPE(cx, scope);
            return false;
        }
        obj->lockedSetSlot(slot, *vp);
    }

    return true;
}

JSBool
js_GetPropertyHelper(JSContext *cx, JSObject *obj, jsid id, uintN getHow,
                     Value *vp)
{
    JSObject *aobj, *obj2;
    int protoIndex;
    JSProperty *prop;
    JSScopeProperty *sprop;

    JS_ASSERT_IF(getHow & JSGET_CACHE_RESULT, !JS_ON_TRACE(cx));

    /* Convert string indices to integers if appropriate. */
    id = js_CheckForStringIndex(id);

    aobj = js_GetProtoIfDenseArray(obj);
    protoIndex = js_LookupPropertyWithFlags(cx, aobj, id, cx->resolveFlags,
                                            &obj2, &prop);
    if (protoIndex < 0)
        return JS_FALSE;
    if (!prop) {
        vp->setUndefined();

        if (!callJSPropertyOp(cx, obj->getClass()->getProperty, obj, id, vp))
            return JS_FALSE;

        PCMETER(getHow & JSGET_CACHE_RESULT && JS_PROPERTY_CACHE(cx).nofills++);

        /*
         * Give a strict warning if foo.bar is evaluated by a script for an
         * object foo with no property named 'bar'.
         */
        jsbytecode *pc;
        if (vp->isUndefined() && ((pc = js_GetCurrentBytecodePC(cx)) != NULL)) {
            JSOp op;
            uintN flags;

            op = (JSOp) *pc;
            if (op == JSOP_TRAP) {
                JS_ASSERT_NOT_ON_TRACE(cx);
                op = JS_GetTrapOpcode(cx, cx->fp->script, pc);
            }
            if (op == JSOP_GETXPROP) {
                flags = JSREPORT_ERROR;
            } else {
                if (!JS_HAS_STRICT_OPTION(cx) ||
                    (op != JSOP_GETPROP && op != JSOP_GETELEM) ||
                    js_CurrentPCIsInImacro(cx)) {
                    return JS_TRUE;
                }

                /*
                 * XXX do not warn about missing __iterator__ as the function
                 * may be called from JS_GetMethodById. See bug 355145.
                 */
                if (JSID_IS_ATOM(id, cx->runtime->atomState.iteratorAtom))
                    return JS_TRUE;

                /* Do not warn about tests like (obj[prop] == undefined). */
                if (cx->resolveFlags == JSRESOLVE_INFER) {
                    LeaveTrace(cx);
                    pc += js_CodeSpec[op].length;
                    if (Detecting(cx, pc))
                        return JS_TRUE;
                } else if (cx->resolveFlags & JSRESOLVE_DETECTING) {
                    return JS_TRUE;
                }

                flags = JSREPORT_WARNING | JSREPORT_STRICT;
            }

            /* Ok, bad undefined property reference: whine about it. */
            if (!js_ReportValueErrorFlags(cx, flags, JSMSG_UNDEFINED_PROP,
                                          JSDVG_IGNORE_STACK, IdToValue(id),
                                          NULL, NULL, NULL)) {
                return JS_FALSE;
            }
        }
        return JS_TRUE;
    }

    if (!obj2->isNative())
        return obj2->getProperty(cx, id, vp);

    sprop = (JSScopeProperty *) prop;

    if (getHow & JSGET_CACHE_RESULT) {
        JS_ASSERT_NOT_ON_TRACE(cx);
        JS_PROPERTY_CACHE(cx).fill(cx, aobj, 0, protoIndex, obj2, sprop);
    }

    if (!js_NativeGet(cx, obj, obj2, sprop, getHow, vp))
        return JS_FALSE;

    JS_UNLOCK_OBJ(cx, obj2);
    return JS_TRUE;
}

JSBool
js_GetProperty(JSContext *cx, JSObject *obj, jsid id, Value *vp)
{
    return js_GetPropertyHelper(cx, obj, id, JSGET_METHOD_BARRIER, vp);
}

JSBool
js_GetMethod(JSContext *cx, JSObject *obj, jsid id, uintN getHow, Value *vp)
{
    JSAutoResolveFlags rf(cx, JSRESOLVE_QUALIFIED);

    if (obj->map->ops == &js_ObjectOps ||
        obj->map->ops->getProperty == js_GetProperty) {
        return js_GetPropertyHelper(cx, obj, id, getHow, vp);
    }
    JS_ASSERT_IF(getHow & JSGET_CACHE_RESULT, obj->isDenseArray());
#if JS_HAS_XML_SUPPORT
    if (obj->isXML())
        return js_GetXMLMethod(cx, obj, id, vp);
#endif
    return obj->getProperty(cx, id, vp);
}

JS_FRIEND_API(bool)
js_CheckUndeclaredVarAssignment(JSContext *cx, JSString *propname)
{
    JSStackFrame *const fp = js_GetTopStackFrame(cx);
    if (!fp)
        return true;

    /* If neither cx nor the code is strict, then no check is needed. */
    if (!(fp->script && fp->script->strictModeCode) &&
        !JS_HAS_STRICT_OPTION(cx)) {
        return true;
    }

    const char *bytes = js_GetStringBytes(cx, propname);
    return bytes &&
           JS_ReportErrorFlagsAndNumber(cx,
                                        (JSREPORT_WARNING | JSREPORT_STRICT
                                         | JSREPORT_STRICT_MODE_ERROR),
                                        js_GetErrorMessage, NULL,
                                        JSMSG_UNDECLARED_VAR, bytes);
}

namespace js {

JSBool
ReportReadOnly(JSContext* cx, jsid id, uintN flags)
{
    return js_ReportValueErrorFlags(cx, flags, JSMSG_READ_ONLY,
                                    JSDVG_IGNORE_STACK, IdToValue(id), NULL,
                                    NULL, NULL);
}

}

/*
 * Note: all non-error exits in this function must notify the tracer using
 * SetPropHit when called from the interpreter, which is detected by testing
 * (defineHow & JSDNP_CACHE_RESULT).
 */
JSBool
js_SetPropertyHelper(JSContext *cx, JSObject *obj, jsid id, uintN defineHow,
                     Value *vp)
{
    int protoIndex;
    JSObject *pobj;
    JSProperty *prop;
    JSScopeProperty *sprop;
    JSScope *scope;
    uintN attrs, flags;
    intN shortid;
    Class *clasp;
    PropertyOp getter, setter;
    bool added;

    JS_ASSERT((defineHow &
               ~(JSDNP_CACHE_RESULT | JSDNP_SET_METHOD | JSDNP_UNQUALIFIED)) == 0);
    if (defineHow & JSDNP_CACHE_RESULT)
        JS_ASSERT_NOT_ON_TRACE(cx);

    /* Convert string indices to integers if appropriate. */
    id = js_CheckForStringIndex(id);

    /*
     * We peek at obj->scope() without locking obj. Any race means a failure
     * to seal before sharing, which is inherently ambiguous.
     */
    if (obj->scope()->sealed() && obj->scope()->object == obj)
        return ReportReadOnly(cx, id, JSREPORT_ERROR);

    protoIndex = js_LookupPropertyWithFlags(cx, obj, id, cx->resolveFlags,
                                            &pobj, &prop);
    if (protoIndex < 0)
        return JS_FALSE;
    if (prop) {
        if (!pobj->isNative())
            prop = NULL;
    } else {
        /* We should never add properties to lexical blocks.  */
        JS_ASSERT(obj->getClass() != &js_BlockClass);

        if (!obj->getParent() &&
            (defineHow & JSDNP_UNQUALIFIED) &&
            !js_CheckUndeclaredVarAssignment(cx, JSID_TO_STRING(id))) {
            return JS_FALSE;
        }
    }
    sprop = (JSScopeProperty *) prop;

    /*
     * Now either sprop is null, meaning id was not found in obj or one of its
     * prototypes; or sprop is non-null, meaning id was found in pobj's scope.
     * If JS_THREADSAFE and sprop is non-null, then scope is locked, and sprop
     * is held: we must JSObject::dropProperty or JS_UNLOCK_SCOPE before we
     * return (the two are equivalent for native objects, but we use
     * JS_UNLOCK_SCOPE because it is cheaper).
     */
    attrs = JSPROP_ENUMERATE;
    flags = 0;
    shortid = 0;
    clasp = obj->getClass();
    getter = clasp->getProperty;
    setter = clasp->setProperty;

    if (sprop) {
        /*
         * Set scope for use below.  It was locked by js_LookupProperty, and
         * we know pobj owns it (i.e., scope->object == pobj).  Therefore we
         * optimize JS_UNLOCK_OBJ(cx, pobj) into JS_UNLOCK_SCOPE(cx, scope).
         */
        scope = pobj->scope();

        /* ES5 8.12.4 [[Put]] step 2. */
        if (sprop->isAccessorDescriptor()) {
            if (sprop->hasDefaultSetter()) {
                JS_UNLOCK_SCOPE(cx, scope);
                if (defineHow & JSDNP_CACHE_RESULT)
                    TRACE_2(SetPropHit, JS_NO_PROP_CACHE_FILL, sprop);
                return js_ReportGetterOnlyAssignment(cx);
            }
        } else {
            JS_ASSERT(sprop->isDataDescriptor());

            if (!sprop->writable()) {
                JS_UNLOCK_SCOPE(cx, scope);

                PCMETER((defineHow & JSDNP_CACHE_RESULT) && JS_PROPERTY_CACHE(cx).rofills++);
                if (defineHow & JSDNP_CACHE_RESULT) {
                    JS_ASSERT_NOT_ON_TRACE(cx);
                    TRACE_2(SetPropHit, JS_NO_PROP_CACHE_FILL, sprop);
                }

                /* Warn in strict mode, otherwise do nothing. */
                if (JS_HAS_STRICT_OPTION(cx))
                    return ReportReadOnly(cx, id, JSREPORT_STRICT | JSREPORT_WARNING);
                return JS_TRUE;

#ifdef JS_TRACER
              error: // TRACE_2 jumps here in case of error.
                return JS_FALSE;
#endif
            }
        }
        if (scope->sealed() && !sprop->hasSlot()) {
            JS_UNLOCK_SCOPE(cx, scope);
            return ReportReadOnly(cx, id, JSREPORT_ERROR);
        }

        attrs = sprop->attributes();
        if (pobj != obj) {
            /*
             * We found id in a prototype object: prepare to share or shadow.
             *
             * NB: Thanks to the immutable, garbage-collected property tree
             * maintained by jsscope.c in cx->runtime, we needn't worry about
             * sprop going away behind our back after we've unlocked scope.
             */
            JS_UNLOCK_SCOPE(cx, scope);

            /* Don't clone a prototype property that doesn't have a slot. */
            if (!sprop->hasSlot()) {
                if (defineHow & JSDNP_CACHE_RESULT) {
#ifdef JS_TRACER
                    JS_ASSERT_NOT_ON_TRACE(cx);
                    PropertyCacheEntry *entry =
#endif
                        JS_PROPERTY_CACHE(cx).fill(cx, obj, 0, protoIndex, pobj, sprop);
                    TRACE_2(SetPropHit, entry, sprop);
                }

                if (sprop->hasDefaultSetter() && !sprop->hasGetterValue())
                    return JS_TRUE;

                return sprop->set(cx, obj, vp);
            }

            /* Restore attrs to the ECMA default for new properties. */
            attrs = JSPROP_ENUMERATE;

            /*
             * Preserve the shortid, getter, and setter when shadowing any
             * property that has a shortid.  An old API convention requires
             * that the property's getter and setter functions receive the
             * shortid, not id, when they are called on the shadow we are
             * about to create in obj's scope.
             */
            if (sprop->hasShortID()) {
                flags = JSScopeProperty::HAS_SHORTID;
                shortid = sprop->shortid;
                getter = sprop->getter();
                setter = sprop->setter();
            }

            /*
             * Forget we found the proto-property now that we've copied any
             * needed member values.
             */
            sprop = NULL;
        }
#ifdef __GNUC__ /* suppress bogus gcc warnings */
    } else {
        scope = NULL;
#endif
    }

    added = false;
    if (!sprop) {
        /*
         * Purge the property cache of now-shadowed id in obj's scope chain.
         * Do this early, before locking obj to avoid nesting locks.
         */
        js_PurgeScopeChain(cx, obj, id);

        /* Find or make a property descriptor with the right heritage. */
        JS_LOCK_OBJ(cx, obj);
        scope = js_GetMutableScope(cx, obj);
        if (!scope) {
            JS_UNLOCK_OBJ(cx, obj);
            return JS_FALSE;
        }

        /*
         * Check for Object class here to avoid defining a method on a class
         * with magic resolve, addProperty, getProperty, etc. hooks.
         */
        if ((defineHow & JSDNP_SET_METHOD) &&
            obj->getClass() == &js_ObjectClass) {
            JS_ASSERT(IsFunctionObject(*vp));
            JS_ASSERT(!(attrs & (JSPROP_GETTER | JSPROP_SETTER)));

            JSObject *funobj = &vp->asObject();
            if (FUN_OBJECT(GET_FUNCTION_PRIVATE(cx, funobj)) == funobj) {
                flags |= JSScopeProperty::METHOD;
                getter = CastAsPropertyOp(funobj);
            }
        }

        sprop = scope->putProperty(cx, id, getter, setter, SPROP_INVALID_SLOT,
                                   attrs, flags, shortid);
        if (!sprop) {
            JS_UNLOCK_SCOPE(cx, scope);
            return JS_FALSE;
        }

        /*
         * Initialize the new property value (passed to setter) to undefined.
         * Note that we store before calling addProperty, to match the order
         * in js_DefineNativeProperty.
         */
        if (SPROP_HAS_VALID_SLOT(sprop, scope))
            obj->lockedSetSlot(sprop->slot, Value(UndefinedTag()));

        /* XXXbe called with obj locked */
        if (!AddPropertyHelper(cx, clasp, obj, scope, sprop, vp)) {
            scope->removeProperty(cx, id);
            JS_UNLOCK_SCOPE(cx, scope);
            return JS_FALSE;
        }
        added = true;
    }

    if (defineHow & JSDNP_CACHE_RESULT) {
#ifdef JS_TRACER
        JS_ASSERT_NOT_ON_TRACE(cx);
        PropertyCacheEntry *entry =
#endif
            JS_PROPERTY_CACHE(cx).fill(cx, obj, 0, 0, obj, sprop, added);
        TRACE_2(SetPropHit, entry, sprop);
    }

    if (!js_NativeSet(cx, obj, sprop, added, vp))
        return NULL;

    JS_UNLOCK_SCOPE(cx, scope);
    return JS_TRUE;
}

JSBool
js_SetProperty(JSContext *cx, JSObject *obj, jsid id, Value *vp)
{
    return js_SetPropertyHelper(cx, obj, id, 0, vp);
}

JSBool
js_GetAttributes(JSContext *cx, JSObject *obj, jsid id, uintN *attrsp)
{
    JSProperty *prop;
    if (!js_LookupProperty(cx, obj, id, &obj, &prop))
        return false;
    if (!prop) {
        *attrsp = 0;
        return true;
    }
    if (!obj->isNative())
        return obj->getAttributes(cx, id, attrsp);

    JSScopeProperty *sprop = (JSScopeProperty *)prop;
    *attrsp = sprop->attributes();
    JS_UNLOCK_OBJ(cx, obj);
    return true;
}

JSBool
js_SetNativeAttributes(JSContext *cx, JSObject *obj, JSScopeProperty *sprop,
                       uintN attrs)
{
    JS_ASSERT(obj->isNative());
    sprop = js_ChangeNativePropertyAttrs(cx, obj, sprop, attrs, 0,
                                         sprop->getter(), sprop->setter());
    JS_UNLOCK_OBJ(cx, obj);
    return (sprop != NULL);
}

JSBool
js_SetAttributes(JSContext *cx, JSObject *obj, jsid id, uintN *attrsp)
{
    JSProperty *prop;
    if (!js_LookupProperty(cx, obj, id, &obj, &prop))
        return false;
    if (!prop)
        return true;
    return obj->isNative()
           ? js_SetNativeAttributes(cx, obj, (JSScopeProperty *) prop, *attrsp)
           : obj->setAttributes(cx, id, attrsp);
}

JSBool
js_DeleteProperty(JSContext *cx, JSObject *obj, jsid id, Value *rval)
{
    JSObject *proto;
    JSProperty *prop;
    JSScopeProperty *sprop;
    JSScope *scope;
    JSBool ok;

    rval->setBoolean(true);

    /* Convert string indices to integers if appropriate. */
    id = js_CheckForStringIndex(id);

    if (!js_LookupProperty(cx, obj, id, &proto, &prop))
        return JS_FALSE;
    if (!prop || proto != obj) {
        /*
         * If the property was found in a native prototype, check whether it's
         * shared and permanent.  Such a property stands for direct properties
         * in all delegating objects, matching ECMA semantics without bloating
         * each delegating object.
         */
        if (prop) {
            if (proto->isNative()) {
                sprop = (JSScopeProperty *)prop;
                if (sprop->isSharedPermanent())
                    rval->setBoolean(false);
                JS_UNLOCK_OBJ(cx, proto);
            }
            if (rval->isBoolean() && rval->asBoolean() == false)
                return JS_TRUE;
        }

        /*
         * If no property, or the property comes unshared or impermanent from
         * a prototype, call the class's delProperty hook, passing rval as the
         * result parameter.
         */
        return callJSPropertyOp(cx, obj->getClass()->delProperty, obj, id, rval);
    }

    sprop = (JSScopeProperty *)prop;
    if (!sprop->configurable()) {
        JS_UNLOCK_OBJ(cx, obj);
        rval->setBoolean(false);
        return JS_TRUE;
    }

    /* XXXbe called with obj locked */
    if (!callJSPropertyOp(cx, obj->getClass()->delProperty, obj, SPROP_USERID(sprop), rval)) {
        JS_UNLOCK_OBJ(cx, obj);
        return JS_FALSE;
    }

    scope = obj->scope();
    if (SPROP_HAS_VALID_SLOT(sprop, scope))
        GC_POKE(cx, obj->lockedGetSlot(sprop->slot));

    ok = scope->removeProperty(cx, id);
    JS_UNLOCK_OBJ(cx, obj);

    return ok && js_SuppressDeletedProperty(cx, obj, id);
}

JSBool
js_DefaultValue(JSContext *cx, JSObject *obj, JSType hint, Value *vp)
{
    JS_ASSERT(hint != JSTYPE_OBJECT && hint != JSTYPE_FUNCTION);

    Value v = ObjectTag(*obj);
    if (hint == JSTYPE_STRING) {
        /*
         * Optimize for String objects with standard toString methods. Support
         * new String(...) instances whether mutated to have their own scope or
         * not, as well as direct String.prototype references.
         */
        if (obj->getClass() == &js_StringClass) {
            jsid toStringId = ATOM_TO_JSID(cx->runtime->atomState.toStringAtom);

            JS_LOCK_OBJ(cx, obj);
            JSScope *scope = obj->scope();
            JSScopeProperty *sprop = scope->lookup(toStringId);
            JSObject *pobj = obj;

            if (!sprop) {
                pobj = obj->getProto();

                if (pobj && pobj->getClass() == &js_StringClass) {
                    JS_UNLOCK_SCOPE(cx, scope);
                    JS_LOCK_OBJ(cx, pobj);
                    scope = pobj->scope();
                    sprop = scope->lookup(toStringId);
                }
            }

            if (sprop && sprop->hasDefaultGetter() && SPROP_HAS_VALID_SLOT(sprop, scope)) {
                const Value &fval = pobj->lockedGetSlot(sprop->slot);

                JSObject *funobj;
                if (IsFunctionObject(fval, &funobj)) {
                    JSFunction *fun = GET_FUNCTION_PRIVATE(cx, funobj);

                    if (FUN_FAST_NATIVE(fun) == js_str_toString) {
                        JS_UNLOCK_SCOPE(cx, scope);
                        *vp = obj->getPrimitiveThis();
                        return JS_TRUE;
                    }
                }
            }
            JS_UNLOCK_SCOPE(cx, scope);
        }

        /*
         * Propagate the exception if js_TryMethod finds an appropriate
         * method, and calling that method returned failure.
         */
        if (!js_TryMethod(cx, obj, cx->runtime->atomState.toStringAtom,
                          0, NULL, &v)) {
            return JS_FALSE;
        }

        if (!v.isPrimitive()) {
            if (!obj->getClass()->convert(cx, obj, hint, &v))
                return JS_FALSE;
        }
    } else {
        if (!obj->getClass()->convert(cx, obj, hint, &v))
            return JS_FALSE;
        if (v.isObject()) {
            JS_ASSERT(hint != TypeOfValue(cx, v));
            if (!js_TryMethod(cx, obj, cx->runtime->atomState.toStringAtom, 0, NULL, &v))
                return JS_FALSE;
        }
    }
    if (v.isObject()) {
        /* Avoid recursive death when decompiling in js_ReportValueError. */
        JSString *str;
        if (hint == JSTYPE_STRING) {
            str = JS_InternString(cx, obj->getClass()->name);
            if (!str)
                return JS_FALSE;
        } else {
            str = NULL;
        }
        vp->setObject(*obj);
        js_ReportValueError2(cx, JSMSG_CANT_CONVERT_TO,
                             JSDVG_SEARCH_STACK, *vp, str,
                             (hint == JSTYPE_VOID)
                             ? "primitive type"
                             : JS_TYPE_STR(hint));
        return JS_FALSE;
    }
    *vp = v;
    return JS_TRUE;
}

JSBool
js_Enumerate(JSContext *cx, JSObject *obj, JSIterateOp enum_op, Value *statep, jsid *idp)
{
    /* If the class has a custom JSCLASS_NEW_ENUMERATE hook, call it. */
    Class *clasp = obj->getClass();
    JSEnumerateOp enumerate = clasp->enumerate;
    if (clasp->flags & JSCLASS_NEW_ENUMERATE) {
        JS_ASSERT(enumerate != JS_EnumerateStub);
        return ((NewEnumerateOp) enumerate)(cx, obj, enum_op, statep, idp);
    }

    if (!enumerate(cx, obj))
        return false;

    /* Tell InitNativeIterator to treat us like a native object. */
<<<<<<< HEAD
    JS_ASSERT(enum_op == JSENUMERATE_INIT);
    statep->setMagic(JS_NATIVE_ENUMERATE);
=======
    JS_ASSERT(enum_op == JSENUMERATE_INIT || enum_op == JSENUMERATE_INIT_ALL);
    *statep = JSVAL_NATIVE_ENUMERATE_COOKIE;
>>>>>>> a51d8b55
    return true;
}

namespace js {

JSBool
CheckAccess(JSContext *cx, JSObject *obj, jsid id, JSAccessMode mode,
            Value *vp, uintN *attrsp)
{
    JSBool writing;
    JSObject *pobj;
    JSProperty *prop;
    Class *clasp;
    JSScopeProperty *sprop;
    JSSecurityCallbacks *callbacks;
    CheckAccessOp check;

    while (JS_UNLIKELY(obj->getClass() == &js_WithClass))
        obj = obj->getProto();

    writing = (mode & JSACC_WRITE) != 0;
    switch (mode & JSACC_TYPEMASK) {
      case JSACC_PROTO:
        pobj = obj;
        if (!writing)
            vp->setObjectOrNull(obj->getProto());
        *attrsp = JSPROP_PERMANENT;
        break;

      case JSACC_PARENT:
        JS_ASSERT(!writing);
        pobj = obj;
        vp->setObject(*obj->getParent());
        *attrsp = JSPROP_READONLY | JSPROP_PERMANENT;
        break;

      default:
        if (!obj->lookupProperty(cx, id, &pobj, &prop))
            return JS_FALSE;
        if (!prop) {
            if (!writing)
                vp->setUndefined();
            *attrsp = 0;
            pobj = obj;
            break;
        }

        if (!pobj->isNative()) {
            if (!writing) {
                    vp->setUndefined();
                *attrsp = 0;
            }
            break;
        }

        sprop = (JSScopeProperty *)prop;
        *attrsp = sprop->attributes();
        if (!writing) {
            if (SPROP_HAS_VALID_SLOT(sprop, pobj->scope()))
                *vp = pobj->lockedGetSlot(sprop->slot);
            else
                vp->setUndefined();
        }
        JS_UNLOCK_OBJ(cx, pobj);
    }

    /*
     * If obj's class has a stub (null) checkAccess hook, use the per-runtime
     * checkObjectAccess callback, if configured.
     *
     * We don't want to require all classes to supply a checkAccess hook; we
     * need that hook only for certain classes used when precompiling scripts
     * and functions ("brutal sharing").  But for general safety of built-in
     * magic properties like __proto__, we route all access checks, even for
     * classes that stub out checkAccess, through the global checkObjectAccess
     * hook.  This covers precompilation-based sharing and (possibly
     * unintended) runtime sharing across trust boundaries.
     */
    clasp = pobj->getClass();
    check = clasp->checkAccess;
    if (!check) {
        callbacks = JS_GetSecurityCallbacks(cx);
        check = callbacks ? Valueify(callbacks->checkObjectAccess) : NULL;
    }
    return !check || check(cx, pobj, id, mode, vp);
}

}

JSType
js_TypeOf(JSContext *cx, JSObject *obj)
{
    /*
     * Unfortunately we have wrappers that are native objects and thus don't
     * overwrite js_TypeOf (i.e. XPCCrossOriginWrapper), so we have to
     * unwrap here.
     */
    obj = obj->wrappedObject(cx);

    /*
     * ECMA 262, 11.4.3 says that any native object that implements
     * [[Call]] should be of type "function". However, RegExp is of
     * type "object", not "function", for Web compatibility.
     */
    if (obj->isCallable()) {
        return (obj->getClass() != &js_RegExpClass)
               ? JSTYPE_FUNCTION
               : JSTYPE_OBJECT;
    }

#ifdef NARCISSUS
    JSAutoResolveFlags rf(cx, JSRESOLVE_QUALIFIED);
    Value v;

    if (!obj->getProperty(cx, ATOM_TO_JSID(cx->runtime->atomState.__call__Atom), &v)) {
        JS_ClearPendingException(cx);
    } else {
        if (IsFunctionObject(v))
            return JSTYPE_FUNCTION;
    }
#endif

    return JSTYPE_OBJECT;
}

#ifdef JS_THREADSAFE
void
js_DropProperty(JSContext *cx, JSObject *obj, JSProperty *prop)
{
    JS_UNLOCK_OBJ(cx, obj);
}
#endif

#ifdef NARCISSUS
static JSBool
GetCurrentExecutionContext(JSContext *cx, JSObject *obj, Value *rval)
{
    JSObject *tmp;
    Value xcval;

    while ((tmp = obj->getParent()) != NULL)
        obj = tmp;
    if (!obj->getProperty(cx, ATOM_TO_JSID(cx->runtime->atomState.ExecutionContextAtom), &xcval))
        return JS_FALSE;
    if (xcval.isPrimitive()) {
        JS_ReportError(cx, "invalid ExecutionContext in global object");
        return JS_FALSE;
    }
    if (!xcval.asObject().getProperty(cx, ATOM_TO_JSID(cx->runtime->atomState.currentAtom),
                                      rval)) {
        return JS_FALSE;
    }
    return JS_TRUE;
}
#endif

JSBool
js_Call(JSContext *cx, uintN argc, Value *vp)
{
    JSStackFrame *fp = cx->fp;
    JSObject *obj = fp->getThisObject(cx);
    if (!obj)
        return false;
    JS_ASSERT(Value(ObjectTag(*obj)) == fp->thisv);

    JSObject *callee = &JS_CALLEE(cx, vp).asObject();
    Class *clasp = callee->getClass();
    if (!clasp->call) {
#ifdef NARCISSUS
        JSObject *args;
        Value fval, nargv[3];
        JSBool ok;

        if (!callee->getProperty(cx, ATOM_TO_JSID(cx->runtime->atomState.__call__Atom), &fval))
            return JS_FALSE;
        if (IsFunctionObject(fval)) {
            if (!GetCurrentExecutionContext(cx, obj, &nargv[2]))
                return JS_FALSE;
            args = js_GetArgsObject(cx, js_GetTopStackFrame(cx));
            if (!args)
                return JS_FALSE;
            nargv[0].setObject(*obj);
            nargv[1].setObject(*args);
            return InternalCall(cx, callee, fval, 3, nargv, rval);
        }
        if (fval.isObjectOrNull() && fval.asObjectOrNull() != callee) {
            vp[0] = fval;
            ok = js_Call(cx, argc, vp);
            vp[0].setObject(*callee);
            return ok;
        }
#endif
        js_ReportIsNotFunction(cx, &vp[0], 0);
        return JS_FALSE;
    }
    AutoValueRooter rval(cx);
    JSBool ok = clasp->call(cx, obj, argc, JS_ARGV(cx, vp), rval.addr());
    if (ok)
        JS_SET_RVAL(cx, vp, rval.value());
    return ok;
}

JSBool
js_Construct(JSContext *cx, JSObject *obj, uintN argc, Value *argv, Value *rval)
{

    Class *clasp = argv[-2].asObject().getClass();
    if (!clasp->construct) {
#ifdef NARCISSUS
        JSObject *callee, *args;
        Value cval, nargv[2];
        JSBool ok;

        callee = &argv[-2].asObject();
        if (!callee->getProperty(cx, ATOM_TO_JSID(cx->runtime->atomState.__construct__Atom),
                                 &cval)) {
            return JS_FALSE;
        }
        if (IsFunctionObject(cval)) {
            if (!GetCurrentExecutionContext(cx, obj, &nargv[1]))
                return JS_FALSE;
            args = js_GetArgsObject(cx, js_GetTopStackFrame(cx));
            if (!args)
                return JS_FALSE;
            nargv[0].setObject(*args);
            return InternalCall(cx, callee, cval, 2, nargv, rval);
        }
        if (cval.isObjectOrNull() && cval.asObjectOrNull() != callee) {
            argv[-2] = cval;
            ok = js_Call(cx, argc, argv - 2);
            if (ok)
                *rval = argv[-2];
            argv[-2] = OBJECT_TO_JSVAL(callee);
            return ok;
        }
#endif
        js_ReportIsNotFunction(cx, &argv[-2], JSV2F_CONSTRUCT);
        return JS_FALSE;
    }
    return clasp->construct(cx, obj, argc, argv, rval);
}

JSBool
js_HasInstance(JSContext *cx, JSObject *obj, const Value *v, JSBool *bp)
{
    Class *clasp = obj->getClass();
    if (clasp->hasInstance)
        return clasp->hasInstance(cx, obj, v, bp);
#ifdef NARCISSUS
    {
        Value fval, rval;

        if (!obj->getProperty(cx, ATOM_TO_JSID(cx->runtime->atomState.__hasInstance__Atom), &fval))
            return JS_FALSE;
        if (IsFunctionObject(fval)) {
            if (!InternalCall(cx, obj, fval, 1, v, &rval))
                return JS_FALSE;
            *bp = js_ValueToBoolean(rval);
            return JS_TRUE;
        }
    }
#endif
    js_ReportValueError(cx, JSMSG_BAD_INSTANCEOF_RHS,
                        JSDVG_SEARCH_STACK, ObjectTag(*obj), NULL);
    return JS_FALSE;
}

bool
js_IsDelegate(JSContext *cx, JSObject *obj, const Value &v)
{
    if (v.isPrimitive())
        return false;
    JSObject *obj2 = v.asObject().wrappedObject(cx);
    while ((obj2 = obj2->getProto()) != NULL) {
        if (obj2 == obj)
            return true;
    }
    return false;
}

bool
js::FindClassPrototype(JSContext *cx, JSObject *scope, JSProtoKey protoKey, JSObject **protop,
                       Class *clasp)
{
    Value v;
    if (!js_FindClassObject(cx, scope, protoKey, &v, clasp))
        return false;

    if (IsFunctionObject(v)) {
        JSObject *ctor = &v.asObject();
        if (!ctor->getProperty(cx, ATOM_TO_JSID(cx->runtime->atomState.classPrototypeAtom), &v))
            return false;
    }

    *protop = v.isObject() ? &v.asObject() : NULL;
    return true;
}

/*
 * The first part of this function has been hand-expanded and optimized into
 * NewBuiltinClassInstance in jsobjinlines.h.
 */
JSBool
js_GetClassPrototype(JSContext *cx, JSObject *scope, JSProtoKey protoKey,
                     JSObject **protop, Class *clasp)
{
    VOUCH_DOES_NOT_REQUIRE_STACK();
    JS_ASSERT(JSProto_Null <= protoKey);
    JS_ASSERT(protoKey < JSProto_LIMIT);

    if (protoKey != JSProto_Null) {
        if (!scope) {
            if (cx->fp)
                scope = cx->fp->scopeChain;
            if (!scope) {
                scope = cx->globalObject;
                if (!scope) {
                    *protop = NULL;
                    return true;
                }
            }
        }
        scope = scope->getGlobal();
        if (scope->getClass()->flags & JSCLASS_IS_GLOBAL) {
            const Value &v = scope->getReservedSlot(JSProto_LIMIT + protoKey);
            if (v.isObject()) {
                *protop = &v.asObject();
                return true;
            }
        }
    }

    return FindClassPrototype(cx, scope, protoKey, protop, clasp);
}

/*
 * For shared precompilation of function objects, we support cloning on entry
 * to an execution context in which the function declaration or expression
 * should be processed as if it were not precompiled, where the precompiled
 * function's scope chain does not match the execution context's.  The cloned
 * function object carries its execution-context scope in its parent slot; it
 * links to the precompiled function (the "clone-parent") via its proto slot.
 *
 * Note that this prototype-based delegation leaves an unchecked access path
 * from the clone to the clone-parent's 'constructor' property.  If the clone
 * lives in a less privileged or shared scope than the clone-parent, this is
 * a security hole, a sharing hazard, or both.  Therefore we check all such
 * accesses with the following getter/setter pair, which we use when defining
 * 'constructor' in f.prototype for all function objects f.
 */
static JSBool
CheckCtorGetAccess(JSContext *cx, JSObject *obj, jsid id, Value *vp)
{
    JSAtom *atom = cx->runtime->atomState.constructorAtom;
    JS_ASSERT(id == ATOM_TO_JSID(atom));
    uintN attrs;
    return CheckAccess(cx, obj, ATOM_TO_JSID(atom), JSACC_READ, vp, &attrs);
}

static JSBool
CheckCtorSetAccess(JSContext *cx, JSObject *obj, jsid id, Value *vp)
{
    JSAtom *atom = cx->runtime->atomState.constructorAtom;
    JS_ASSERT(id == ATOM_TO_JSID(atom));
    uintN attrs;
    return CheckAccess(cx, obj, ATOM_TO_JSID(atom), JSACC_WRITE, vp, &attrs);
}

JSBool
js_SetClassPrototype(JSContext *cx, JSObject *ctor, JSObject *proto, uintN attrs)
{
    /*
     * Use the given attributes for the prototype property of the constructor,
     * as user-defined constructors have a DontDelete prototype (which may be
     * reset), while native or "system" constructors have DontEnum | ReadOnly |
     * DontDelete.
     */
    if (!ctor->defineProperty(cx, ATOM_TO_JSID(cx->runtime->atomState.classPrototypeAtom),
                              ObjectOrNullTag(proto), PropertyStub, PropertyStub, attrs)) {
        return JS_FALSE;
    }

    /*
     * ECMA says that Object.prototype.constructor, or f.prototype.constructor
     * for a user-defined function f, is DontEnum.
     */
    return proto->defineProperty(cx, ATOM_TO_JSID(cx->runtime->atomState.constructorAtom),
                                 ObjectOrNullTag(ctor), CheckCtorGetAccess, CheckCtorSetAccess, 0);
}

JSBool
js_PrimitiveToObject(JSContext *cx, Value *vp)
{
    Value v = *vp;
    JS_ASSERT(v.isPrimitive());

    Class *clasp;
    if (v.isNumber())
        clasp = &js_NumberClass;
    else if (v.isString())
        clasp = &js_StringClass;
    else
        clasp = &js_BooleanClass;

    JSObject *obj = NewBuiltinClassInstance(cx, clasp);
    if (!obj)
        return JS_FALSE;

    obj->setPrimitiveThis(v);
    vp->setObject(*obj);
    return JS_TRUE;
}

JSBool
js_ValueToObjectOrNull(JSContext *cx, const Value &v, JSObject **objp)
{
    JSObject *obj;

    if (v.isObjectOrNull()) {
        obj = v.asObjectOrNull();
    } else if (v.isUndefined()) {
        obj = NULL;
    } else {
        Value tmp = v;
        if (!js_PrimitiveToObject(cx, &tmp))
            return JS_FALSE;
        obj = &tmp.asObject();
    }
    *objp = obj;
    return JS_TRUE;
}

JSObject *
js_ValueToNonNullObject(JSContext *cx, const Value &v)
{
    JSObject *obj;

    if (!js_ValueToObjectOrNull(cx, v, &obj))
        return NULL;
    if (!obj)
        js_ReportIsNullOrUndefined(cx, JSDVG_SEARCH_STACK, v, NULL);
    return obj;
}

JSBool
js_TryValueOf(JSContext *cx, JSObject *obj, JSType type, Value *rval)
{
    Value argv[1];

    argv[0].setString(ATOM_TO_STRING(cx->runtime->atomState.typeAtoms[type]));
    return js_TryMethod(cx, obj, cx->runtime->atomState.valueOfAtom,
                        1, argv, rval);
}

JSBool
js_TryMethod(JSContext *cx, JSObject *obj, JSAtom *atom,
             uintN argc, Value *argv, Value *rval)
{
    JS_CHECK_RECURSION(cx, return JS_FALSE);

    /*
     * Report failure only if an appropriate method was found, and calling it
     * returned failure.  We propagate failure in this case to make exceptions
     * behave properly.
     */
    JSErrorReporter older = JS_SetErrorReporter(cx, NULL);
    jsid id = ATOM_TO_JSID(atom);
    Value fval;
    JSBool ok = js_GetMethod(cx, obj, id, JSGET_NO_METHOD_BARRIER, &fval);
    JS_SetErrorReporter(cx, older);
    if (!ok)
        return false;

    if (fval.isPrimitive())
        return JS_TRUE;
    return InternalCall(cx, obj, fval, argc, argv, rval);
}

#if JS_HAS_XDR

JSBool
js_XDRObject(JSXDRState *xdr, JSObject **objp)
{
    JSContext *cx;
    JSAtom *atom;
    Class *clasp;
    uint32 classId, classDef;
    JSProtoKey protoKey;
    JSObject *proto;

    cx = xdr->cx;
    atom = NULL;
    if (xdr->mode == JSXDR_ENCODE) {
        clasp = (*objp)->getClass();
        classId = JS_XDRFindClassIdByName(xdr, clasp->name);
        classDef = !classId;
        if (classDef) {
            if (!JS_XDRRegisterClass(xdr, Jsvalify(clasp), &classId))
                return JS_FALSE;
            protoKey = JSCLASS_CACHED_PROTO_KEY(clasp);
            if (protoKey != JSProto_Null) {
                classDef |= (protoKey << 1);
            } else {
                atom = js_Atomize(cx, clasp->name, strlen(clasp->name), 0);
                if (!atom)
                    return JS_FALSE;
            }
        }
    } else {
        clasp = NULL;           /* quell GCC overwarning */
        classDef = 0;
    }

    /*
     * XDR a flag word, which could be 0 for a class use, in which case no
     * name follows, only the id in xdr's class registry; 1 for a class def,
     * in which case the flag word is followed by the class name transferred
     * from or to atom; or a value greater than 1, an odd number that when
     * divided by two yields the JSProtoKey for class.  In the last case, as
     * in the 0 classDef case, no name is transferred via atom.
     */
    if (!JS_XDRUint32(xdr, &classDef))
        return JS_FALSE;
    if (classDef == 1 && !js_XDRStringAtom(xdr, &atom))
        return JS_FALSE;

    if (!JS_XDRUint32(xdr, &classId))
        return JS_FALSE;

    if (xdr->mode == JSXDR_DECODE) {
        if (classDef) {
            /* NB: we know that JSProto_Null is 0 here, for backward compat. */
            protoKey = (JSProtoKey) (classDef >> 1);
            if (!js_GetClassPrototype(cx, NULL, protoKey, &proto, clasp))
                return JS_FALSE;
            clasp = proto->getClass();
            if (!JS_XDRRegisterClass(xdr, Jsvalify(clasp), &classId))
                return JS_FALSE;
        } else {
            clasp = Valueify(JS_XDRFindClassById(xdr, classId));
            if (!clasp) {
                char numBuf[12];
                JS_snprintf(numBuf, sizeof numBuf, "%ld", (long)classId);
                JS_ReportErrorNumber(cx, js_GetErrorMessage, NULL,
                                     JSMSG_CANT_FIND_CLASS, numBuf);
                return JS_FALSE;
            }
        }
    }

    if (!clasp->xdrObject) {
        JS_ReportErrorNumber(cx, js_GetErrorMessage, NULL,
                             JSMSG_CANT_XDR_CLASS, clasp->name);
        return JS_FALSE;
    }
    return clasp->xdrObject(xdr, objp);
}

#endif /* JS_HAS_XDR */

#ifdef JS_DUMP_SCOPE_METERS

#include <stdio.h>

JSBasicStats js_entry_count_bs = JS_INIT_STATIC_BASIC_STATS;

static void
MeterEntryCount(uintN count)
{
    JS_BASIC_STATS_ACCUM(&js_entry_count_bs, count);
}

void
js_DumpScopeMeters(JSRuntime *rt)
{
    static FILE *logfp;
    if (!logfp)
        logfp = fopen("/tmp/scope.stats", "a");

    {
        double mean, sigma;

        mean = JS_MeanAndStdDevBS(&js_entry_count_bs, &sigma);

        fprintf(logfp, "scopes %u entries %g mean %g sigma %g max %u",
                js_entry_count_bs.num, js_entry_count_bs.sum, mean, sigma,
                js_entry_count_bs.max);
    }

    JS_DumpHistogram(&js_entry_count_bs, logfp);
    JS_BASIC_STATS_INIT(&js_entry_count_bs);
    fflush(logfp);
}
#endif

#ifdef DEBUG
void
js_PrintObjectSlotName(JSTracer *trc, char *buf, size_t bufsize)
{
    JS_ASSERT(trc->debugPrinter == js_PrintObjectSlotName);

    JSObject *obj = (JSObject *)trc->debugPrintArg;
    uint32 slot = (uint32)trc->debugPrintIndex;
    JS_ASSERT(slot >= JSSLOT_START(obj->getClass()));

    JSScopeProperty *sprop;
    if (obj->isNative()) {
        JSScope *scope = obj->scope();
        sprop = scope->lastProperty();
        while (sprop && sprop->slot != slot)
            sprop = sprop->parent;
    } else {
        sprop = NULL;
    }

    if (!sprop) {
        const char *slotname = NULL;
        Class *clasp = obj->getClass();
        if (clasp->flags & JSCLASS_IS_GLOBAL) {
            uint32 key = slot - JSSLOT_START(clasp);
#define JS_PROTO(name,code,init)                                              \
    if ((code) == key) { slotname = js_##name##_str; goto found; }
#include "jsproto.tbl"
#undef JS_PROTO
        }
      found:
        if (slotname)
            JS_snprintf(buf, bufsize, "CLASS_OBJECT(%s)", slotname);
        else
            JS_snprintf(buf, bufsize, "**UNKNOWN SLOT %ld**", (long)slot);
    } else {
        jsid id = sprop->id;
        if (JSID_IS_INT(id)) {
            JS_snprintf(buf, bufsize, "%ld", (long)JSID_TO_INT(id));
        } else if (JSID_IS_ATOM(id)) {
            js_PutEscapedString(buf, bufsize, JSID_TO_STRING(id), 0);
        } else {
            JS_snprintf(buf, bufsize, "**FINALIZED ATOM KEY**");
        }
    }
}
#endif

void
js_TraceObject(JSTracer *trc, JSObject *obj)
{
    JS_ASSERT(obj->isNative());

    JSContext *cx = trc->context;
    JSScope *scope = obj->scope();
    if (!scope->isSharedEmpty() && IS_GC_MARKING_TRACER(trc)) {
        /*
         * Check whether we should shrink the object's slots. Skip this check
         * if the scope is shared, since for Block objects and flat closures
         * that share their scope, scope->freeslot can be an underestimate.
         */
        size_t slots = scope->freeslot;
        if (obj->numSlots() != slots)
            obj->shrinkSlots(cx, slots);
    }

#ifdef JS_DUMP_SCOPE_METERS
    MeterEntryCount(scope->entryCount);
#endif

    scope->trace(trc);

    if (!JS_CLIST_IS_EMPTY(&cx->runtime->watchPointList))
        js_TraceWatchPoints(trc, obj);

    /* No one runs while the GC is running, so we can use LOCKED_... here. */
    Class *clasp = obj->getClass();
    if (clasp->mark) {
        if (clasp->flags & JSCLASS_MARK_IS_TRACE)
            ((JSTraceOp) clasp->mark)(trc, obj);
        else if (IS_GC_MARKING_TRACER(trc))
            (void) clasp->mark(cx, obj, trc);
    }
    if (clasp->flags & JSCLASS_IS_GLOBAL) {
        JSCompartment *compartment = obj->getCompartment(cx);
        compartment->marked = true;
    }

    obj->traceProtoAndParent(trc);

    /*
     * An unmutated object that shares a prototype object's scope. We can't
     * tell how many slots are in use in obj by looking at its scope, so we
     * use obj->numSlots().
     *
     * NB: In case clasp->mark mutates something, leave this code here --
     * don't move it up and unify it with the |if (!traceScope)| section
     * above.
     */
    uint32 nslots = obj->numSlots();
    if (!scope->isSharedEmpty() && scope->freeslot < nslots)
        nslots = scope->freeslot;
    JS_ASSERT(nslots >= JSSLOT_START(clasp));

    for (uint32 i = JSSLOT_START(clasp); i != nslots; ++i) {
        const Value &v = obj->getSlot(i);
        JS_SET_TRACING_DETAILS(trc, js_PrintObjectSlotName, obj, i);
        MarkValueRaw(trc, v);
    }
}

void
js_Clear(JSContext *cx, JSObject *obj)
{
    JSScope *scope;
    uint32 i, n;

    /*
     * Clear our scope and the property cache of all obj's properties only if
     * obj owns the scope (i.e., not if obj is sharing another object's scope).
     * NB: we do not clear any reserved slots lying below JSSLOT_FREE(clasp).
     */
    JS_LOCK_OBJ(cx, obj);
    scope = obj->scope();
    if (!scope->isSharedEmpty()) {
        /* Now that we're done using scope->lastProp/table, clear scope. */
        scope->clear(cx);

        /* Clear slot values and reset freeslot so we're consistent. */
        i = obj->numSlots();
        n = JSSLOT_FREE(obj->getClass());
        while (--i >= n)
            obj->setSlot(i, Value(UndefinedTag()));
        scope->freeslot = n;
    }
    JS_UNLOCK_OBJ(cx, obj);
}

bool
js_GetReservedSlot(JSContext *cx, JSObject *obj, uint32 index, Value *vp)
{
    if (!obj->isNative()) {
        vp->setUndefined();
        return true;
    }

    uint32 slot = JSSLOT_START(obj->getClass()) + index;
    JS_LOCK_OBJ(cx, obj);
    if (slot < obj->numSlots())
        *vp = obj->getSlot(slot);
    else
        vp->setUndefined();
    JS_UNLOCK_OBJ(cx, obj);
    return true;
}

bool
js_SetReservedSlot(JSContext *cx, JSObject *obj, uint32 index, const Value &v)
{
    if (!obj->isNative())
        return true;

    Class *clasp = obj->getClass();
    uint32 slot = JSSLOT_START(clasp) + index;

    JS_LOCK_OBJ(cx, obj);
    if (slot >= obj->numSlots()) {
        /*
         * At this point, obj may or may not own scope, and we may or may not
         * need to allocate slots. If scope is shared, scope->freeslot may not
         * be accurate for obj (see comment below).
         */
        uint32 nslots = JSSLOT_FREE(clasp);
        JS_ASSERT(slot < nslots);
        if (!obj->allocSlots(cx, nslots)) {
            JS_UNLOCK_OBJ(cx, obj);
            return false;
        }
    }

    /*
     * Whether or not we grew nslots, we may need to advance freeslot.
     *
     * If scope is shared, do not modify scope->freeslot. It is OK for freeslot
     * to be an underestimate in objects with shared scopes, as they will get
     * their own scopes before mutating, and elsewhere (e.g. js_TraceObject) we
     * use obj->numSlots() rather than rely on freeslot.
     */
    JSScope *scope = obj->scope();
    if (!scope->isSharedEmpty() && slot >= scope->freeslot)
        scope->freeslot = slot + 1;

    obj->setSlot(slot, v);
    GC_POKE(cx, JS_NULL);
    JS_UNLOCK_SCOPE(cx, scope);
    return true;
}

JSObject *
JSObject::wrappedObject(JSContext *cx) const
{
    Class *clasp = getClass();
    if (clasp->flags & JSCLASS_IS_EXTENDED) {
        if (JSObjectOp wrappedObject = reinterpret_cast<JSExtendedClass *>(clasp)->wrappedObject) {
            if (JSObject *obj = wrappedObject(cx, const_cast<JSObject *>(this)))
                return obj;
        }
    }
    return const_cast<JSObject *>(this);
}

JSObject *
JSObject::getGlobal()
{
    JSObject *obj = this;
    while (JSObject *parent = obj->getParent())
        obj = parent;
    return obj;
}

JSBool
js_ReportGetterOnlyAssignment(JSContext *cx)
{
    return JS_ReportErrorFlagsAndNumber(cx,
                                        JSREPORT_WARNING | JSREPORT_STRICT |
                                        JSREPORT_STRICT_MODE_ERROR,
                                        js_GetErrorMessage, NULL,
                                        JSMSG_GETTER_ONLY);
}

JSCompartment *
JSObject::getCompartment(JSContext *cx)
{
    JSObject *obj = getGlobal();

    Class *clasp = obj->getClass();
    if (!(clasp->flags & JSCLASS_IS_GLOBAL)) {
        // The magic AnyName object is runtime-wide.
        if (clasp == &js_AnyNameClass)
            return cx->runtime->defaultCompartment;

        // The magic function namespace object is runtime-wide.
        if (clasp == &js_NamespaceClass.base &&
            obj->getNameURI() == ATOM_TO_JSVAL(cx->runtime->atomState.lazy.functionNamespaceURIAtom)) {
            return cx->runtime->defaultCompartment;
        }

        // Compile-time Function, Block, and RegExp objects are not parented.
        if (clasp == &js_FunctionClass || clasp == &js_BlockClass || clasp == &js_RegExpClass) {
            // This is a bogus answer, but it'll do for now.
            return cx->runtime->defaultCompartment;
        }
        JS_NOT_REACHED("non-global object at end of scope chain");
    }
    const Value &v = obj->getReservedSlot(JSRESERVED_GLOBAL_COMPARTMENT);
    return (JSCompartment *)v.asPrivate();
}

JS_FRIEND_API(JSBool)
js_GetterOnlyPropertyStub(JSContext *cx, JSObject *obj, jsid id, jsval *vp)
{
    JS_ReportErrorNumber(cx, js_GetErrorMessage, NULL, JSMSG_GETTER_ONLY);
    return JS_FALSE;
}

#ifdef DEBUG

/*
 * Routines to print out values during debugging.  These are FRIEND_API to help
 * the debugger find them and to support temporarily hacking js_Dump* calls
 * into other code.
 */

void
dumpChars(const jschar *s, size_t n)
{
    size_t i;

    if (n == (size_t) -1) {
        while (s[++n]) ;
    }

    fputc('"', stderr);
    for (i = 0; i < n; i++) {
        if (s[i] == '\n')
            fprintf(stderr, "\\n");
        else if (s[i] == '\t')
            fprintf(stderr, "\\t");
        else if (s[i] >= 32 && s[i] < 127)
            fputc(s[i], stderr);
        else if (s[i] <= 255)
            fprintf(stderr, "\\x%02x", (unsigned int) s[i]);
        else
            fprintf(stderr, "\\u%04x", (unsigned int) s[i]);
    }
    fputc('"', stderr);
}

JS_FRIEND_API(void)
js_DumpChars(const jschar *s, size_t n)
{
    fprintf(stderr, "jschar * (%p) = ", (void *) s);
    dumpChars(s, n);
    fputc('\n', stderr);
}

void
dumpString(JSString *str)
{
    dumpChars(str->chars(), str->length());
}

JS_FRIEND_API(void)
js_DumpString(JSString *str)
{
    fprintf(stderr, "JSString* (%p) = jschar * (%p) = ",
            (void *) str, (void *) str->chars());
    dumpString(str);
    fputc('\n', stderr);
}

JS_FRIEND_API(void)
js_DumpAtom(JSAtom *atom)
{
    fprintf(stderr, "JSAtom* (%p) = ", (void *) atom);
    js_DumpString(ATOM_TO_STRING(atom));
}

void
dumpValue(const Value &v)
{
    if (v.isNull())
        fprintf(stderr, "null");
    else if (v.isUndefined())
        fprintf(stderr, "undefined");
    else if (v.isInt32())
        fprintf(stderr, "%d", v.asInt32());
    else if (v.isDouble())
        fprintf(stderr, "%g", v.asDouble());
    else if (v.isString())
        dumpString(v.asString());
    else if (v.isObject() && v.asObject().isFunction()) {
        JSObject *funobj = &v.asObject();
        JSFunction *fun = GET_FUNCTION_PRIVATE(cx, funobj);
        fprintf(stderr, "<%s %s at %p (JSFunction at %p)>",
                fun->atom ? "function" : "unnamed",
                fun->atom ? JS_GetStringBytes(ATOM_TO_STRING(fun->atom)) : "function",
                (void *) funobj,
                (void *) fun);
    } else if (v.isObject()) {
        JSObject *obj = &v.asObject();
        Class *clasp = obj->getClass();
        fprintf(stderr, "<%s%s at %p>",
                clasp->name,
                clasp == &js_ObjectClass ? "" : " object",
                (void *) obj);
    } else if (v.isBoolean()) {
        if (v.asBoolean())
            fprintf(stderr, "true");
        else
            fprintf(stderr, "false");
    } else if (v.isMagic()) {
        fprintf(stderr, "<invalid");
#ifdef DEBUG
        switch (v.whyMagic()) {
          case JS_ARRAY_HOLE:        fprintf(stderr, " array hole");         break;
          case JS_ARGS_HOLE:         fprintf(stderr, " args hole");          break;
          case JS_NATIVE_ENUMERATE:  fprintf(stderr, " native enumeration"); break;
          case JS_NO_ITER_VALUE:     fprintf(stderr, " no iter value");      break;
          case JS_GENERATOR_CLOSING: fprintf(stderr, " generator closing");  break;
          default:                   fprintf(stderr, " ?!");                 break;
        }
#endif
        fprintf(stderr, ">");
    } else {
        fprintf(stderr, "unexpected value");
    }
}

JS_FRIEND_API(void)
js_DumpValue(const Value &val)
{
    dumpValue(val);
    fputc('\n', stderr);
}

JS_FRIEND_API(void)
js_DumpId(jsid id)
{
    fprintf(stderr, "jsid %p = ", (void *) JSID_BITS(id));
    dumpValue(IdToValue(id));
    fputc('\n', stderr);
}

static void
dumpScopeProp(JSScopeProperty *sprop)
{
    jsid id = sprop->id;
    uint8 attrs = sprop->attributes();

    fprintf(stderr, "    ");
    if (attrs & JSPROP_ENUMERATE) fprintf(stderr, "enumerate ");
    if (attrs & JSPROP_READONLY) fprintf(stderr, "readonly ");
    if (attrs & JSPROP_PERMANENT) fprintf(stderr, "permanent ");
    if (attrs & JSPROP_GETTER) fprintf(stderr, "getter ");
    if (attrs & JSPROP_SETTER) fprintf(stderr, "setter ");
    if (attrs & JSPROP_SHARED) fprintf(stderr, "shared ");
    if (sprop->isAlias()) fprintf(stderr, "alias ");
    if (JSID_IS_ATOM(id))
        dumpString(JSID_TO_STRING(id));
    else if (JSID_IS_INT(id))
        fprintf(stderr, "%d", (int) JSID_TO_INT(id));
    else
        fprintf(stderr, "unknown jsid %p", (void *) JSID_BITS(id));
    fprintf(stderr, ": slot %d", sprop->slot);
    fprintf(stderr, "\n");
}

JS_FRIEND_API(void)
js_DumpObject(JSObject *obj)
{
    uint32 i, slots;
    Class *clasp;
    jsuint reservedEnd;

    fprintf(stderr, "object %p\n", (void *) obj);
    clasp = obj->getClass();
    fprintf(stderr, "class %p %s\n", (void *)clasp, clasp->name);

    if (obj->isDenseArray()) {
        slots = JS_MIN(obj->getArrayLength(), obj->getDenseArrayCapacity());
        fprintf(stderr, "elements\n");
        for (i = 0; i < slots; i++) {
            fprintf(stderr, " %3d: ", i);
            dumpValue(obj->getDenseArrayElement(i));
            fprintf(stderr, "\n");
            fflush(stderr);
        }
        return;
    }

    if (obj->isNative()) {
        JSScope *scope = obj->scope();
        if (scope->sealed())
            fprintf(stderr, "sealed\n");

        fprintf(stderr, "properties:\n");
        for (JSScopeProperty *sprop = scope->lastProperty(); sprop;
             sprop = sprop->parent) {
            dumpScopeProp(sprop);
        }
    } else {
        if (!obj->isNative())
            fprintf(stderr, "not native\n");
    }

    fprintf(stderr, "proto ");
    dumpValue(ObjectOrNullTag(obj->getProto()));
    fputc('\n', stderr);

    fprintf(stderr, "parent ");
    dumpValue(ObjectOrNullTag(obj->getParent()));
    fputc('\n', stderr);

    i = JSSLOT_PRIVATE;
    if (clasp->flags & JSCLASS_HAS_PRIVATE) {
        i = JSSLOT_PRIVATE + 1;
        fprintf(stderr, "private %p\n", obj->getPrivate());
    }

    fprintf(stderr, "slots:\n");
    reservedEnd = i + JSCLASS_RESERVED_SLOTS(clasp);
    slots = (obj->isNative() && !obj->scope()->isSharedEmpty())
            ? obj->scope()->freeslot
            : obj->numSlots();
    for (; i < slots; i++) {
        fprintf(stderr, " %3d ", i);
        if (i < reservedEnd)
            fprintf(stderr, "(reserved) ");
        fprintf(stderr, "= ");
        dumpValue(obj->getSlot(i));
        fputc('\n', stderr);
    }
    fputc('\n', stderr);
}

static void
MaybeDumpObject(const char *name, JSObject *obj)
{
    if (obj) {
        fprintf(stderr, "  %s: ", name);
        dumpValue(ObjectTag(*obj));
        fputc('\n', stderr);
    }
}

static void
MaybeDumpValue(const char *name, const Value &v)
{
    if (!v.isNull()) {
        fprintf(stderr, "  %s: ", name);
        dumpValue(v);
        fputc('\n', stderr);
    }
}

JS_FRIEND_API(void)
js_DumpStackFrame(JSContext *cx, JSStackFrame *start)
{
    /* This should only called during live debugging. */
    VOUCH_DOES_NOT_REQUIRE_STACK();

    if (!start)
        start = cx->fp;
    FrameRegsIter i(cx);
    while (!i.done() && i.fp() != start)
        ++i;

    if (i.done()) {
        fprintf(stderr, "fp = %p not found in cx = %p\n", (void *)start, (void *)cx);
        return;
    }

    for (; !i.done(); ++i) {
        JSStackFrame *const fp = i.fp();

        fprintf(stderr, "JSStackFrame at %p\n", (void *) fp);
        if (fp->argv) {
            fprintf(stderr, "callee: ");
            dumpValue(fp->argv[-2]);
        } else {
            fprintf(stderr, "global frame, no callee");
        }
        fputc('\n', stderr);

        if (fp->script)
            fprintf(stderr, "file %s line %u\n", fp->script->filename, (unsigned) fp->script->lineno);

        if (jsbytecode *pc = i.pc()) {
            if (!fp->script) {
                fprintf(stderr, "*** pc && !script, skipping frame\n\n");
                continue;
            }
            if (fp->imacpc) {
                fprintf(stderr, "  pc in imacro at %p\n  called from ", pc);
                pc = fp->imacpc;
            } else {
                fprintf(stderr, "  ");
            }
            fprintf(stderr, "pc = %p\n", pc);
            fprintf(stderr, "  current op: %s\n", js_CodeName[*pc]);
        }
        Value *sp = i.sp();
        fprintf(stderr, "  slots: %p\n", (void *) fp->slots());
        fprintf(stderr, "  sp:    %p = slots + %u\n", (void *) sp, (unsigned) (sp - fp->slots()));
        if (sp - fp->slots() < 10000) { // sanity
            for (Value *p = fp->slots(); p < sp; p++) {
                fprintf(stderr, "    %p: ", (void *) p);
                dumpValue(*p);
                fputc('\n', stderr);
            }
        }
        fprintf(stderr, "  argv:  %p (argc: %u)\n", (void *) fp->argv, (unsigned) fp->argc);
        MaybeDumpObject("callobj", fp->callobj);
        MaybeDumpObject("argsobj", fp->argsobj);
        MaybeDumpValue("this", fp->thisv);
        fprintf(stderr, "  rval: ");
        dumpValue(fp->rval);
        fputc('\n', stderr);

        fprintf(stderr, "  flags:");
        if (fp->flags == 0)
            fprintf(stderr, " none");
        if (fp->flags & JSFRAME_CONSTRUCTING)
            fprintf(stderr, " constructing");
        if (fp->flags & JSFRAME_COMPUTED_THIS)
            fprintf(stderr, " computed_this");
        if (fp->flags & JSFRAME_ASSIGNING)
            fprintf(stderr, " assigning");
        if (fp->flags & JSFRAME_DEBUGGER)
            fprintf(stderr, " debugger");
        if (fp->flags & JSFRAME_EVAL)
            fprintf(stderr, " eval");
        if (fp->flags & JSFRAME_YIELDING)
            fprintf(stderr, " yielding");
        if (fp->flags & JSFRAME_GENERATOR)
            fprintf(stderr, " generator");
        if (fp->flags & JSFRAME_OVERRIDE_ARGS)
            fprintf(stderr, " overridden_args");
        fputc('\n', stderr);

        if (fp->scopeChain)
            fprintf(stderr, "  scopeChain: (JSObject *) %p\n", (void *) fp->scopeChain);
        if (fp->blockChain)
            fprintf(stderr, "  blockChain: (JSObject *) %p\n", (void *) fp->blockChain);

        if (fp->displaySave)
            fprintf(stderr, "  displaySave: (JSStackFrame *) %p\n", (void *) fp->displaySave);

        fputc('\n', stderr);
    }
}

#endif<|MERGE_RESOLUTION|>--- conflicted
+++ resolved
@@ -1806,18 +1806,8 @@
                                           vp);
 }
 
-<<<<<<< HEAD
-static JSBool
-obj_getOwnPropertyDescriptor(JSContext *cx, uintN argc, Value *vp)
-{
-    if (argc == 0 || !vp[2].isObject()) {
-        JS_ReportErrorNumber(cx, js_GetErrorMessage, NULL, JSMSG_NOT_NONNULL_OBJECT);
-        return false;
-    }
-    JSObject *obj = &vp[2].asObject();
-=======
 static bool
-GetFirstArgumentAsObject(JSContext *cx, uintN argc, jsval *vp, const char *method, JSObject **objp)
+GetFirstArgumentAsObject(JSContext *cx, uintN argc, Value *vp, const char *method, JSObject **objp)
 {
     if (argc == 0) {
         JS_ReportErrorNumber(cx, js_GetErrorMessage, NULL, JSMSG_MORE_ARGS_NEEDED,
@@ -1825,8 +1815,8 @@
         return false;
     }
 
-    jsval v = vp[2];
-    if (JSVAL_IS_PRIMITIVE(v)) {
+    const Value &v = vp[2];
+    if (v.isPrimitive()) {
         char *bytes = js_DecompileValueGenerator(cx, JSDVG_SEARCH_STACK, v, NULL);
         if (!bytes)
             return false;
@@ -1836,7 +1826,7 @@
         return false;
     }
 
-    *objp = JSVAL_TO_OBJECT(v);
+    *objp = &v.asObject();
     return true;
 }
 
@@ -1846,7 +1836,6 @@
     JSObject *obj;
     if (!GetFirstArgumentAsObject(cx, argc, vp, "Object.getOwnPropertyDescriptor", &obj))
         return JS_FALSE;
->>>>>>> a51d8b55
     AutoIdRooter nameidr(cx);
     if (!ValueToId(cx, argc >= 2 ? vp[3] : Value(UndefinedTag()), nameidr.addr()))
         return JS_FALSE;
@@ -1856,20 +1845,11 @@
 static JSBool
 obj_keys(JSContext *cx, uintN argc, Value *vp)
 {
-<<<<<<< HEAD
-    const Value &v = argc == 0 ? Value(UndefinedTag()) : vp[2];
-    if (!v.isObject()) {
-        JS_ReportErrorNumber(cx, js_GetErrorMessage, NULL, JSMSG_NOT_NONNULL_OBJECT);
-        return JS_FALSE;
-    }
-
-    AutoIdArray ida(cx, JS_Enumerate(cx, &v.asObject()));
-=======
     JSObject *obj;
     if (!GetFirstArgumentAsObject(cx, argc, vp, "Object.keys", &obj))
         return JS_FALSE;
->>>>>>> a51d8b55
-
+
+    AutoIdArray ida(cx, JS_Enumerate(cx, obj));
     if (!ida)
         return JS_FALSE;
 
@@ -2429,20 +2409,10 @@
 obj_defineProperty(JSContext* cx, uintN argc, Value* vp)
 {
     /* 15.2.3.6 steps 1 and 5. */
-<<<<<<< HEAD
-    const Value &v = (argc == 0) ? Value(UndefinedTag()) : vp[2];
-    if (v.isPrimitive()) {
-        JS_ReportErrorNumber(cx, js_GetErrorMessage, NULL, JSMSG_NOT_NONNULL_OBJECT);
-        return JS_FALSE;
-    }
-    *vp = vp[2];
-    JSObject* obj = &vp->asObject();
-=======
     JSObject *obj;
     if (!GetFirstArgumentAsObject(cx, argc, vp, "Object.defineProperty", &obj))
         return JS_FALSE;
-    *vp = OBJECT_TO_JSVAL(obj);
->>>>>>> a51d8b55
+    vp->setObject(*obj);
 
     /* 15.2.3.6 step 2. */
     AutoIdRooter nameidr(cx);
@@ -2508,25 +2478,11 @@
         return false;
     }
 
-<<<<<<< HEAD
-    *vp = vp[2];
-    if (!vp->isObject()) {
-        JS_ReportErrorNumber(cx, js_GetErrorMessage, NULL, JSMSG_NOT_NONNULL_OBJECT);
-        return false;
-    }
-
-=======
->>>>>>> a51d8b55
     JSObject* props = js_ValueToNonNullObject(cx, vp[3]);
     if (!props)
         return false;
     vp[3].setObject(*props);
 
-<<<<<<< HEAD
-    JSObject *obj = &vp->asObject();
-
-=======
->>>>>>> a51d8b55
     return DefineProperties(cx, obj, props);
 }
 
@@ -5474,13 +5430,8 @@
         return false;
 
     /* Tell InitNativeIterator to treat us like a native object. */
-<<<<<<< HEAD
-    JS_ASSERT(enum_op == JSENUMERATE_INIT);
+    JS_ASSERT(enum_op == JSENUMERATE_INIT || enum_op == JSENUMERATE_INIT_ALL);
     statep->setMagic(JS_NATIVE_ENUMERATE);
-=======
-    JS_ASSERT(enum_op == JSENUMERATE_INIT || enum_op == JSENUMERATE_INIT_ALL);
-    *statep = JSVAL_NATIVE_ENUMERATE_COOKIE;
->>>>>>> a51d8b55
     return true;
 }
 
