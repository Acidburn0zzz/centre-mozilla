--- conflicted
+++ resolved
@@ -91,8 +91,7 @@
   public:
     jsbytecode          *imacpc;        /* null or interpreter macro call pc */
     JSScript            *script;        /* script being interpreted */
-    JSFunction          *fun;           /* function being called or null */
-
+	
     /*
      * The value of |this| in this stack frame, or JSVAL_NULL if |this|
      * is to be computed lazily on demand.
@@ -107,7 +106,7 @@
      * in both argv[-1] and thisv, the other frame's thisv is left null.
      */
     js::Value           thisv;          /* "this" pointer if in method */
-
+    JSFunction          *fun;           /* function being called or null */
     uintN               argc;           /* actual argument count */
     js::Value           *argv;          /* base of argument stack slots */
     js::Value           rval;           /* function return value */
@@ -168,23 +167,6 @@
     void            *hookData;      /* debugger call hook data */
     JSVersion       callerVersion;  /* dynamic version of calling script */
 
-<<<<<<< HEAD
-    void putActivationObjects(JSContext *cx) {
-        /*
-         * The order of calls here is important as js_PutCallObject needs to
-         * access argsobj.
-         */
-        if (callobj) {
-            js_PutCallObject(cx, this);
-            JS_ASSERT(!argsobj);
-        } else if (argsobj) {
-            js_PutArgsObject(cx, this);
-        }
-    }
-=======
-    void            *padding;
->>>>>>> 5d44f7df
-
     /* Get the frame's current bytecode, assuming |this| is in |cx|. */
     jsbytecode *pc(JSContext *cx) const;
 
