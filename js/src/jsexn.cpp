--- conflicted
+++ resolved
@@ -278,13 +278,9 @@
                 return false;
             JSStackTraceStackElem &frame = frames.back();
             if (i.isNonEvalFunctionFrame()) {
-<<<<<<< HEAD
-                JSAtom *atom = i.callee()->atom ? i.callee()->atom : cx->runtime->emptyString;
-=======
-                JSAtom *atom = fp->fun()->displayAtom();
+                JSAtom *atom = i.callee()->displayAtom();
                 if (atom == NULL)
                     atom = cx->runtime->emptyString;
->>>>>>> 9428f37e
                 frame.funName = atom;
             } else {
                 frame.funName = NULL;
