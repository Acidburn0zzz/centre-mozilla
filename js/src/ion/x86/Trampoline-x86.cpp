--- conflicted
+++ resolved
@@ -398,16 +398,12 @@
     masm.ret();
 
     Linker linker(masm);
-<<<<<<< HEAD
-    IonCode *code = linker.newCode(cx);
+    IonCode *code = linker.newCode(cx, JSC::OTHER_CODE);
 
     CodeOffsetLabel returnLabel(returnOffset);
     returnLabel.fixup(&masm);
     *returnAddrOut = (void *) (code->raw() + returnLabel.offset());
     return code;
-=======
-    return linker.newCode(cx, JSC::OTHER_CODE);
->>>>>>> 3073b4db
 }
 
 static void
@@ -735,5 +731,5 @@
     masm.ret();
 
     Linker linker(masm);
-    return linker.newCode(cx);
+    return linker.newCode(cx, JSC::OTHER_CODE);
 }