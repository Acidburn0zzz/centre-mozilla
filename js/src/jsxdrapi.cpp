--- conflicted
+++ resolved
@@ -57,11 +57,9 @@
 #include "jsstr.h"
 #include "jsxdrapi.h"
 
-<<<<<<< HEAD
+#include "jsobjinlines.h"
+
 using namespace js;
-=======
-#include "jsobjinlines.h"
->>>>>>> ae45c482
 
 #ifdef DEBUG
 #define DBG(x) x
