--- conflicted
+++ resolved
@@ -1296,47 +1296,6 @@
 
     this._rdf = Cc["@mozilla.org/rdf/rdf-service;1"].getService(Ci.nsIRDFService);
     this._dataSource = this._rdf.GetDataSource("rdf:local-store");
-<<<<<<< HEAD
-
-    // No version check for this as this code should run until we have Australis everywhere:
-    if (wasCustomizedAndOnAustralis) {
-      // This profile's been on australis! If it's missing the back/fwd button
-      // or go/stop/reload button, then put them back:
-      let currentsetResource = this._rdf.GetResource("currentset");
-      let toolbarResource = this._rdf.GetResource(BROWSER_DOCURL + "nav-bar");
-      let currentset = this._getPersist(toolbarResource, currentsetResource);
-      let oldCurrentset = currentset;
-      if (currentset) {
-        if (currentset.indexOf("unified-back-forward-button") == -1) {
-          currentset = currentset.replace("urlbar-container",
-                                          "unified-back-forward-button,urlbar-container");
-        }
-        if (currentset.indexOf("reload-button") == -1) {
-          currentset = currentset.replace("urlbar-container", "urlbar-container,reload-button");
-        }
-        if (currentset.indexOf("stop-button") == -1) {
-          currentset = currentset.replace("reload-button", "reload-button,stop-button");
-        }
-      }
-      Services.prefs.clearUserPref("browser.uiCustomization.state");
-
-      if (oldCurrentset != currentset) {
-        this._setPersist(toolbarResource, currentsetResource, currentset);
-      }
-      // If we don't have anything else to do, we can bail here:
-      if (currentUIVersion >= UI_VERSION) {
-        if (this._dirty) {
-          this._dataSource.QueryInterface(Ci.nsIRDFRemoteDataSource).Flush();
-        }
-        delete this._rdf;
-        delete this._dataSource;
-        return;
-      }
-    }
-
-
-=======
->>>>>>> e695522f
     this._dirty = false;
 
     if (currentUIVersion < 2) {
