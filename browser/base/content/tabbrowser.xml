--- conflicted
+++ resolved
@@ -1186,7 +1186,6 @@
             b._fastFind = this.fastFind;
             b.droppedLinkHandler = handleDroppedLink;
 
-<<<<<<< HEAD
             var uniqueId = "panel" + Date.now() + position;
             this.mPanelContainer.lastChild.id = uniqueId;
             t.linkedPanel = uniqueId;
@@ -1195,8 +1194,6 @@
             if (t.previousSibling && t.previousSibling.selected)
               t.setAttribute("afterselected", true);
 
-=======
->>>>>>> abbe4f63
             this.tabContainer.adjustTabstrip();
 
             // Dispatch a new tab notification.  We do this once we're
