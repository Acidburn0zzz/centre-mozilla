// Title: groups.js (revision-a)
(function(){

// ----------
var numCmp = function(a,b){ return a-b; }

// ----------
function min(list){ return list.slice().sort(numCmp)[0]; }

// ----------
function max(list){ return list.slice().sort(numCmp).reverse()[0]; }

// ----------
function isEventOverElement(event, el){
  var hit = {nodeName: null};
  var isOver = false;
  
  var hiddenEls = [];
  while(hit.nodeName != "BODY" && hit.nodeName != "HTML"){
    hit = document.elementFromPoint(event.clientX, event.clientY);
    if( hit == el ){
      isOver = true;
      break;
    }
    $(hit).hide();
    hiddenEls.push(hit);
  }
  
  var hidden;
  [$(hidden).show() for([,hidden] in Iterator(hiddenEls))];
  return isOver;
}

// ----------
function dropAcceptFunction(el) { // ".tab", //".tab, .group",
  var $el = $(el);
  if($el.hasClass('tab')) {
    var item = Items.item($el);
    if(item && (!item.parent || !item.parent.expanded)) {
      return true;
    }
  }           
          
  return false;
}

// ##########
// Class: Group
// A single group in the tab candy window. Descended from <Item>.
// Note that it implements the <Subscribable> interface.
window.Group = function(listOfEls, options) {
  try {
/*     Utils.log("in Group ctor"); */
/*     Utils.log("options: " + options.toSource()); */
  if(typeof(options) == 'undefined')
    options = {};

  this._inited = false;
  this._children = []; // an array of Items
  this.defaultSize = new Point(TabItems.tabWidth * 1.5, TabItems.tabHeight * 1.5);
  this.isAGroup = true;
  this.id = options.id || Groups.getNextID();
  this._isStacked = false;
  this._stackAngles = [0];
  this.expanded = null;
  this.locked = (options.locked ? Utils.copy(options.locked) : {});
  this.topChild = null;
<<<<<<< HEAD
=======
  this._activeTab = null;
>>>>>>> d017f10d
  
  if(isPoint(options.userSize))  
    this.userSize = new Point(options.userSize);

  var self = this;

  var rectToBe;
  if(options.bounds)
    rectToBe = new Rect(options.bounds);
    
  if(!rectToBe) {
    var boundingBox = this._getBoundingBox(listOfEls);
    var padding = 30;
    rectToBe = new Rect(
      boundingBox.left-padding,
      boundingBox.top-padding,
      boundingBox.width+padding*2,
      boundingBox.height+padding*2
    );
  }

  var $container = options.container; 
  if(!$container) {
    $container = $('<div class="group" />')
      .css({position: 'absolute'})
      .css(rectToBe);
    
    if( this.isNewTabsGroup() ) $container.addClass("newTabGroup");
  }
  
  $container
    .css({zIndex: -100})
    .data('isDragging', false)
    .appendTo("body")
    .dequeue();
        
  // ___ New Tab Button   
  this.$ntb = $("<div />")
    .appendTo($container);
    
  this.$ntb    
    .addClass(this.isNewTabsGroup() ? 'newTabButtonAlt' : 'newTabButton')
    .click(function(){
      self.newTab();
    });
  
  if( this.isNewTabsGroup() ) this.$ntb.html("<span>+</span>");
    
  // ___ Resizer
  this.$resizer = $("<div class='resizer'/>")
    .css({
      position: "absolute",
      width: 16, height: 16,
      bottom: 0, right: 0,
    })
    .appendTo($container)
    .hide();

  // ___ Titlebar
  var html =
    "<div class='titlebar'>" + 
      "<div class='title-container'>" +
        "<input class='name' value='" + (options.title || "") + "'/>" + 
        "<div class='title-shield' />" + 
      "</div>" + 
      "<div class='close' />" + 
    "</div>";
       
  this.$titlebar = $(html)        
    .appendTo($container);
    
  this.$titlebar.css({
      position: "absolute",
    });
    
  var $close = $('.close', this.$titlebar).click(function() {
    self.closeAll();
  });
  
  // ___ Title 
  this.$titleContainer = $('.title-container', this.$titlebar);
  this.$title = $('.name', this.$titlebar);
  this.$titleShield = $('.title-shield', this.$titlebar);
  
  var titleUnfocus = function() {
    self.$titleShield.show();
    if(!self.getTitle()) {
      self.$title
        .addClass("defaultName")
        .val(self.defaultName);
    } else {
      self.$title.css({"background":"none"})
        .animate({"paddingLeft":1}, 340, "tabcandyBounce");
    }
  };
  
  var handleKeyPress = function(e){
    if( e.which == 13 ) { // return
      self.$title.blur()
        .addClass("transparentBorder")
        .one("mouseout", function(){
          self.$title.removeClass("transparentBorder");
        });
    } else 
      self.adjustTitleSize();
      
    self.save();
  }
  
  this.$title
    .css({backgroundRepeat: 'no-repeat'})
    .blur(titleUnfocus)
    .focus(function() {
      if(self.locked.title) {
        self.$title.blur();
        return;
      }  
      self.$title.select();
      if(!self.getTitle()) {
        self.$title
          .removeClass("defaultName")
          .val('');
      }
    })
    .keyup(handleKeyPress);
  
  titleUnfocus();
  
  if(this.locked.title)
    this.$title.addClass('name-locked');
  else {
    this.$titleShield
      .mousedown(function(e) {
        self.lastMouseDownTarget = (Utils.isRightClick(e) ? null : e.target);
      })
      .mouseup(function(e) { 
        var same = (e.target == self.lastMouseDownTarget);
        self.lastMouseDownTarget = null;
        if(!same)
          return;
        
        if(!$container.data('isDragging')) {        
          self.$titleShield.hide();
          self.$title.get(0).focus();
        }
      });
  }
    
  // ___ Content
  this.$content = $('<div class="group-content"/>')
    .css({
      left: 0,
      top: this.$titlebar.height(),
      position: 'absolute'
    })
    .appendTo($container);
  
  // ___ locking
  if(this.locked.bounds)
    $container.css({cursor: 'default'});    
    
  if(this.locked.close)
    $close.hide();
    
  // ___ Superclass initialization
  this._init($container.get(0));

  if(this.$debug) 
    this.$debug.css({zIndex: -1000});
  
  // ___ Children
  $.each(listOfEls, function(index, el) {  
    self.add(el, null, options);
  });

  // ___ Finish Up
  this._addHandlers($container);
  
  if(!this.locked.bounds)
    this.setResizable(true);
  
  Groups.register(this);
  
  this.setBounds(rectToBe);
  
  // ___ Push other objects away
  if(!options.dontPush)
    this.pushAway();   

  this._inited = true;
  this.save();
  } catch(e){
    Utils.log("Error in Group(): " + e);
  }
};

// ----------
window.Group.prototype = $.extend(new Item(), new Subscribable(), {
  // ----------
  defaultName: "name this group...",
<<<<<<< HEAD
=======

  // -----------
  // TODO: This currently accepts only the DOM element of a tab.
  // It should also take a TabItem... 
  setActiveTab: function(tab){
    this._activeTab = tab;
  },

  // -----------
  // TODO: This currently returns a DOM element of the selected tab.
  // It should probably actually be a TabItem...
  getActiveTab: function(tab){
    return this._activeTab;
  },
>>>>>>> d017f10d
  
  // ----------  
  getStorageData: function() {
    var data = {
      bounds: this.getBounds(), 
      userSize: null,
      locked: Utils.copy(this.locked), 
      title: this.getTitle(),
      id: this.id
    };
    
    if(isPoint(this.userSize))  
      data.userSize = new Point(this.userSize);
  
    return data;
  },

  // ----------
  save: function() {
    if (!this._inited) // too soon to save now
      return;

    var data = this.getStorageData();
    if(Groups.groupStorageSanity(data))
      Storage.saveGroup(Utils.getCurrentWindow(), data);
  },
  
  // ----------
  isNewTabsGroup: function() {
    // TODO: more robust
    return (this.locked.bounds && this.locked.title && this.locked.close);
  },
  
  // ----------
  getTitle: function() {
    var value = (this.$title ? this.$title.val() : '');
    return (value == this.defaultName ? '' : value);
  },

  // ----------  
  setTitle: function(value) {
    this.$title.val(value); 
    this.save();
  },

  // ----------  
  adjustTitleSize: function() {
    Utils.assert('bounds needs to have been set', this.bounds);
    var w = Math.min(this.bounds.width - 35, Math.max(150, this.getTitle().length * 6));
    var css = {width: w};
    this.$title.css(css);
    this.$titleShield.css(css);
  },
  
  // ----------  
  _getBoundingBox: function(els) {
    var el;
    var boundingBox = {
      top:    min( [$(el).position().top  for([,el] in Iterator(els))] ),
      left:   min( [$(el).position().left for([,el] in Iterator(els))] ),
      bottom: max( [$(el).position().top  for([,el] in Iterator(els))] )  + $(els[0]).height(),
      right:  max( [$(el).position().left for([,el] in Iterator(els))] ) + $(els[0]).width(),
    };
    boundingBox.height = boundingBox.bottom - boundingBox.top;
    boundingBox.width  = boundingBox.right - boundingBox.left;
    return boundingBox;
  },
  
  // ----------  
  getContentBounds: function() {
    var box = this.getBounds();
    var titleHeight = this.$titlebar.height();
    box.top += titleHeight;
    box.height -= titleHeight;
    box.inset(6, 6);
    
    if(this.isNewTabsGroup())
      box.height -= 12; // Hack for tab titles
    else
      box.height -= 33; // For new tab button
      
    return box;
  },
  
  // ----------  
  reloadBounds: function() {
    var bb = Utils.getBounds(this.container);
    
    if(!this.bounds)
      this.bounds = new Rect(0, 0, 0, 0);
    
    this.setBounds(bb, true);
  },
  
  // ----------  
  setBounds: function(rect, immediately) {
    if(!isRect(rect)) {
      Utils.trace('Group.setBounds: rect is not a real rectangle!', rect);
      return;
    }
    
    var titleHeight = this.$titlebar.height();
    
    // ___ Determine what has changed
    var css = {};
    var titlebarCSS = {};
    var contentCSS = {};
    var force = false;

    if(force || rect.left != this.bounds.left)
      css.left = rect.left;
      
    if(force || rect.top != this.bounds.top) 
      css.top = rect.top;
      
    if(force || rect.width != this.bounds.width) {
      css.width = rect.width;
      titlebarCSS.width = rect.width;
      contentCSS.width = rect.width;
    }

    if(force || rect.height != this.bounds.height) {
      css.height = rect.height; 
      contentCSS.height = rect.height - titleHeight; 
    }
      
    if($.isEmptyObject(css))
      return;
      
    var offset = new Point(rect.left - this.bounds.left, rect.top - this.bounds.top);
    this.bounds = new Rect(rect);

    // ___ Deal with children
    if(css.width || css.height) {
      this.arrange({animate: !immediately}); //(immediately ? 'sometimes' : true)});
    } else if(css.left || css.top) {
      $.each(this._children, function(index, child) {
        var box = child.getBounds();
        child.setPosition(box.left + offset.x, box.top + offset.y, immediately);
      });
    }
          
    // ___ Update our representation
    if(immediately) {
      $(this.container).stop(true, true);
      this.$titlebar.stop(true, true);
      this.$content.stop(true, true);

      $(this.container).css(css);
      this.$titlebar.css(titlebarCSS);
      this.$content.css(contentCSS);
    } else {
      TabMirror.pausePainting();
      $(this.container).animate(css, {
        complete: function() {TabMirror.resumePainting();},
        easing: "tabcandyBounce"
      }).dequeue();
      
      this.$titlebar.animate(titlebarCSS).dequeue();        
      this.$content.animate(contentCSS).dequeue();        
    }
    
    this.adjustTitleSize();

    this._updateDebugBounds();

    if(!isRect(this.bounds))
      Utils.trace('Group.setBounds: this.bounds is not a real rectangle!', this.bounds);

    this.save();
  },
  
  // ----------
  setZ: function(value) {
    $(this.container).css({zIndex: value});

    if(this.$debug) 
      this.$debug.css({zIndex: value + 1});

    var count = this._children.length;
    if(count) {
      var topZIndex = value + count + 1;
      var zIndex = topZIndex;
      var self = this;
      $.each(this._children, function(index, child) {
        if(child == self.topChild)
          child.setZ(topZIndex + 1);
        else {
          child.setZ(zIndex);
          zIndex--;
        }
      });
    }
  },
    
  // ----------
  close: function() {
    this.removeAll();
    this._sendOnClose();
    Groups.unregister(this);
    $(this.container).fadeOut(function() {
      $(this).remove();
      Items.unsquish();
    });

    Storage.deleteGroup(Utils.getCurrentWindow(), this.id);
  },
  
  // ----------  
  closeAll: function() {
    if(this._children.length) {
      var toClose = $.merge([], this._children);
      $.each(toClose, function(index, child) {
        child.close();
      });
    } else if(!this.locked.close)
      this.close();
  },
    
  // ----------  
  // Function: add
  // Adds an item to the group.
  // Parameters: 
  // 
  //   a - The item to add. Can be an <Item>, a DOM element or a jQuery object.
  //       The latter two must refer to the container of an <Item>.
  //   dropPos - An object with left and top properties referring to the location dropped at.  Optional.
  //   options - An object with optional settings for this call. Currently the only one is dontArrange. 
  add: function(a, dropPos, options) {
    try {
      var item;
      var $el;
      if(a.isAnItem) {
        item = a;
        $el = $(a.container);
      } else {
        $el = $(a);
        item = Items.item($el);
      }    
      
      Utils.assert('shouldn\'t already be in another group', !item.parent || item.parent == this);
  
      if(!dropPos) 
        dropPos = {top:window.innerWidth, left:window.innerHeight};
        
      if(typeof(options) == 'undefined')
        options = {};
        
      var self = this;
      
      var wasAlreadyInThisGroup = false;
      var oldIndex = $.inArray(item, this._children);
      if(oldIndex != -1) {
        this._children.splice(oldIndex, 1); 
        wasAlreadyInThisGroup = true;
      }
  
      // TODO: You should be allowed to drop in the white space at the bottom and have it go to the end
      // (right now it can match the thumbnail above it and go there)
      function findInsertionPoint(dropPos){
        if(self.shouldStack(self._children.length + 1))
          return 0;
          
        var best = {dist: Infinity, item: null};
        var index = 0;
        var box;
        $.each(self._children, function(index, child) {        
          box = child.getBounds();
          if(box.bottom < dropPos.top || box.top > dropPos.top)
            return;
          
          var dist = Math.sqrt( Math.pow((box.top+box.height/2)-dropPos.top,2) 
              + Math.pow((box.left+box.width/2)-dropPos.left,2) );
              
          if( dist <= best.dist ){
            best.item = child;
            best.dist = dist;
            best.index = index;
          }
        });
  
        if( self._children.length > 0 ){
          if(best.item) {
            box = best.item.getBounds();
            var insertLeft = dropPos.left <= box.left + box.width/2;
            if( !insertLeft ) 
              return best.index+1;
            else 
              return best.index;
          } else 
            return self._children.length;
        }
        
        return 0;      
      }
      
      // Insert the tab into the right position.
      var index = findInsertionPoint(dropPos);
      this._children.splice( index, 0, item );
  
      item.setZ(this.getZ() + 1);
      $el.addClass("tabInGroup");
      if( this.isNewTabsGroup() ) $el.addClass("inNewTabGroup")
      
      if(!wasAlreadyInThisGroup) {
        $el.droppable("disable");
        item.groupData = {};
    
        item.addOnClose(this, function() {
          self.remove($el);
        });
        
        item.setParent(this);
        
        if(typeof(item.setResizable) == 'function')
          item.setResizable(false);
          
        if(item.tab == Utils.activeTab)
          Groups.setActiveGroup(this);
      }
      
      if(!options.dontArrange)
        this.arrange();
      
      if( this._nextNewTabCallback ){
        this._nextNewTabCallback.apply(this, [item])
        this._nextNewTabCallback = null;
      }
    } catch(e) {
      Utils.log('Group.add error', e);
    }
  },
  
  // ----------  
  // Function: remove
  // Removes an item from the group.
  // Parameters: 
  // 
  //   a - The item to remove. Can be an <Item>, a DOM element or a jQuery object.
  //       The latter two must refer to the container of an <Item>.
  //   options - An object with optional settings for this call. Currently the only one is dontArrange. 
  remove: function(a, options) {
    var $el;  
    var item;
     
    if(a.isAnItem) {
      item = a;
      $el = $(item.container);
    } else {
      $el = $(a);  
      item = Items.item($el);
    }
    
    if(typeof(options) == 'undefined')
      options = {};
    
    var index = $.inArray(item, this._children);
    if(index != -1)
      this._children.splice(index, 1); 
    
    item.setParent(null);
    item.removeClass("tabInGroup");
    item.removeClass("inNewTabGroup")    
    item.removeClass("stacked");
    item.removeClass("stack-trayed");
    item.setRotation(0);
    item.setSize(item.defaultSize.x, item.defaultSize.y);

    $el.droppable("enable");    
    item.removeOnClose(this);
    
    if(typeof(item.setResizable) == 'function')
      item.setResizable(true);

    if(this._children.length == 0 && !this.locked.close && !this.getTitle() && !options.dontClose){
      this.close();
    } else if(!options.dontArrange) {
      this.arrange();
    }
  },
  
  // ----------
  removeAll: function() {
    var self = this;
    var toRemove = $.merge([], this._children);
    $.each(toRemove, function(index, child) {
      self.remove(child, {dontArrange: true});
    });
  },
    
  // ----------  
  setNewTabButtonBounds: function(box, immediately) {
    var css = {
      left: box.left,
      top: box.top,
      width: box.width,
      height: box.height
    };
    
    this.$ntb.stop(true, true);    
    if(!immediately)
      this.$ntb.animate(css, 320, "tabcandyBounce");
    else
      this.$ntb.css(css);
  },
  
  // ----------  
  shouldStack: function(count) {
    if(count <= 1)
      return false;
      
    var bb = this.getContentBounds();
    var options = {
      pretend: true,
      count: (this.isNewTabsGroup() ? count + 1 : count)
    };
    
    var rects = Items.arrange(null, bb, options);
    return (rects[0].width < TabItems.minTabWidth * 1.5);
  },

  // ----------  
  arrange: function(options) {
    if(this.expanded) {
      this.topChild = null;
      var box = new Rect(this.expanded.bounds);
      box.inset(8, 8);
      Items.arrange(this._children, box, $.extend({}, options, {padding: 8, z: 99999}));
    } else {
      var bb = this.getContentBounds();
      var count = this._children.length;
      if(!this.shouldStack(count)) {
        var animate;
        if(!options || typeof(options.animate) == 'undefined') 
          animate = true;
        else 
          animate = options.animate;
    
        if(typeof(options) == 'undefined')
          options = {};
          
        this._children.forEach(function(child){
            child.removeClass("stacked")
        });
  
        this.topChild = null;
        
        var arrangeOptions = Utils.copy(options);
        $.extend(arrangeOptions, {
          pretend: true,
          count: count
        });

        if(this.isNewTabsGroup()) {
          arrangeOptions.count++;
        } else if(!count)
          return;
    
        var rects = Items.arrange(this._children, bb, arrangeOptions);
        
        $.each(this._children, function(index, child) {
          if(!child.locked.bounds) {
            child.setBounds(rects[index], !animate);
            child.setRotation(0);
            if(options.z)
              child.setZ(options.z);
          }
        });
        
        if(this.isNewTabsGroup()) {
          var box = rects[rects.length - 1];
          box.left -= this.bounds.left;
          box.top -= this.bounds.top;
          this.setNewTabButtonBounds(box, !animate);
        }
        
        this._isStacked = false;
      } else
        this._stackArrange(bb, options);
    }
  },
  
  // ----------
  _stackArrange: function(bb, options) { 
    var animate;
    if(!options || typeof(options.animate) == 'undefined') 
      animate = true;
    else 
      animate = options.animate;

    if(typeof(options) == 'undefined')
      options = {};

    var count = this._children.length;
    if(!count)
      return;
    
    var zIndex = this.getZ() + count + 1;
    
    var scale = 0.8;
    var newTabsPad = 10;
    var w;
    var h; 
    var itemAspect = TabItems.tabHeight / TabItems.tabWidth;
    var bbAspect = bb.height / bb.width;
    if(bbAspect > itemAspect) { // Tall, thin group
      w = bb.width * scale;
      h = w * itemAspect;
    } else { // Short, wide group
      h = bb.height * scale;
      w = h * (1 / itemAspect);
    }
    
    var x = (bb.width - w) / 2;
    if(this.isNewTabsGroup())
      x -= (w + newTabsPad) / 2;
      
    var y = Math.min(x, (bb.height - h) / 2);
    var box = new Rect(bb.left + x, bb.top + y, w, h);
    
    var self = this;
    var children = [];
    $.each(this._children, function(index, child) {
      if(child == self.topChild)
        children.unshift(child);
      else
        children.push(child);
    });
    
    $.each(children, function(index, child) {
      if(!child.locked.bounds) {
        child.setZ(zIndex);
        zIndex--;
        
        child.addClass("stacked");
        child.setBounds(box, !animate);
        child.setRotation(self._randRotate(35, index));
      }
    });
    
    if(this.isNewTabsGroup()) {
      box.left += box.width + newTabsPad;
      box.left -= this.bounds.left;
      box.top -= this.bounds.top;
      this.setNewTabButtonBounds(box, !animate);
    }

    self._isStacked = true;
  },

  // ----------
  _randRotate: function(spread, index){
    if( index >= this._stackAngles.length ){
      var randAngle = parseInt( ((Math.random()+.6)/1.3)*spread-(spread/2) );
      this._stackAngles.push(randAngle);
      return randAngle;          
    }

    return this._stackAngles[index];
  },

  // ----------
  // Function: childHit
  // Called by one of the group's children when the child is clicked on. Returns an object:
  //   shouldZoom - true if the browser should launch into the tab represented by the child
  //   callback - called after the zoom animation is complete
  childHit: function(child) {
    var self = this;
    
    // ___ normal click
    if(!this._isStacked || this.expanded) {
      return {
        shouldZoom: true,
        callback: function() {
          self.collapse();
        }
      };
    }

    // ___ we're stacked, but command isn't held down
    if( Keys.meta == false ){
      Groups.setActiveGroup(self);
      return { shouldZoom: true };      
    }
      
    // ___ we're stacked, and command is held down so expand
    Groups.setActiveGroup(self);
    var startBounds = child.getBounds();
    var $tray = $("<div />").css({
      top: startBounds.top,
      left: startBounds.left,
      width: startBounds.width,
      height: startBounds.height,
      position: "absolute",
      zIndex: 99998
    }).appendTo("body");

    var w = 180;
    var h = w * (TabItems.tabHeight / TabItems.tabWidth) * 1.1;
    var padding = 20;
    var col = Math.ceil(Math.sqrt(this._children.length));
    var row = Math.ceil(this._children.length/col);

    var overlayWidth = Math.min(window.innerWidth - (padding * 2), w*col + padding*(col+1));
    var overlayHeight = Math.min(window.innerHeight - (padding * 2), h*row + padding*(row+1));
    
    var pos = {left: startBounds.left, top: startBounds.top};
    pos.left -= overlayWidth/3;
    pos.top  -= overlayHeight/3;      
          
    if( pos.top < 0 )  pos.top = 20;
    if( pos.left < 0 ) pos.left = 20;      
    if( pos.top+overlayHeight > window.innerHeight ) pos.top = window.innerHeight-overlayHeight-20;
    if( pos.left+overlayWidth > window.innerWidth )  pos.left = window.innerWidth-overlayWidth-20;
    
    $tray.animate({
      width:  overlayWidth,
      height: overlayHeight,
      top: pos.top,
      left: pos.left
    }, 350, "tabcandyBounce").addClass("overlay");

    this._children.forEach(function(child){
      child.addClass("stack-trayed");
    });

    var $shield = $('<div />')
      .css({
        left: 0,
        top: 0,
        width: window.innerWidth,
        height: window.innerHeight,
        position: 'absolute',
        zIndex: 99997
      })
      .appendTo('body')
      .mouseover(function() {
        self.collapse();
      })
      .click(function() { // just in case
        self.collapse();
      });
      
    this.expanded = {
      $tray: $tray,
      $shield: $shield,
      bounds: new Rect(pos.left, pos.top, overlayWidth, overlayHeight)
    };
    
    this.arrange();

    return {};
  },

  // ----------
  collapse: function() {
    if(this.expanded) {
      var z = this.getZ();
      var box = this.getBounds();
      this.expanded.$tray
        .css({
          zIndex: z + 1
        })
        .animate({
          width:  box.width,
          height: box.height,
          top: box.top,
          left: box.left,
          opacity: 0
        }, 350, "tabcandyBounce", function() {
          $(this).remove();  
        });
  
      this.expanded.$shield.remove();
      this.expanded = null;

      this._children.forEach(function(child){
        child.removeClass("stack-trayed");
      });
                  
      this.arrange({z: z + 2});
    }
  },
  
  // ----------  
  _addHandlers: function(container) {
    var self = this;
    
    if(!this.locked.bounds) {
      $(container).draggable({
        scroll: false,
<<<<<<< HEAD
=======
        containment: '#bg',
>>>>>>> d017f10d
        cancel: '.close, .name',
        start: function(e, ui){
          drag.info = new DragInfo(this, e);
        },
        drag: function(e, ui){
          drag.info.drag(e, ui);
        }, 
        stop: function() {
          drag.info.stop();
          drag.info = null;
        }
      });
    }
<<<<<<< HEAD
=======
    
    $(container).click(function(){
      var activeTab = self.getActiveTab();
      if( activeTab ) TabItems.zoomTo(activeTab)
      // TODO: This should also accept TabItems
      else TabItems.zoomTo(self.getChild(0).tab.mirror.el);
    });
>>>>>>> d017f10d
    
    $(container).droppable({
      tolerance: "intersect",
      over: function(){
        if( !self.isNewTabsGroup() )
          $(this).addClass("acceptsDrop");
      },
      out: function(){
        var group = drag.info.item.parent;
        if(group) {
          group.remove(drag.info.$el, {dontClose: true});
        }
          
        $(this).removeClass("acceptsDrop");
      },
      drop: function(event){
        $(this).removeClass("acceptsDrop");
        self.add( drag.info.$el, {left:event.pageX, top:event.pageY} );
      },
      accept: dropAcceptFunction
    });
  },

  // ----------  
  setResizable: function(value){
    var self = this;
    
    if(value) {
      this.$resizer.fadeIn();
      $(this.container).resizable({
        handles: "se",
        aspectRatio: false,
        minWidth: 90,
        minHeight: 90,
        resize: function(){
          self.reloadBounds();
        },
        stop: function(){
          self.reloadBounds();
          self.setUserSize();
          self.pushAway();
        } 
      });
    } else {
      this.$resizer.fadeOut();
      $(this.container).resizable('disable');
    }
  },
  
  // ----------
  newTab: function() {
    Groups.setActiveGroup(this);          
    var newTab = Tabs.open("about:blank", true);
    
    // Because opening a new tab happens in a different thread(?)
    // calling Page.hideChrome() inline won't do anything. Instead
    // we have to marshal it. A value of 0 wait time doesn't seem
    // to work. Instead, we use a value of 1 which seems to be the
    // minimum amount of time required.
    setTimeout(function(){
      Page.hideChrome()
    }, 1);
    
    var self = this;
    var doNextTab = function(tab){
      var group = Groups.getActiveGroup();

      $(tab.container).css({opacity: 0});
      anim = $("<div class='newTabAnimatee'/>").css({
        top: tab.bounds.top+5,
        left: tab.bounds.left+5,
        width: tab.bounds.width-10,
        height: tab.bounds.height-10,
        zIndex: 999,
        opacity: 0
      })      
      .appendTo("body")
      .animate({
        opacity: 1.0
      },500)
      .animate({
        top: 0,
        left: 0,
        width: window.innerWidth,
        height: window.innerHeight
      }, 270, function(){
        $(tab.container).css({opacity: 1});
        newTab.focus();
        Page.showChrome()
        UI.navBar.urlBar.focus();
        anim.remove();
        // We need a timeout here so that there is a chance for the
        // new tab to get made! Otherwise it won't appear in the list
        // of the group's tab.
        // TODO: This is probably a terrible hack that sets up a race
        // condition. We need a better solution.
        setTimeout(function(){
          UI.tabBar.showOnlyTheseTabs(Groups.getActiveGroup()._children);
        }, 400);
      });      
    }    
    
    // TODO: Because this happens as a callback, there is
    // sometimes a long delay before the animation occurs.
    // We need to fix this--immediate response to a users
    // actions is necessary for a good user experience.
    
    self.onNextNewTab(doNextTab); 
  },

  // ----------
  // Function: reorderBasedOnTabOrder
  // Reorderes the tabs in a group based on the arrangment of the tabs
  // shown in the tab bar. It doesn't it by sorting the children
  // of the group by the positions of their respective tabs in the
  // tab bar.
  // 
  // Parameters: 
  //   topChild - the <Item> that should be displayed on top of a stack
  reorderBasedOnTabOrder: function(topChild){    
    this.topChild = topChild;
    
    var groupTabs = [];
    for( var i=0; i<UI.tabBar.el.children.length; i++ ){
      var tab = UI.tabBar.el.children[i];
      if( tab.collapsed == false )
        groupTabs.push(tab);
    }
     
    this._children.sort(function(a,b){
      return groupTabs.indexOf(a.tab.raw) - groupTabs.indexOf(b.tab.raw)
    });
    
    this.arrange({animate: false});
    // this.arrange calls this.save for us
  },
  
  // ----------
  // Function: getChild
  // Returns the nth child tab or null if index is out of range.
  //
  // Parameters:
  //  index - the index of the child tab to return, use negative
  //          numbers to index from the end (-1 is the last child)
  getChild: function(index){
    if( index < 0 ) index = this._children.length+index;
    if( index >= this._children.length || index < 0 ) return null;
    return this._children[index];
  },
  
  // ---------
  // Function: onNextNewTab
  // Sets up a one-time handler that gets called the next time a
  // tab is added to the group.
  //
  // Parameters:
  //  callback - the one-time callback that is fired when the next
  //             time a tab is added to a group; it gets passed the
  //             new tab
  onNextNewTab: function(callback){
    this._nextNewTabCallback = callback;
  }
});

// ##########
// Class: DragInfo
// Helper class for dragging <Item>s
// 
// ----------
// Constructor: DragInfo
// Called to create a DragInfo in response to a jQuery-UI draggable "start" event.
var DragInfo = function(element, event) {
  this.el = element;
  this.$el = $(this.el);
  this.item = Items.item(this.el);
  this.parent = this.item.parent;
  this.startPosition = new Point(event.clientX, event.clientY);
  this.startTime = Utils.getMilliseconds();
  
  this.$el.data('isDragging', true);
  this.item.setZ(999999);
  
  // When a tab drag starts, make it the focused tab.
  if(this.item.isAGroup) {
    var tab = Page.getActiveTab();
    if(!tab || tab.parent != this.item) {
      if(this.item._children.length)
        Page.setActiveTab(this.item._children[0]);
    }
  } else
    Page.setActiveTab(this.item);
};

DragInfo.prototype = {
  // ----------  
  snap: function(event, ui){
    var me = this.item;
    function closeTo(a,b){ return Math.abs(a-b) <= 12 }
        
    // Snap inline to the tops of other groups.
    var closestTop = null;
    var minDist = Infinity;
    for each(var group in Groups.groups){
      // Exlcude the current group
      if( group == me ) continue;      
      var dist = Math.abs(group.bounds.top - me.bounds.top);
      if( dist < minDist ){
        minDist = dist;
        closestTop = group.bounds.top;
      }
    }
    
    if( closeTo(ui.position.top, closestTop) ){
      ui.position.top = closestTop;
    }
      
    // Snap to the right of other groups by topish left corner
    var topLeft = new Point( me.bounds.left, ui.position.top + 25 );
    var other = Groups.findGroupClosestToPoint(topLeft, {exclude:me});     
    var closestRight = other.bounds.right + 20;
    if( closeTo(ui.position.left, closestRight) ){
      ui.position.left = closestRight;
    }

    // Snap to the bottom of other groups by top leftish corner
    var topLeft = new Point( me.bounds.left+25, ui.position.top);
    var other = Groups.findGroupClosestToPoint(topLeft, {exclude:me});     
    var closestBottom = other.bounds.bottom + 20;
    if( closeTo(ui.position.top, closestBottom) ){
      ui.position.top = closestBottom;
    }
    
    // Snap inline to the right of other groups by top right corner
    var topRight = new Point( me.bounds.right, ui.position.top);
    var other = Groups.findGroupClosestToPoint(topRight, {exclude:me});     
    var closestRight = other.bounds.right;
    if( closeTo(ui.position.left + me.bounds.width, closestRight) ){
      ui.position.left = closestRight - me.bounds.width;
    }      
        
    // Snap inline to the left of other groups by top left corner
    var topLeft = new Point( me.bounds.left, ui.position.top);
    var other = Groups.findGroupClosestToPoint(topLeft, {exclude:me});     
    var closestLeft = other.bounds.left;
    if( closeTo(ui.position.left, closestLeft) ){
      ui.position.left = closestLeft;
    }  
    
    // Step 4: Profit?
    return ui;
    
  },
  
  // ----------  
  // Function: drag
  // Called in response to a jQuery-UI draggable "drag" event.
  drag: function(event, ui) {
    if(this.item.isAGroup) {
      //ui = this.snap(event,ui);      
      var bb = this.item.getBounds();
      bb.left = ui.position.left;
      bb.top = ui.position.top;
      this.item.setBounds(bb, true);
    } else
      this.item.reloadBounds();
      
    if(this.parent && this.parent.expanded) {
      var now = Utils.getMilliseconds();
      var distance = this.startPosition.distance(new Point(event.clientX, event.clientY));
      if(/* now - this.startTime > 500 ||  */distance > 100) {
        this.parent.remove(this.item);
        this.parent.collapse();
      }
    }
  },

  // ----------  
  // Function: stop
  // Called in response to a jQuery-UI draggable "stop" event.
  stop: function() {
    this.$el.data('isDragging', false);    

    // I'm commenting this out for a while as I believe it feels uncomfortable
    // that groups go away when there is still a tab in them. I do this at
    // the cost of symmetry. -- Aza
    /*
    if(this.parent && !this.parent.locked.close && this.parent != this.item.parent 
        && this.parent._children.length == 1 && !this.parent.getTitle()) {
      this.parent.remove(this.parent._children[0]);
    }*/

    if(this.parent && !this.parent.locked.close && this.parent != this.item.parent 
        && this.parent._children.length == 0 && !this.parent.getTitle()) {
      this.parent.close();
    }
     
    if(this.parent && this.parent.expanded)
      this.parent.arrange();
      
    if(this.item && !this.item.parent) {
      this.item.setZ(drag.zIndex);
      drag.zIndex++;
      
      this.item.reloadBounds();
      this.item.pushAway();
    }
    
  }
};

// ----------
// Variable: drag
// The DragInfo that's currently in process. 
var drag = {
  info: null,
  zIndex: 100
};

// ##########
// Class: Groups
// Singelton for managing all <Group>s. 
window.Groups = {
  // ----------  
  dragOptions: {
    scroll: false,
<<<<<<< HEAD
=======
    containment: '#bg',
>>>>>>> d017f10d
    cancel: '.close',
    start: function(e, ui) {
      drag.info = new DragInfo(this, e);
    },
    drag: function(e, ui) {
      drag.info.drag(e, ui);
    },
    stop: function() {
      drag.info.stop();
      drag.info = null;
    }
  },
  
  // ----------  
  dropOptions: {
    accept: dropAcceptFunction,
    tolerance: "intersect",
    greedy: true,
    drop: function(e){
      $target = $(e.target);  
      $(this).removeClass("acceptsDrop");
      var phantom = $target.data("phantomGroup")
      
      var group = drag.info.item.parent;
      if( group == null ){
        phantom.removeClass("phantom");
        phantom.removeClass("group-content");
        var group = new Group([$target, drag.info.$el], {container:phantom});
      } else 
        group.add( drag.info.$el );      
    },
    over: function(e){
      var $target = $(e.target);

      function elToRect($el){
       return new Rect( $el.position().left, $el.position().top, $el.width(), $el.height() );
      }

      var height = elToRect($target).height * 1.5 + 20;
      var width = elToRect($target).width * 1.5 + 20;
      var unionRect = elToRect($target).union( elToRect(drag.info.$el) );

      var newLeft = unionRect.left + unionRect.width/2 - width/2;
      var newTop = unionRect.top + unionRect.height/2 - height/2;

      $(".phantom").remove();
      var phantom = $("<div class='group phantom group-content'/>").css({
        width: width,
        height: height,
        position:"absolute",
        top: newTop,
        left: newLeft,
        zIndex: -99
      }).appendTo("body").hide().fadeIn();
      $target.data("phantomGroup", phantom);      
    },
    out: function(e){      
      var phantom = $(e.target).data("phantomGroup");
      if(phantom) { 
        phantom.fadeOut(function(){
          $(this).remove();
        });
      }
<<<<<<< HEAD
    }
  }, 
  
  // ----------
  init: function() {
    this.groups = [];
    this.nextID = 1;
    this._inited = false;
  },
  
  // ----------
  getNextID: function() {
    var result = this.nextID;
    this.nextID++;
    this.save();
    return result;
  },

  // ----------
  getStorageData: function() {
    var data = {nextID: this.nextID, groups: []};
    $.each(this.groups, function(index, group) {
      data.groups.push(group.getStorageData());
    });
    
    return data;
  },
  
  // ----------
  saveAll: function() {
    this.save();
    $.each(this.groups, function(index, group) {
      group.save();
    });
  },
  
  // ----------
  save: function() {
    if (!this._inited) // too soon to save now
      return;

    Storage.saveGroupsData(Utils.getCurrentWindow(), {nextID:this.nextID});
  },

  // ----------
  reconstitute: function(groupsData, groupData) {
    try {
      if(groupsData && groupsData.nextID)
        this.nextID = groupsData.nextID;
        
      if(groupData) {
        for (var id in groupData) {
          var group = groupData[id];
          if(this.groupStorageSanity(group)) {
            var isNewTabsGroup = (group.title == 'New Tabs');
            var options = {
              locked: {
                close: isNewTabsGroup, 
                title: isNewTabsGroup,
                bounds: isNewTabsGroup
              },
              dontPush: true
            };
            
            new Group([], $.extend({}, group, options)); 
          }
        }
      }
      
      var group = this.getNewTabGroup();
      if(!group) {
        var box = this.getBoundsForNewTabGroup();
        var options = {
          locked: {
            close: true, 
            title: true,
            bounds: true
          },
          dontPush: true, 
          bounds: box,
          title: 'New Tabs'
        };
  
        new Group([], options); 
      } 
      
      this.repositionNewTabGroup();
      
      this._inited = true;
      this.save(); // for nextID
    }catch(e){
      Utils.log("error in recons: "+e);
=======
>>>>>>> d017f10d
    }
  },
  
  // ----------
  groupStorageSanity: function(groupData) {
    // TODO: check everything 
    var sane = true;
    if(!isRect(groupData.bounds)) {
      Utils.log('Groups.groupStorageSanity: bad bounds', groupData.bounds);
      sane = false;
    }
    
    return sane;
  },
  
  // ----------
  getGroupWithTitle: function(title) {
    var result = null;
    iQ.each(this.groups, function(index, group) {
      if(group.getTitle() == title) {
        result = group;
        return false;
      }
    });
    
    return result;
  }, 
 
  // ----------
  getNewTabGroup: function() {
    var groupTitle = 'New Tabs';
    var array = jQuery.grep(this.groups, function(group) {
      return group.getTitle() == groupTitle;
    });
    
    if(array.length) 
      return array[0];
      
    return null;
  },

  // ----------
  getBoundsForNewTabGroup: function() {
    var pad = 0;
    var sw = window.innerWidth;
    var sh = window.innerHeight;
    var w = sw - (pad * 2);
    var h = TabItems.tabHeight * 0.9 + pad*2;
    return new Rect(pad, sh - (h + pad), w, h);
  },

  // ----------
  repositionNewTabGroup: function() {
    var box = this.getBoundsForNewTabGroup();
    var group = this.getNewTabGroup();
    group.setBounds(box, true);
  },
  
  // ----------  
  register: function(group) {
    Utils.assert('group', group);
/*     Utils.log("registering", group); */
    Utils.assert('only register once per group', $.inArray(group, this.groups) == -1);
    this.groups.push(group);
/*     Utils.log("groups: "+this.groups.length); */
  },
  
  // ----------  
  unregister: function(group) {
    var index = $.inArray(group, this.groups);
    if(index != -1)
      this.groups.splice(index, 1);  
    
    if(group == this._activeGroup)
      this._activeGroup = null;   
  },
  
  // ----------
  // Function: group
  // Given some sort of identifier, returns the appropriate group.
  // Currently only supports group ids. 
  group: function(a) {
    var result = null;
    $.each(this.groups, function(index, candidate) {
      if(candidate.id == a) {
        result = candidate;
        return false;
      }
    });
    
    return result;
  },
  
  // ----------
  init: function() {
    this.groups = [];
    this.nextID = 1;
    this._inited = false;
  },
  
  // ----------
  getNextID: function() {
    var result = this.nextID;
    this.nextID++;
    this.save();
    return result;
  },

  // ----------
  getStorageData: function() {
    var data = {nextID: this.nextID, groups: []};
    $.each(this.groups, function(index, group) {
      data.groups.push(group.getStorageData());
    });
    
    return data;
  },
  
  // ----------
  saveAll: function() {
    this.save();
    $.each(this.groups, function(index, group) {
      group.save();
    });
  },
  
  // ----------
  save: function() {
    if (!this._inited) // too soon to save now
      return;

    Storage.saveGroupsData(Utils.getCurrentWindow(), {nextID:this.nextID});
  },

  // ----------
  reconstitute: function(groupsData, groupData) {
    try {
      if(groupsData && groupsData.nextID)
        this.nextID = groupsData.nextID;
        
      if(groupData) {
        for (var id in groupData) {
          var group = groupData[id];
          if(this.groupStorageSanity(group)) {
            var isNewTabsGroup = (group.title == 'New Tabs');
            var options = {
              locked: {
                close: isNewTabsGroup, 
                title: isNewTabsGroup,
                bounds: isNewTabsGroup
              },
              dontPush: true
            };
            
            new Group([], $.extend({}, group, options)); 
          }
        }
      }
      
      var group = this.getNewTabGroup();
      if(!group) {
        var box = this.getBoundsForNewTabGroup();
        var options = {
          locked: {
            close: true, 
            title: true,
            bounds: true
          },
          dontPush: true, 
          bounds: box,
          title: 'New Tabs'
        };
  
        new Group([], options); 
      } 
      
      this.repositionNewTabGroup();
      
      this._inited = true;
      this.save(); // for nextID
    }catch(e){
      Utils.log("error in recons: "+e);
    }
  },
  
  // ----------
  groupStorageSanity: function(groupData) {
    // TODO: check everything 
    var sane = true;
    if(!isRect(groupData.bounds)) {
      Utils.log('Groups.groupStorageSanity: bad bounds', groupData.bounds);
      sane = false;
    }
    
    return sane;
  },
  
  // ----------
  getNewTabGroup: function() {
    var groupTitle = 'New Tabs';
    var array = jQuery.grep(this.groups, function(group) {
      return group.getTitle() == groupTitle;
    });
    
    if(array.length) 
      return array[0];
      
    return null;
  },

  // ----------
  getBoundsForNewTabGroup: function() {
    var pad = 0;
    var sw = window.innerWidth;
    var sh = window.innerHeight;
    var w = sw - (pad * 2);
    var h = TabItems.tabHeight * 0.9 + pad*2;
    return new Rect(pad, sh - (h + pad), w, h);
  },

  // ----------
  repositionNewTabGroup: function() {
    var box = this.getBoundsForNewTabGroup();
    var group = this.getNewTabGroup();
    group.setBounds(box, true);
  },
  
  // ----------  
  register: function(group) {
    Utils.assert('group', group);
/*     Utils.log("registering", group); */
    Utils.assert('only register once per group', $.inArray(group, this.groups) == -1);
    this.groups.push(group);
/*     Utils.log("groups: "+this.groups.length); */
  },
  
  // ----------  
  unregister: function(group) {
    var index = $.inArray(group, this.groups);
    if(index != -1)
      this.groups.splice(index, 1);  
    
    if(group == this._activeGroup)
      this._activeGroup = null;   
  },
  
  // ----------
  // Function: group
  // Given some sort of identifier, returns the appropriate group.
  // Currently only supports group ids. 
  group: function(a) {
    var result = null;
    $.each(this.groups, function(index, candidate) {
      if(candidate.id == a) {
        result = candidate;
        return false;
      }
    });
    
    return result;
  },
  
  // ----------  
  arrange: function() {
<<<<<<< HEAD
    var bounds = Items.getPageBounds();
    var count = this.groups.length - 1;
    var columns = Math.ceil(Math.sqrt(count));
    var rows = ((columns * columns) - count >= columns ? columns - 1 : columns); 
    var padding = 12;
    var startX = bounds.left + padding;
    var startY = bounds.top + padding;
    var totalWidth = bounds.width - padding;
    var totalHeight = bounds.height - padding;
=======
    var count = this.groups.length;
    var columns = Math.ceil(Math.sqrt(count));
    var rows = ((columns * columns) - count >= columns ? columns - 1 : columns); 
    var padding = 12;
    var startX = padding;
    var startY = Page.startY;
    var totalWidth = window.innerWidth - startX;
    var totalHeight = window.innerHeight - startY;
>>>>>>> d017f10d
    var box = new Rect(startX, startY, 
        (totalWidth / columns) - padding,
        (totalHeight / rows) - padding);
    
<<<<<<< HEAD
    var i = 0;
    $.each(this.groups, function(index, group) {
      if(group.locked.bounds)
        return; 
        
      group.setBounds(box, true);
      
      box.left += box.width + padding;
      i++;
      if(i % columns == 0) {
=======
    $.each(this.groups, function(index, group) {
      group.setBounds(box, true);
      
      box.left += box.width + padding;
      if(index % columns == columns - 1) {
>>>>>>> d017f10d
        box.left = startX;
        box.top += box.height + padding;
      }
    });
  },
  
  // ----------
  removeAll: function() {
    var toRemove = $.merge([], this.groups);
    $.each(toRemove, function(index, group) {
      group.removeAll();
    });
  },
  
  // ----------
  newTab: function(tabItem) {
    var group = this.getActiveGroup();
    if( group == null )
      group = this.getNewTabGroup();
    
    var $el = $(tabItem.container);
    if(group) group.add($el);
  },
  
  // ----------
  // Function: getActiveGroup
  // Returns the active group. Active means the group where a new
  // tab will live when it is created as well as what tabs are
  // shown in the tab bar when not in the TabCandy interface.
  getActiveGroup: function() {
    return this._activeGroup;
  },
  
  // ----------
  // Function: setActiveGroup
  // Sets the active group, thereby showing only the relavent tabs
  // to that group. The change is visible only if the tab bar is
  // visible.
  //
  // Paramaters
  //  group - the active <Group> or <null> if no group is active
  //          (which means we have an orphaned tab selected)
  setActiveGroup: function(group) {
    this._activeGroup = group;
    this.updateTabBarForActiveGroup();
  },
  
  // ----------
  // Function: updateTabBarForActiveGroup
  // Hides and shows tabs in the tab bar based on the active group.
  updateTabBarForActiveGroup: function() {
    if(!window.UI)
      return; // called too soon
      
    if(this._activeGroup)
      UI.tabBar.showOnlyTheseTabs( this._activeGroup._children );
    else if( this._activeGroup == null)
      UI.tabBar.showOnlyTheseTabs( this.getOrphanedTabs());
  },
  
  // ----------
  // Function: getOrphanedTabs
  // Returns an array of all tabs that aren't in a group
  getOrphanedTabs: function(){
    var tabs = TabItems.getItems();
    tabs = tabs.filter(function(tab){
      return tab.parent == null;
    });
    return tabs;
  },
  
  // ---------
  // Function: findGroupClosestToPoint
  // Given a <Point> returns an object which contains
  // the group and it's closest side: {group:<Group>, side:"top|left|right|bottom"}
  //
  // Paramters
  //  - <Point>
  //  - options
  //   + exclude: <Group> will exclude a group for being matched against
  findGroupClosestToPoint: function(point, options){
    minDist = Infinity;
    closestGroup = null;
    var onSide = null;
    for each(var group in this.groups){
      // Step 0: Exlcude any exluded groups
      if( options && options.exclude && options.exclude == group ) continue; 
      
      // Step 1: Find the closest side
      var sideDists = [];
      sideDists.push( [Math.abs(group.bounds.top    - point.y), "top"] );
      sideDists.push( [Math.abs(group.bounds.bottom - point.y), "bottom"] );      
      sideDists.push( [Math.abs(group.bounds.left   - point.x), "left"] );
      sideDists.push( [Math.abs(group.bounds.right  - point.x), "right"] );
      sideDists.sort(function(a,b){return a[0]-b[0]});
      var closestSide = sideDists[0][1];
      
      // Step 2: Find where one that side is closest to the point.
      if( closestSide == "top" || closestSide == "bottom" ){
        var closestPoint = new Point(0, group.bounds[closestSide]);
        closestPoint.x = Math.max(Math.min(point.x, group.bounds.right), group.bounds.left);
      } else {
        var closestPoint = new Point(group.bounds[closestSide], 0);
        closestPoint.y = Math.max(Math.min(point.y, group.bounds.bottom), group.bounds.top);        
      }
      
      // Step 3: Calculate the distance from the closest point on the rect
      // to the given point      
      var dist = closestPoint.distance(point);
      if( dist < minDist ){
        closestGroup = group;
        onSide = closestSide;
        minDist = dist;
      }
      
    }
    
    return closestGroup;
  }
  
};

// ----------
Groups.init();

// ##########
$(".tab").data('isDragging', false)
  .draggable(window.Groups.dragOptions)
  .droppable(window.Groups.dropOptions);

})();<|MERGE_RESOLUTION|>--- conflicted
+++ resolved
@@ -65,10 +65,7 @@
   this.expanded = null;
   this.locked = (options.locked ? Utils.copy(options.locked) : {});
   this.topChild = null;
-<<<<<<< HEAD
-=======
   this._activeTab = null;
->>>>>>> d017f10d
   
   if(isPoint(options.userSize))  
     this.userSize = new Point(options.userSize);
@@ -269,8 +266,6 @@
 window.Group.prototype = $.extend(new Item(), new Subscribable(), {
   // ----------
   defaultName: "name this group...",
-<<<<<<< HEAD
-=======
 
   // -----------
   // TODO: This currently accepts only the DOM element of a tab.
@@ -285,7 +280,6 @@
   getActiveTab: function(tab){
     return this._activeTab;
   },
->>>>>>> d017f10d
   
   // ----------  
   getStorageData: function() {
@@ -977,10 +971,7 @@
     if(!this.locked.bounds) {
       $(container).draggable({
         scroll: false,
-<<<<<<< HEAD
-=======
         containment: '#bg',
->>>>>>> d017f10d
         cancel: '.close, .name',
         start: function(e, ui){
           drag.info = new DragInfo(this, e);
@@ -994,8 +985,6 @@
         }
       });
     }
-<<<<<<< HEAD
-=======
     
     $(container).click(function(){
       var activeTab = self.getActiveTab();
@@ -1003,7 +992,6 @@
       // TODO: This should also accept TabItems
       else TabItems.zoomTo(self.getChild(0).tab.mirror.el);
     });
->>>>>>> d017f10d
     
     $(container).droppable({
       tolerance: "intersect",
@@ -1329,10 +1317,7 @@
   // ----------  
   dragOptions: {
     scroll: false,
-<<<<<<< HEAD
-=======
     containment: '#bg',
->>>>>>> d017f10d
     cancel: '.close',
     start: function(e, ui) {
       drag.info = new DragInfo(this, e);
@@ -1396,7 +1381,6 @@
           $(this).remove();
         });
       }
-<<<<<<< HEAD
     }
   }, 
   
@@ -1489,8 +1473,6 @@
       this.save(); // for nextID
     }catch(e){
       Utils.log("error in recons: "+e);
-=======
->>>>>>> d017f10d
     }
   },
   
@@ -1584,178 +1566,8 @@
     return result;
   },
   
-  // ----------
-  init: function() {
-    this.groups = [];
-    this.nextID = 1;
-    this._inited = false;
-  },
-  
-  // ----------
-  getNextID: function() {
-    var result = this.nextID;
-    this.nextID++;
-    this.save();
-    return result;
-  },
-
-  // ----------
-  getStorageData: function() {
-    var data = {nextID: this.nextID, groups: []};
-    $.each(this.groups, function(index, group) {
-      data.groups.push(group.getStorageData());
-    });
-    
-    return data;
-  },
-  
-  // ----------
-  saveAll: function() {
-    this.save();
-    $.each(this.groups, function(index, group) {
-      group.save();
-    });
-  },
-  
-  // ----------
-  save: function() {
-    if (!this._inited) // too soon to save now
-      return;
-
-    Storage.saveGroupsData(Utils.getCurrentWindow(), {nextID:this.nextID});
-  },
-
-  // ----------
-  reconstitute: function(groupsData, groupData) {
-    try {
-      if(groupsData && groupsData.nextID)
-        this.nextID = groupsData.nextID;
-        
-      if(groupData) {
-        for (var id in groupData) {
-          var group = groupData[id];
-          if(this.groupStorageSanity(group)) {
-            var isNewTabsGroup = (group.title == 'New Tabs');
-            var options = {
-              locked: {
-                close: isNewTabsGroup, 
-                title: isNewTabsGroup,
-                bounds: isNewTabsGroup
-              },
-              dontPush: true
-            };
-            
-            new Group([], $.extend({}, group, options)); 
-          }
-        }
-      }
-      
-      var group = this.getNewTabGroup();
-      if(!group) {
-        var box = this.getBoundsForNewTabGroup();
-        var options = {
-          locked: {
-            close: true, 
-            title: true,
-            bounds: true
-          },
-          dontPush: true, 
-          bounds: box,
-          title: 'New Tabs'
-        };
-  
-        new Group([], options); 
-      } 
-      
-      this.repositionNewTabGroup();
-      
-      this._inited = true;
-      this.save(); // for nextID
-    }catch(e){
-      Utils.log("error in recons: "+e);
-    }
-  },
-  
-  // ----------
-  groupStorageSanity: function(groupData) {
-    // TODO: check everything 
-    var sane = true;
-    if(!isRect(groupData.bounds)) {
-      Utils.log('Groups.groupStorageSanity: bad bounds', groupData.bounds);
-      sane = false;
-    }
-    
-    return sane;
-  },
-  
-  // ----------
-  getNewTabGroup: function() {
-    var groupTitle = 'New Tabs';
-    var array = jQuery.grep(this.groups, function(group) {
-      return group.getTitle() == groupTitle;
-    });
-    
-    if(array.length) 
-      return array[0];
-      
-    return null;
-  },
-
-  // ----------
-  getBoundsForNewTabGroup: function() {
-    var pad = 0;
-    var sw = window.innerWidth;
-    var sh = window.innerHeight;
-    var w = sw - (pad * 2);
-    var h = TabItems.tabHeight * 0.9 + pad*2;
-    return new Rect(pad, sh - (h + pad), w, h);
-  },
-
-  // ----------
-  repositionNewTabGroup: function() {
-    var box = this.getBoundsForNewTabGroup();
-    var group = this.getNewTabGroup();
-    group.setBounds(box, true);
-  },
-  
-  // ----------  
-  register: function(group) {
-    Utils.assert('group', group);
-/*     Utils.log("registering", group); */
-    Utils.assert('only register once per group', $.inArray(group, this.groups) == -1);
-    this.groups.push(group);
-/*     Utils.log("groups: "+this.groups.length); */
-  },
-  
-  // ----------  
-  unregister: function(group) {
-    var index = $.inArray(group, this.groups);
-    if(index != -1)
-      this.groups.splice(index, 1);  
-    
-    if(group == this._activeGroup)
-      this._activeGroup = null;   
-  },
-  
-  // ----------
-  // Function: group
-  // Given some sort of identifier, returns the appropriate group.
-  // Currently only supports group ids. 
-  group: function(a) {
-    var result = null;
-    $.each(this.groups, function(index, candidate) {
-      if(candidate.id == a) {
-        result = candidate;
-        return false;
-      }
-    });
-    
-    return result;
-  },
-  
   // ----------  
   arrange: function() {
-<<<<<<< HEAD
     var bounds = Items.getPageBounds();
     var count = this.groups.length - 1;
     var columns = Math.ceil(Math.sqrt(count));
@@ -1765,21 +1577,10 @@
     var startY = bounds.top + padding;
     var totalWidth = bounds.width - padding;
     var totalHeight = bounds.height - padding;
-=======
-    var count = this.groups.length;
-    var columns = Math.ceil(Math.sqrt(count));
-    var rows = ((columns * columns) - count >= columns ? columns - 1 : columns); 
-    var padding = 12;
-    var startX = padding;
-    var startY = Page.startY;
-    var totalWidth = window.innerWidth - startX;
-    var totalHeight = window.innerHeight - startY;
->>>>>>> d017f10d
     var box = new Rect(startX, startY, 
         (totalWidth / columns) - padding,
         (totalHeight / rows) - padding);
     
-<<<<<<< HEAD
     var i = 0;
     $.each(this.groups, function(index, group) {
       if(group.locked.bounds)
@@ -1790,13 +1591,6 @@
       box.left += box.width + padding;
       i++;
       if(i % columns == 0) {
-=======
-    $.each(this.groups, function(index, group) {
-      group.setBounds(box, true);
-      
-      box.left += box.width + padding;
-      if(index % columns == columns - 1) {
->>>>>>> d017f10d
         box.left = startX;
         box.top += box.height + padding;
       }
