/* -*- Mode: C++; tab-width: 4; indent-tabs-mode: nil; c-basic-offset: 4 -*-
 * vim: sw=4 ts=4 et :
 * ***** BEGIN LICENSE BLOCK *****
 * Version: MPL 1.1/GPL 2.0/LGPL 2.1
 *
 * The contents of this file are subject to the Mozilla Public License Version
 * 1.1 (the "License"); you may not use this file except in compliance with
 * the License. You may obtain a copy of the License at
 * http://www.mozilla.org/MPL/
 *
 * Software distributed under the License is distributed on an "AS IS" basis,
 * WITHOUT WARRANTY OF ANY KIND, either express or implied. See the License
 * for the specific language governing rights and limitations under the
 * License.
 *
 * The Original Code is Mozilla Plugin App.
 *
 * The Initial Developer of the Original Code is
 *   Chris Jones <jones.chris.g@gmail.com>
 * Portions created by the Initial Developer are Copyright (C) 2009
 * the Initial Developer. All Rights Reserved.
 *
 * Contributor(s):
 *
 * Alternatively, the contents of this file may be used under the terms of
 * either the GNU General Public License Version 2 or later (the "GPL"), or
 * the GNU Lesser General Public License Version 2.1 or later (the "LGPL"),
 * in which case the provisions of the GPL or the LGPL are applicable instead
 * of those above. If you wish to allow use of your version of this file only
 * under the terms of either the GPL or the LGPL, and not to allow others to
 * use your version of this file under the terms of the MPL, indicate your
 * decision by deleting the provisions above and replace them with the notice
 * and other provisions required by the GPL or the LGPL. If you do not delete
 * the provisions above, a recipient may use your version of this file under
 * the terms of any one of the MPL, the GPL or the LGPL.
 *
 * ***** END LICENSE BLOCK ***** */

#ifdef MOZ_WIDGET_GTK2
#include <glib.h>
#endif

#include "base/process_util.h"

#include "mozilla/ipc/SyncChannel.h"
#include "mozilla/plugins/PluginModuleParent.h"
#include "mozilla/plugins/BrowserStreamParent.h"

#include "nsContentUtils.h"
#include "nsCRT.h"
#include "nsNPAPIPlugin.h"

using base::KillProcess;

using mozilla::PluginLibrary;
using mozilla::ipc::NPRemoteIdentifier;
using mozilla::ipc::SyncChannel;

using namespace mozilla::plugins;

static const char kTimeoutPref[] = "dom.ipc.plugins.timeoutSecs";

PR_STATIC_ASSERT(sizeof(NPIdentifier) == sizeof(void*));

template<>
struct RunnableMethodTraits<mozilla::plugins::PluginModuleParent>
{
    typedef mozilla::plugins::PluginModuleParent Class;
    static void RetainCallee(Class* obj) { }
    static void ReleaseCallee(Class* obj) { }
};

// static
PluginLibrary*
PluginModuleParent::LoadModule(const char* aFilePath)
{
    PLUGIN_LOG_DEBUG_FUNCTION;

    // Block on the child process being launched and initialized.
    PluginModuleParent* parent = new PluginModuleParent(aFilePath);
    parent->mSubprocess->Launch();
    parent->Open(parent->mSubprocess->GetChannel(),
                 parent->mSubprocess->GetChildProcessHandle());

    TimeoutChanged(kTimeoutPref, parent);

    return parent;
}


PluginModuleParent::PluginModuleParent(const char* aFilePath)
    : mSubprocess(new PluginProcessParent(aFilePath))
    , mShutdown(false)
    , mNPNIface(NULL)
    , mPlugin(NULL)
    , mProcessStartTime(time(NULL))
    , mPluginCrashedTask(NULL)
{
    NS_ASSERTION(mSubprocess, "Out of memory!");

    if (!mValidIdentifiers.Init()) {
        NS_ERROR("Out of memory");
    }

    nsContentUtils::RegisterPrefCallback(kTimeoutPref, TimeoutChanged, this);
}

PluginModuleParent::~PluginModuleParent()
{
    NS_ASSERTION(OkToCleanup(), "unsafe destruction");

    if (mPluginCrashedTask) {
        mPluginCrashedTask->Cancel();
        mPluginCrashedTask = 0;
    }

    if (!mShutdown) {
        NS_WARNING("Plugin host deleted the module without shutting down.");
        NPError err;
        NP_Shutdown(&err);
    }
    NS_ASSERTION(mShutdown, "NP_Shutdown didn't");

    if (mSubprocess) {
        mSubprocess->Delete();
        mSubprocess = nsnull;
    }

    nsContentUtils::UnregisterPrefCallback(kTimeoutPref, TimeoutChanged, this);
}

void
PluginModuleParent::WriteExtraDataEntry(nsIFileOutputStream* stream,
                                        const char* key,
                                        const char* value)
{
    PRUint32 written;
    stream->Write(key, strlen(key), &written);
    stream->Write("=", 1, &written);
    stream->Write(value, strlen(value), &written);
    stream->Write("\n", 1, &written);
}

void
PluginModuleParent::WriteExtraDataForMinidump(nsIFile* dumpFile)
{
    // get a reference to the extra file, and add some more entries
    nsCOMPtr<nsIFile> extraFile;
    nsresult rv = dumpFile->Clone(getter_AddRefs(extraFile));
    if (NS_FAILED(rv))
        return;

    nsAutoString leafName;
    rv = extraFile->GetLeafName(leafName);
    if (NS_FAILED(rv))
        return;

    leafName.Replace(leafName.Length() - 3, 3,
                     NS_LITERAL_STRING("extra"));
    rv = extraFile->SetLeafName(leafName);
    if (NS_FAILED(rv))
        return;

    nsCOMPtr<nsIFileOutputStream> stream =
        do_CreateInstance("@mozilla.org/network/file-output-stream;1");
    // PR_WRONLY | PR_APPEND
    rv = stream->Init(extraFile, 0x12, 0600, 0);
    if (NS_FAILED(rv))
        return;
    WriteExtraDataEntry(stream, "ProcessType", "plugin");
    char startTime[32];
    sprintf(startTime, "%lld", static_cast<PRInt64>(mProcessStartTime));
    WriteExtraDataEntry(stream, "StartupTime", startTime);

    // Get the plugin filename, try to get just the file leafname
    const std::string& pluginFile = mSubprocess->GetPluginFilePath();
    size_t filePos = pluginFile.rfind(FILE_PATH_SEPARATOR);
    if (filePos == std::string::npos)
        filePos = 0;
    else
        filePos++;
    WriteExtraDataEntry(stream, "PluginFilename",
                        pluginFile.substr(filePos).c_str());
    //TODO: add plugin name and version: bug 539841
    // (as PluginName, PluginVersion)
    WriteExtraDataEntry(stream, "PluginName", "");
    WriteExtraDataEntry(stream, "PluginVersion", "");

    if (!mCrashNotes.IsEmpty()) {
        WriteExtraDataEntry(stream, "Notes", mCrashNotes.get());
    }

    stream->Close();
}


bool
PluginModuleParent::RecvAppendNotesToCrashReport(const nsCString& aNotes)
{
    mCrashNotes.Append(aNotes);
    return true;
}

int
PluginModuleParent::TimeoutChanged(const char* aPref, void* aModule)
{
    AssertPluginThread();
    NS_ABORT_IF_FALSE(!strcmp(aPref, kTimeoutPref),
                      "unexpected pref callback");

    PRInt32 timeoutSecs = nsContentUtils::GetIntPref(kTimeoutPref, 0);
    int32 timeoutMs = (timeoutSecs > 0) ? (1000 * timeoutSecs) :
                      SyncChannel::kNoTimeout;

    static_cast<PluginModuleParent*>(aModule)->SetReplyTimeoutMs(timeoutMs);
    return 0;
}

void
PluginModuleParent::CleanupFromTimeout()
{
    if (!mShutdown)
        Close();
}

bool
PluginModuleParent::ShouldContinueFromReplyTimeout()
{
    // FIXME/bug 544095: pop up a dialog asking the user what to do
    bool waitMoar = false;

    if (!waitMoar) {
        // We can't depend on the IO thread notifying us of a channel
        // error, because there's an inherent race between killing the
        // subprocess and shutting down the socket.  It would be nice
        // to call Close() here and do all the IPDL cleanup
        // immediately, but we might have arbitrary junk below us on
        // the stack.  So, a compromise: enqueue an event now that
        // will Close(), *before* killing the child process.  This
        // guarantees that the Close() event will be processed before
        // the IO error event, if it's delivered.
        MessageLoop::current()->PostTask(
            FROM_HERE,
            NewRunnableMethod(this, &PluginModuleParent::CleanupFromTimeout));

        // FIXME/bug 544095: kill the subprocess in a way that
        // triggers breakpad, and also capture a minidump for this
        // process
        KillProcess(ChildProcessHandle(), 1, false);
    }
    

    return waitMoar;
}

void
PluginModuleParent::ActorDestroy(ActorDestroyReason why)
{
    switch (why) {
    case AbnormalShutdown: {
        nsCOMPtr<nsIFile> dump;
        if (GetMinidump(getter_AddRefs(dump))) {
            WriteExtraDataForMinidump(dump);
            if (NS_SUCCEEDED(dump->GetLeafName(mDumpID))) {
                mDumpID.Replace(mDumpID.Length() - 4, 4,
                                NS_LITERAL_STRING(""));
            }
        }
        else {
            NS_WARNING("[PluginModuleParent::ActorDestroy] abnormal shutdown without minidump!");
        }

        mShutdown = true;
        // Defer the PluginCrashed method so that we don't re-enter
        // and potentially modify the actor child list while enumerating it.
        if (mPlugin) {
            mPluginCrashedTask = NewRunnableMethod(
                this, &PluginModuleParent::NotifyPluginCrashed);
            MessageLoop::current()->PostTask(FROM_HERE, mPluginCrashedTask);
        }
        break;
    }
    case NormalShutdown:
        mShutdown = true;
        break;

    default:
        NS_ERROR("Unexpected shutdown reason for toplevel actor.");
    }
}

void
PluginModuleParent::NotifyPluginCrashed()
{
    // MessageLoop owns this
    mPluginCrashedTask = NULL;

<<<<<<< HEAD
    if (!OkToCleanup()) {
        // there's still plugin code on the C++ stack.  try again
        mPluginCrashedTask = NewRunnableMethod(
            this, &PluginModuleParent::NotifyPluginCrashed);
        MessageLoop::current()->PostTask(FROM_HERE, mPluginCrashedTask);
        return;
    }

=======
>>>>>>> cfc4dc2c
    if (mPlugin)
        mPlugin->PluginCrashed(mDumpID);
}

PPluginInstanceParent*
PluginModuleParent::AllocPPluginInstance(const nsCString& aMimeType,
                                         const uint16_t& aMode,
                                         const nsTArray<nsCString>& aNames,
                                         const nsTArray<nsCString>& aValues,
                                         NPError* rv)
{
    NS_ERROR("Not reachable!");
    return NULL;
}

bool
PluginModuleParent::DeallocPPluginInstance(PPluginInstanceParent* aActor)
{
    PLUGIN_LOG_DEBUG_METHOD;
    delete aActor;
    return true;
}

void
PluginModuleParent::SetPluginFuncs(NPPluginFuncs* aFuncs)
{
    aFuncs->version = (NP_VERSION_MAJOR << 8) | NP_VERSION_MINOR;
    aFuncs->javaClass = nsnull;

    aFuncs->newp = nsnull; // Gecko should always call this through a PluginLibrary object
    aFuncs->destroy = NPP_Destroy;
    aFuncs->setwindow = NPP_SetWindow;
    aFuncs->newstream = NPP_NewStream;
    aFuncs->destroystream = NPP_DestroyStream;
    aFuncs->asfile = NPP_StreamAsFile;
    aFuncs->writeready = NPP_WriteReady;
    aFuncs->write = NPP_Write;
    aFuncs->print = NPP_Print;
    aFuncs->event = NPP_HandleEvent;
    aFuncs->urlnotify = NPP_URLNotify;
    aFuncs->getvalue = NPP_GetValue;
    aFuncs->setvalue = NPP_SetValue;
}

NPError
PluginModuleParent::NPP_Destroy(NPP instance,
                                NPSavedData** /*saved*/)
{
    // FIXME/cjones:
    //  (1) send a "destroy" message to the child
    //  (2) the child shuts down its instance
    //  (3) remove both parent and child IDs from map
    //  (4) free parent
    PLUGIN_LOG_DEBUG_FUNCTION;

    PluginInstanceParent* parentInstance =
        static_cast<PluginInstanceParent*>(instance->pdata);

    if (!parentInstance)
        return NPERR_NO_ERROR;

    NPError retval = parentInstance->Destroy();
    instance->pdata = nsnull;

    (void) PluginInstanceParent::Call__delete__(parentInstance);
    return retval;
}

bool
PluginModuleParent::EnsureValidNPIdentifier(NPIdentifier aIdentifier)
{
    if (!mValidIdentifiers.GetEntry(aIdentifier)) {
        nsVoidPtrHashKey* newEntry = mValidIdentifiers.PutEntry(aIdentifier);
        if (!newEntry) {
            NS_ERROR("Out of memory?");
            return false;
        }
    }
    return true;
}

NPIdentifier
PluginModuleParent::GetValidNPIdentifier(NPRemoteIdentifier aRemoteIdentifier)
{
    NS_ASSERTION(mValidIdentifiers.IsInitialized(), "Not initialized!");
    if (aRemoteIdentifier &&
        mValidIdentifiers.GetEntry((NPIdentifier)aRemoteIdentifier)) {
        return (NPIdentifier)aRemoteIdentifier;
    }
    return 0;
}

NPError
PluginModuleParent::NPP_NewStream(NPP instance, NPMIMEType type,
                                  NPStream* stream, NPBool seekable,
                                  uint16_t* stype)
{
    PluginInstanceParent* i = InstCast(instance);
    if (!i)
        return NPERR_GENERIC_ERROR;

    return i->NPP_NewStream(type, stream, seekable,
                            stype);
}

NPError
PluginModuleParent::NPP_SetWindow(NPP instance, NPWindow* window)
{
    PluginInstanceParent* i = InstCast(instance);
    if (!i)
        return NPERR_GENERIC_ERROR;

    return i->NPP_SetWindow(window);
}

NPError
PluginModuleParent::NPP_DestroyStream(NPP instance,
                                      NPStream* stream,
                                      NPReason reason)
{
    PluginInstanceParent* i = InstCast(instance);
    if (!i)
        return NPERR_GENERIC_ERROR;

    return i->NPP_DestroyStream(stream, reason);
}

int32_t
PluginModuleParent::NPP_WriteReady(NPP instance,
                                   NPStream* stream)
{
    BrowserStreamParent* s = StreamCast(instance, stream);
    if (!s)
        return -1;

    return s->WriteReady();
}

int32_t
PluginModuleParent::NPP_Write(NPP instance,
                              NPStream* stream,
                              int32_t offset,
                              int32_t len,
                              void* buffer)
{
    BrowserStreamParent* s = StreamCast(instance, stream);
    if (!s)
        return -1;

    return s->Write(offset, len, buffer);
}

void
PluginModuleParent::NPP_StreamAsFile(NPP instance,
                                     NPStream* stream,
                                     const char* fname)
{
    BrowserStreamParent* s = StreamCast(instance, stream);
    if (!s)
        return;

    s->StreamAsFile(fname);
}

void
PluginModuleParent::NPP_Print(NPP instance, NPPrint* platformPrint)
{
    PluginInstanceParent* i = InstCast(instance);
    if (i)
        i->NPP_Print(platformPrint);
}

int16_t
PluginModuleParent::NPP_HandleEvent(NPP instance, void* event)
{
    PluginInstanceParent* i = InstCast(instance);
    if (!i)
        return false;

    return i->NPP_HandleEvent(event);
}

void
PluginModuleParent::NPP_URLNotify(NPP instance, const char* url,
                                  NPReason reason, void* notifyData)
{
    PluginInstanceParent* i = InstCast(instance);
    if (!i)
        return;

    i->NPP_URLNotify(url, reason, notifyData);
}

NPError
PluginModuleParent::NPP_GetValue(NPP instance,
                                 NPPVariable variable, void *ret_value)
{
    PluginInstanceParent* i = InstCast(instance);
    if (!i)
        return NPERR_GENERIC_ERROR;

    return i->NPP_GetValue(variable, ret_value);
}

NPError
PluginModuleParent::NPP_SetValue(NPP instance, NPNVariable variable,
                                 void *value)
{
    PluginInstanceParent* i = InstCast(instance);
    if (!i)
        return NPERR_GENERIC_ERROR;

    return i->NPP_SetValue(variable, value);
}

bool
PluginModuleParent::AnswerNPN_UserAgent(nsCString* userAgent)
{
    *userAgent = NullableString(mNPNIface->uagent(nsnull));
    return true;
}

bool
PluginModuleParent::RecvNPN_GetStringIdentifier(const nsCString& aString,
                                                NPRemoteIdentifier* aId)
{
    if (aString.IsVoid()) {
        NS_ERROR("Someone sent over a void string?!");
        return false;
    }

    NPIdentifier ident =
        mozilla::plugins::parent::_getstringidentifier(aString.BeginReading());
    if (!ident) {
        *aId = 0;
        return true;
    }

    if (!EnsureValidNPIdentifier(ident)) {
        NS_ERROR("Out of memory?");
        return false;
    }

    *aId = (NPRemoteIdentifier)ident;
    return true;
}

bool
PluginModuleParent::RecvNPN_GetIntIdentifier(const int32_t& aInt,
                                             NPRemoteIdentifier* aId)
{
    NPIdentifier ident = mozilla::plugins::parent::_getintidentifier(aInt);
    if (!ident) {
        *aId = 0;
        return true;
    }

    if (!EnsureValidNPIdentifier(ident)) {
        NS_ERROR("Out of memory?");
        return false;
    }

    *aId = (NPRemoteIdentifier)ident;
    return true;
}

bool
PluginModuleParent::RecvNPN_UTF8FromIdentifier(const NPRemoteIdentifier& aId,
                                               NPError *err,
                                               nsCString* aString)
{
    NPIdentifier ident = GetValidNPIdentifier(aId);
    if (!ident) {
        *err = NPERR_INVALID_PARAM;
        return true;
    }

    NPUTF8* val = mozilla::plugins::parent::_utf8fromidentifier(ident);
    if (!val) {
        *err = NPERR_INVALID_PARAM;
        return true;
    }

    aString->Assign(val);
    *err = NPERR_NO_ERROR;
    return true;
}

bool
PluginModuleParent::RecvNPN_IntFromIdentifier(const NPRemoteIdentifier& aId,
                                              NPError* err,
                                              int32_t* aInt)
{
    NPIdentifier ident = GetValidNPIdentifier(aId);
    if (!ident) {
        *err = NPERR_INVALID_PARAM;
        return true;
    }

    *aInt = mozilla::plugins::parent::_intfromidentifier(ident);
    *err = NPERR_NO_ERROR;
    return true;
}

bool
PluginModuleParent::RecvNPN_IdentifierIsString(const NPRemoteIdentifier& aId,
                                               bool* aIsString)
{
    NPIdentifier ident = GetValidNPIdentifier(aId);
    if (!ident) {
        *aIsString = false;
        return true;
    }

    *aIsString = mozilla::plugins::parent::_identifierisstring(ident);
    return true;
}

bool
PluginModuleParent::RecvNPN_GetStringIdentifiers(const nsTArray<nsCString>& aNames,
                                                 nsTArray<NPRemoteIdentifier>* aIds)
{
    NS_ASSERTION(aIds->IsEmpty(), "Non-empty array!");

    PRUint32 count = aNames.Length();
    if (!count) {
        NS_ERROR("No names to get!");
        return false;
    }

    nsTArray<NPUTF8*> buffers;
    nsTArray<NPIdentifier> ids;

    if (!(buffers.SetLength(count) &&
          ids.SetLength(count))) {
        NS_ERROR("Out of memory?");
        return false;
    }

    for (PRUint32 index = 0; index < count; ++index)
        buffers[index] = const_cast<NPUTF8*>(NullableStringGet(aNames[index]));

    mozilla::plugins::parent::_getstringidentifiers(
        const_cast<const NPUTF8**>(buffers.Elements()), count, ids.Elements());

    for (PRUint32 index = 0; index < count; index++) {
        NPIdentifier& id = ids[index];
        if (id) {
            if (!EnsureValidNPIdentifier(id)) {
                NS_ERROR("Out of memory?");
                return false;
            }
        }
        aIds->AppendElement((NPRemoteIdentifier)id);
    }

    return true;
}

PluginInstanceParent*
PluginModuleParent::InstCast(NPP instance)
{
    PluginInstanceParent* ip =
        static_cast<PluginInstanceParent*>(instance->pdata);

    // If the plugin crashed and the PluginInstanceParent was deleted,
    // instance->pdata will be NULL.
    if (!ip)
        return NULL;

    if (instance != ip->mNPP) {
        NS_RUNTIMEABORT("Corrupted plugin data.");
    }
    return ip;
}

BrowserStreamParent*
PluginModuleParent::StreamCast(NPP instance,
                               NPStream* s)
{
    PluginInstanceParent* ip = InstCast(instance);
    if (!ip)
        return NULL;

    BrowserStreamParent* sp =
        static_cast<BrowserStreamParent*>(static_cast<AStream*>(s->pdata));
    if (sp->mNPP != ip || s != sp->mStream) {
        NS_RUNTIMEABORT("Corrupted plugin stream data.");
    }
    return sp;
}

bool
PluginModuleParent::HasRequiredFunctions()
{
    return true;
}

#if defined(XP_UNIX) && !defined(XP_MACOSX)
nsresult
PluginModuleParent::NP_Initialize(NPNetscapeFuncs* bFuncs, NPPluginFuncs* pFuncs, NPError* error)
{
    PLUGIN_LOG_DEBUG_METHOD;

    mNPNIface = bFuncs;

    if (mShutdown) {
        *error = NPERR_GENERIC_ERROR;
        return NS_ERROR_FAILURE;
    }

    if (!CallNP_Initialize(error)) {
        return NS_ERROR_FAILURE;
    }
    else if (*error != NPERR_NO_ERROR) {
        return NS_OK;
    }

    SetPluginFuncs(pFuncs);
    return NS_OK;
}
#else
nsresult
PluginModuleParent::NP_Initialize(NPNetscapeFuncs* bFuncs, NPError* error)
{
    PLUGIN_LOG_DEBUG_METHOD;

    mNPNIface = bFuncs;

    if (mShutdown) {
        *error = NPERR_GENERIC_ERROR;
        return NS_ERROR_FAILURE;
    }

    if (!CallNP_Initialize(error))
        return NS_ERROR_FAILURE;

    return NS_OK;
}
#endif

nsresult
PluginModuleParent::NP_Shutdown(NPError* error)
{
    PLUGIN_LOG_DEBUG_METHOD;

    if (mShutdown) {
        *error = NPERR_GENERIC_ERROR;
        return NS_ERROR_FAILURE;
    }

    bool ok = CallNP_Shutdown(error);

    // if NP_Shutdown() is nested within another RPC call, this will
    // break things.  but lord help us if we're doing that anyway; the
    // plugin dso will have been unloaded on the other side by the
    // CallNP_Shutdown() message
    Close();

    return ok ? NS_OK : NS_ERROR_FAILURE;
}

nsresult
PluginModuleParent::NP_GetMIMEDescription(const char** mimeDesc)
{
    PLUGIN_LOG_DEBUG_METHOD;

    *mimeDesc = "application/x-foobar";
    return NS_OK;
}

nsresult
PluginModuleParent::NP_GetValue(void *future, NPPVariable aVariable,
                                   void *aValue, NPError* error)
{
    PR_LOG(gPluginLog, PR_LOG_WARNING, ("%s Not implemented, requested variable %i", __FUNCTION__,
                                        (int) aVariable));

    //TODO: implement this correctly
    *error = NPERR_GENERIC_ERROR;
    return NS_OK;
}

#if defined(XP_WIN) || defined(XP_MACOSX) || defined(XP_OS2)
nsresult
PluginModuleParent::NP_GetEntryPoints(NPPluginFuncs* pFuncs, NPError* error)
{
    NS_ASSERTION(pFuncs, "Null pointer!");

    SetPluginFuncs(pFuncs);
    *error = NPERR_NO_ERROR;
    return NS_OK;
}
#endif

nsresult
PluginModuleParent::NPP_New(NPMIMEType pluginType, NPP instance,
                            uint16_t mode, int16_t argc, char* argn[],
                            char* argv[], NPSavedData* saved,
                            NPError* error)
{
    PLUGIN_LOG_DEBUG_METHOD;

    if (mShutdown) {
        *error = NPERR_GENERIC_ERROR;
        return NS_ERROR_FAILURE;
    }

    // create the instance on the other side
    nsTArray<nsCString> names;
    nsTArray<nsCString> values;

    for (int i = 0; i < argc; ++i) {
        names.AppendElement(NullableString(argn[i]));
        values.AppendElement(NullableString(argv[i]));
    }

    PluginInstanceParent* parentInstance =
        new PluginInstanceParent(this, instance, mNPNIface);

    if (!parentInstance->Init()) {
        delete parentInstance;
        return NS_ERROR_FAILURE;
    }

    instance->pdata = parentInstance;

    if (!CallPPluginInstanceConstructor(parentInstance,
                                        nsDependentCString(pluginType), mode,
                                        names, values, error)) {
        // |parentInstance| is automatically deleted.
        instance->pdata = nsnull;
        // if IPC is down, we'll get an immediate "failed" return, but
        // without *error being set.  So make sure that the error
        // condition is signaled to nsNPAPIPluginInstance
        if (NPERR_NO_ERROR == *error)
            *error = NPERR_GENERIC_ERROR;
        return NS_ERROR_FAILURE;
    }

    if (*error != NPERR_NO_ERROR) {
        NPP_Destroy(instance, 0);
        return *error;
    }

    return NS_OK;
}

bool
PluginModuleParent::AnswerNPN_GetValue_WithBoolReturn(const NPNVariable& aVariable,
                                                      NPError* aError,
                                                      bool* aBoolVal)
{
    NPBool boolVal = false;
    *aError = mozilla::plugins::parent::_getvalue(nsnull, aVariable, &boolVal);
    *aBoolVal = boolVal ? true : false;
    return true;
}

#if !defined(MOZ_WIDGET_GTK2)
bool
PluginModuleParent::AnswerProcessSomeEvents()
{
    NS_RUNTIMEABORT("unreached");
    return false;
}

#else
static const int kMaxChancesToProcessEvents = 20;

bool
PluginModuleParent::AnswerProcessSomeEvents()
{
    PLUGIN_LOG_DEBUG(("Spinning mini nested loop ..."));

    int i = 0;
    for (; i < kMaxChancesToProcessEvents; ++i)
        if (!g_main_context_iteration(NULL, FALSE))
            break;

    PLUGIN_LOG_DEBUG(("... quitting mini nested loop; processed %i tasks", i));

    return true;
}
#endif<|MERGE_RESOLUTION|>--- conflicted
+++ resolved
@@ -295,17 +295,6 @@
     // MessageLoop owns this
     mPluginCrashedTask = NULL;
 
-<<<<<<< HEAD
-    if (!OkToCleanup()) {
-        // there's still plugin code on the C++ stack.  try again
-        mPluginCrashedTask = NewRunnableMethod(
-            this, &PluginModuleParent::NotifyPluginCrashed);
-        MessageLoop::current()->PostTask(FROM_HERE, mPluginCrashedTask);
-        return;
-    }
-
-=======
->>>>>>> cfc4dc2c
     if (mPlugin)
         mPlugin->PluginCrashed(mDumpID);
 }
