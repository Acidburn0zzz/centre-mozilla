/* -*- Mode: C++; tab-width: 2; indent-tabs-mode: nil; c-basic-offset: 2 -*- */
/* vim: set sw=2 ts=2 et tw=78: */
/* ***** BEGIN LICENSE BLOCK *****
 * Version: MPL 1.1/GPL 2.0/LGPL 2.1
 *
 * The contents of this file are subject to the Mozilla Public License Version
 * 1.1 (the "License"); you may not use this file except in compliance with
 * the License. You may obtain a copy of the License at
 * http://www.mozilla.org/MPL/
 *
 * Software distributed under the License is distributed on an "AS IS" basis,
 * WITHOUT WARRANTY OF ANY KIND, either express or implied. See the License
 * for the specific language governing rights and limitations under the
 * License.
 *
 * The Original Code is mozilla.org code.
 *
 * The Initial Developer of the Original Code is
 * Netscape Communications Corporation.
 * Portions created by the Initial Developer are Copyright (C) 1998
 * the Initial Developer. All Rights Reserved.
 *
 * Contributor(s):
 *   Travis Bogard <travis@netscape.com>
 *   Brendan Eich <brendan@mozilla.org>
 *   David Hyatt (hyatt@netscape.com)
 *   Dan Rosen <dr@netscape.com>
 *   Vidur Apparao <vidur@netscape.com>
 *   Johnny Stenback <jst@netscape.com>
 *   Mark Hammond <mhammond@skippinet.com.au>
 *   Ryan Jones <sciguyryan@gmail.com>
 *   Jeff Walden <jwalden+code@mit.edu>
 *   Ben Bucksch <ben.bucksch  beonex.com>
 *   Emanuele Costa <emanuele.costa@gmail.com>
 *
 * Alternatively, the contents of this file may be used under the terms of
 * either of the GNU General Public License Version 2 or later (the "GPL"),
 * or the GNU Lesser General Public License Version 2.1 or later (the "LGPL"),
 * in which case the provisions of the GPL or the LGPL are applicable instead
 * of those above. If you wish to allow use of your version of this file only
 * under the terms of either the GPL or the LGPL, and not to allow others to
 * use your version of this file under the terms of the MPL, indicate your
 * decision by deleting the provisions above and replace them with the notice
 * and other provisions required by the GPL or the LGPL. If you do not delete
 * the provisions above, a recipient may use your version of this file under
 * the terms of any one of the MPL, the GPL or the LGPL.
 *
 * ***** END LICENSE BLOCK ***** */

#include "base/basictypes.h"

/* This must occur *after* base/basictypes.h to avoid typedefs conflicts. */
#include "mozilla/Util.h"

// Local Includes
#include "nsGlobalWindow.h"
#include "Navigator.h"
#include "nsScreen.h"
#include "nsHistory.h"
#include "nsPerformance.h"
#include "nsDOMNavigationTiming.h"
#include "nsBarProps.h"
#include "nsDOMStorage.h"
#include "nsDOMOfflineResourceList.h"
#include "nsDOMError.h"

// Helper Classes
#include "nsXPIDLString.h"
#include "nsJSUtils.h"
#include "prmem.h"
#include "jsapi.h"              // for JSAutoRequest
#include "jsdbgapi.h"           // for JS_ClearWatchPointsForObject
#include "jsfriendapi.h"        // for JS_GetGlobalForFrame
#include "nsReadableUtils.h"
#include "nsDOMClassInfo.h"
#include "nsJSEnvironment.h"
#include "nsCharSeparatedTokenizer.h" // for Accept-Language parsing
#include "nsUnicharUtils.h"
#include "mozilla/Preferences.h"

// Other Classes
#include "nsEventListenerManager.h"
#include "nsEscape.h"
#include "nsStyleCoord.h"
#include "nsMimeTypeArray.h"
#include "nsNetUtil.h"
#include "nsICachingChannel.h"
#include "nsPluginArray.h"
#include "nsIPluginHost.h"
#include "nsPluginHost.h"
#include "nsIPluginInstanceOwner.h"
#include "nsGeolocation.h"
#include "nsDesktopNotification.h"
#include "nsContentCID.h"
#include "nsLayoutStatics.h"
#include "nsCycleCollector.h"
#include "nsCCUncollectableMarker.h"
#include "nsAutoJSValHolder.h"
#include "nsDOMMediaQueryList.h"
#include "mozilla/dom/workers/Workers.h"

// Interfaces Needed
#include "nsIFrame.h"
#include "nsCanvasFrame.h"
#include "nsIWidget.h"
#include "nsIBaseWindow.h"
#include "nsDeviceMotion.h"
#include "nsIContent.h"
#include "nsIContentViewerEdit.h"
#include "nsIDocShell.h"
#include "nsIDocShellLoadInfo.h"
#include "nsIDocShellTreeItem.h"
#include "nsIDocShellTreeNode.h"
#include "nsIEditorDocShell.h"
#include "nsIDocCharset.h"
#include "nsIDocument.h"
#include "nsIHTMLDocument.h"
#include "nsIDOMHTMLDocument.h"
#include "nsIDOMHTMLElement.h"
#ifndef MOZ_DISABLE_DOMCRYPTO
#include "nsIDOMCrypto.h"
#endif
#include "nsIDOMDocument.h"
#include "nsIDOMElement.h"
#include "nsIDOMEvent.h"
#include "nsIDOMHTMLAnchorElement.h"
#include "nsIDOMKeyEvent.h"
#include "nsIDOMMessageEvent.h"
#include "nsIDOMPopupBlockedEvent.h"
#include "nsIDOMPopStateEvent.h"
#include "nsIDOMHashChangeEvent.h"
#include "nsIDOMOfflineResourceList.h"
#include "nsIDOMGeoGeolocation.h"
#include "nsIDOMDesktopNotification.h"
#include "nsPIDOMStorage.h"
#include "nsDOMString.h"
#include "nsIEmbeddingSiteWindow2.h"
#include "nsThreadUtils.h"
#include "nsEventStateManager.h"
#include "nsIHttpProtocolHandler.h"
#include "nsIJSContextStack.h"
#include "nsIJSRuntimeService.h"
#include "nsIMarkupDocumentViewer.h"
#include "nsIPrefBranch.h"
#include "nsIPresShell.h"
#include "nsIPrivateDOMEvent.h"
#include "nsIProgrammingLanguage.h"
#include "nsIServiceManager.h"
#include "nsIScriptGlobalObjectOwner.h"
#include "nsIScriptSecurityManager.h"
#include "nsIScrollableFrame.h"
#include "nsIView.h"
#include "nsIViewManager.h"
#include "nsISelectionController.h"
#include "nsISelection.h"
#include "nsIPrompt.h"
#include "nsIPromptService.h"
#include "nsIPromptFactory.h"
#include "nsIWritablePropertyBag2.h"
#include "nsIWebNavigation.h"
#include "nsIWebBrowser.h"
#include "nsIWebBrowserChrome.h"
#include "nsIWebBrowserFind.h"  // For window.find()
#include "nsIWebContentHandlerRegistrar.h"
#include "nsIWindowMediator.h"  // For window.find()
#include "nsComputedDOMStyle.h"
#include "nsIEntropyCollector.h"
#include "nsDOMCID.h"
#include "nsDOMError.h"
#include "nsDOMWindowUtils.h"
#include "nsIWindowWatcher.h"
#include "nsPIWindowWatcher.h"
#include "nsIContentViewer.h"
#include "nsIJSNativeInitializer.h"
#include "nsIScriptError.h"
#include "nsIConsoleService.h"
#include "nsIControllers.h"
#include "nsIControllerContext.h"
#include "nsGlobalWindowCommands.h"
#include "nsAutoPtr.h"
#include "nsContentUtils.h"
#include "nsCSSProps.h"
#include "nsFileDataProtocolHandler.h"
#include "nsIDOMFile.h"
#include "nsIDOMFileList.h"
#include "nsIURIFixup.h"
#include "mozilla/FunctionTimer.h"
#include "nsCDefaultURIFixup.h"
#include "nsEventDispatcher.h"
#include "nsIObserverService.h"
#include "nsIXULAppInfo.h"
#include "nsNetUtil.h"
#include "nsFocusManager.h"
#include "nsIXULWindow.h"
#include "nsEventStateManager.h"
#include "nsITimedChannel.h"
#include "nsICookiePermission.h"
#ifdef MOZ_XUL
#include "nsXULPopupManager.h"
#include "nsIDOMXULControlElement.h"
#include "nsMenuPopupFrame.h"
#endif

#include "xpcprivate.h"

#ifdef NS_PRINTING
#include "nsIPrintSettings.h"
#include "nsIPrintSettingsService.h"
#include "nsIWebBrowserPrint.h"
#endif

#include "nsWindowRoot.h"
#include "nsNetCID.h"
#include "nsIArray.h"
#include "nsIScriptRuntime.h"

// XXX An unfortunate dependency exists here (two XUL files).
#include "nsIDOMXULDocument.h"
#include "nsIDOMXULCommandDispatcher.h"

#include "nsBindingManager.h"
#include "nsIXBLService.h"

// used for popup blocking, needs to be converted to something
// belonging to the back-end like nsIContentPolicy
#include "nsIPopupWindowManager.h"

#include "nsIDragService.h"
#include "mozilla/dom/Element.h"
#include "nsFrameLoader.h"
#include "nsISupportsPrimitives.h"
#include "nsXPCOMCID.h"

#include "mozilla/FunctionTimer.h"
#include "mozIThirdPartyUtil.h"

#ifdef MOZ_LOGGING
// so we can get logging even in release builds
#define FORCE_PR_LOG 1
#endif
#include "prlog.h"
#include "prenv.h"

#include "mozilla/dom/indexedDB/IDBFactory.h"
#include "mozilla/dom/indexedDB/IndexedDatabaseManager.h"

#include "mozilla/dom/StructuredCloneTags.h"

#include "nsRefreshDriver.h"
#include "mozAutoDocUpdate.h"

#include "mozilla/Telemetry.h"
#include "nsLocation.h"
#include "nsWrapperCacheInlines.h"

<<<<<<< HEAD
#if defined(ANDROID) && defined(DEBUG)
=======
#ifdef ANDROID
>>>>>>> 02a9eed5
#include <android/log.h>
#endif

#ifdef PR_LOGGING
static PRLogModuleInfo* gDOMLeakPRLog;
#endif

static const char kStorageEnabled[] = "dom.storage.enabled";

using namespace mozilla;
using namespace mozilla::dom;
using mozilla::TimeStamp;
using mozilla::TimeDuration;

nsIDOMStorageList *nsGlobalWindow::sGlobalStorageList  = nsnull;
nsGlobalWindow::WindowByIdTable *nsGlobalWindow::sWindowsById = nsnull;
bool nsGlobalWindow::sWarnedAboutWindowInternal = false;

static nsIEntropyCollector *gEntropyCollector          = nsnull;
static PRInt32              gRefCnt                    = 0;
static PRInt32              gOpenPopupSpamCount        = 0;
static PopupControlState    gPopupControlState         = openAbused;
static PRInt32              gRunningTimeoutDepth       = 0;
static bool                 gMouseDown                 = false;
static bool                 gDragServiceDisabled       = false;
static FILE                *gDumpFile                  = nsnull;
static PRUint64             gNextWindowID              = 0;
static PRUint32             gSerialCounter             = 0;

#ifdef DEBUG_jst
PRInt32 gTimeoutCnt                                    = 0;
#endif

#if !(defined(NS_DEBUG) || defined(MOZ_ENABLE_JS_DUMP))
static bool                 gDOMWindowDumpEnabled      = false;
#endif

#if defined(DEBUG_bryner) || defined(DEBUG_chb)
#define DEBUG_PAGE_CACHE
#endif

// The default shortest interval/timeout we permit
#define DEFAULT_MIN_TIMEOUT_VALUE 4 // 4ms
#define DEFAULT_MIN_BACKGROUND_TIMEOUT_VALUE 1000 // 1000ms
static PRInt32 gMinTimeoutValue;
static PRInt32 gMinBackgroundTimeoutValue;
inline PRInt32
nsGlobalWindow::DOMMinTimeoutValue() const {
  bool isBackground = !mOuterWindow || mOuterWindow->IsBackground();
  return
    NS_MAX(isBackground ? gMinBackgroundTimeoutValue : gMinTimeoutValue, 0);
}

// The number of nested timeouts before we start clamping. HTML5 says 1, WebKit
// uses 5.
#define DOM_CLAMP_TIMEOUT_NESTING_LEVEL 5

// The longest interval (as PRIntervalTime) we permit, or that our
// timer code can handle, really. See DELAY_INTERVAL_LIMIT in
// nsTimerImpl.h for details.
#define DOM_MAX_TIMEOUT_VALUE    DELAY_INTERVAL_LIMIT

#define FORWARD_TO_OUTER(method, args, err_rval)                              \
  PR_BEGIN_MACRO                                                              \
  if (IsInnerWindow()) {                                                      \
    nsGlobalWindow *outer = GetOuterWindowInternal();                         \
    if (!outer) {                                                             \
      NS_WARNING("No outer window available!");                               \
      return err_rval;                                                        \
    }                                                                         \
    return outer->method args;                                                \
  }                                                                           \
  PR_END_MACRO

#define FORWARD_TO_OUTER_VOID(method, args)                                   \
  PR_BEGIN_MACRO                                                              \
  if (IsInnerWindow()) {                                                      \
    nsGlobalWindow *outer = GetOuterWindowInternal();                         \
    if (!outer) {                                                             \
      NS_WARNING("No outer window available!");                               \
      return;                                                                 \
    }                                                                         \
    outer->method args;                                                       \
    return;                                                                   \
  }                                                                           \
  PR_END_MACRO

#define FORWARD_TO_OUTER_CHROME(method, args, err_rval)                       \
  PR_BEGIN_MACRO                                                              \
  if (IsInnerWindow()) {                                                      \
    nsGlobalWindow *outer = GetOuterWindowInternal();                         \
    if (!outer) {                                                             \
      NS_WARNING("No outer window available!");                               \
      return err_rval;                                                        \
    }                                                                         \
    return ((nsGlobalChromeWindow *)outer)->method args;                      \
  }                                                                           \
  PR_END_MACRO

#define FORWARD_TO_INNER_CHROME(method, args, err_rval)                       \
  PR_BEGIN_MACRO                                                              \
  if (IsOuterWindow()) {                                                      \
    if (!mInnerWindow) {                                                      \
      NS_WARNING("No inner window available!");                               \
      return err_rval;                                                        \
    }                                                                         \
    return ((nsGlobalChromeWindow *)mInnerWindow)->method args;               \
  }                                                                           \
  PR_END_MACRO

#define FORWARD_TO_OUTER_MODAL_CONTENT_WINDOW(method, args, err_rval)         \
  PR_BEGIN_MACRO                                                              \
  if (IsInnerWindow()) {                                                      \
    nsGlobalWindow *outer = GetOuterWindowInternal();                         \
    if (!outer) {                                                             \
      NS_WARNING("No outer window available!");                               \
      return err_rval;                                                        \
    }                                                                         \
    return ((nsGlobalModalWindow *)outer)->method args;                       \
  }                                                                           \
  PR_END_MACRO

#define FORWARD_TO_INNER(method, args, err_rval)                              \
  PR_BEGIN_MACRO                                                              \
  if (IsOuterWindow()) {                                                      \
    if (!mInnerWindow) {                                                      \
      NS_WARNING("No inner window available!");                               \
      return err_rval;                                                        \
    }                                                                         \
    return GetCurrentInnerWindowInternal()->method args;                      \
  }                                                                           \
  PR_END_MACRO

#define FORWARD_TO_INNER_MODAL_CONTENT_WINDOW(method, args, err_rval)         \
  PR_BEGIN_MACRO                                                              \
  if (IsOuterWindow()) {                                                      \
    if (!mInnerWindow) {                                                      \
      NS_WARNING("No inner window available!");                               \
      return err_rval;                                                        \
    }                                                                         \
    return ((nsGlobalModalWindow*)GetCurrentInnerWindowInternal())->method args; \
  }                                                                           \
  PR_END_MACRO

#define FORWARD_TO_INNER_VOID(method, args)                                   \
  PR_BEGIN_MACRO                                                              \
  if (IsOuterWindow()) {                                                      \
    if (!mInnerWindow) {                                                      \
      NS_WARNING("No inner window available!");                               \
      return;                                                                 \
    }                                                                         \
    GetCurrentInnerWindowInternal()->method args;                             \
    return;                                                                   \
  }                                                                           \
  PR_END_MACRO

// Same as FORWARD_TO_INNER, but this will create a fresh inner if an
// inner doesn't already exists.
#define FORWARD_TO_INNER_CREATE(method, args, err_rval)                       \
  PR_BEGIN_MACRO                                                              \
  if (IsOuterWindow()) {                                                      \
    if (!mInnerWindow) {                                                      \
      if (mIsClosed) {                                                        \
        return err_rval;                                                      \
      }                                                                       \
      nsCOMPtr<nsIDOMDocument> doc;                                           \
      nsresult fwdic_nr = GetDocument(getter_AddRefs(doc));                   \
      NS_ENSURE_SUCCESS(fwdic_nr, err_rval);                                  \
      if (!mInnerWindow) {                                                    \
        return err_rval;                                                      \
      }                                                                       \
    }                                                                         \
    return GetCurrentInnerWindowInternal()->method args;                      \
  }                                                                           \
  PR_END_MACRO

// CIDs
static NS_DEFINE_CID(kXULControllersCID, NS_XULCONTROLLERS_CID);

static const char sJSStackContractID[] = "@mozilla.org/js/xpc/ContextStack;1";
#ifndef MOZ_DISABLE_DOMCRYPTO
static const char kCryptoContractID[] = NS_CRYPTO_CONTRACTID;
static const char kPkcs11ContractID[] = NS_PKCS11_CONTRACTID;
#endif
static const char sPopStatePrefStr[] = "browser.history.allowPopState";

class nsDummyJavaPluginOwner : public nsIPluginInstanceOwner
{
public:
  nsDummyJavaPluginOwner(nsIDocument *aDocument)
    : mDocument(aDocument)
  {
  }

  void Destroy();

  NS_DECL_CYCLE_COLLECTING_ISUPPORTS
  NS_DECL_NSIPLUGININSTANCEOWNER

  NS_IMETHOD GetURL(const char *aURL, const char *aTarget,
                    nsIInputStream *aPostStream,
                    void *aHeadersData, PRUint32 aHeadersDataLen);
  NS_IMETHOD ShowStatus(const PRUnichar *aStatusMsg);
  NPError ShowNativeContextMenu(NPMenu* menu, void* event);
  NPBool ConvertPoint(double sourceX, double sourceY, NPCoordinateSpace sourceSpace,
                      double *destX, double *destY, NPCoordinateSpace destSpace);
  void SendIdleEvent();

  NS_DECL_CYCLE_COLLECTION_CLASS(nsDummyJavaPluginOwner)

private:
  nsRefPtr<nsNPAPIPluginInstance> mInstance;
  nsCOMPtr<nsIDocument> mDocument;
};

NS_IMPL_CYCLE_COLLECTION_2(nsDummyJavaPluginOwner, mDocument, mInstance)

// QueryInterface implementation for nsDummyJavaPluginOwner
NS_INTERFACE_MAP_BEGIN_CYCLE_COLLECTION(nsDummyJavaPluginOwner)
  NS_INTERFACE_MAP_ENTRY(nsISupports)
  NS_INTERFACE_MAP_ENTRY(nsIPluginInstanceOwner)
NS_INTERFACE_MAP_END

NS_IMPL_CYCLE_COLLECTING_ADDREF(nsDummyJavaPluginOwner)
NS_IMPL_CYCLE_COLLECTING_RELEASE(nsDummyJavaPluginOwner)


void
nsDummyJavaPluginOwner::Destroy()
{
  // If we have a plugin instance, stop it and destroy it now.
  if (mInstance) {
    mInstance->Stop();
    mInstance->InvalidateOwner();
    mInstance = nsnull;
  }

  mDocument = nsnull;
}

NS_IMETHODIMP
nsDummyJavaPluginOwner::SetInstance(nsNPAPIPluginInstance *aInstance)
{
  // If we're going to null out mInstance after use, be sure to call
  // mInstance->InvalidateOwner() here, since it now won't be called
  // from nsDummyJavaPluginOwner::Destroy().
  if (mInstance && !aInstance)
    mInstance->InvalidateOwner();

  mInstance = aInstance;

  return NS_OK;
}

NS_IMETHODIMP
nsDummyJavaPluginOwner::GetInstance(nsNPAPIPluginInstance **aInstance)
{
  *aInstance = mInstance;
  NS_IF_ADDREF(*aInstance);

  return NS_OK;
}

NS_IMETHODIMP
nsDummyJavaPluginOwner::GetWindow(NPWindow *&aWindow)
{
  aWindow = nsnull;

  return NS_OK;
}

NS_IMETHODIMP
nsDummyJavaPluginOwner::SetWindow()
{
  return NS_ERROR_NOT_IMPLEMENTED;
}

NS_IMETHODIMP
nsDummyJavaPluginOwner::GetMode(PRInt32 *aMode)
{
  // This is wrong, but there's no better alternative.
  *aMode = NP_EMBED;

  return NS_ERROR_NOT_IMPLEMENTED;
}

NS_IMETHODIMP
nsDummyJavaPluginOwner::CreateWidget(void)
{
  return NS_ERROR_NOT_IMPLEMENTED;
}

NS_IMETHODIMP
nsDummyJavaPluginOwner::GetURL(const char *aURL, const char *aTarget,
                               nsIInputStream *aPostStream,
                               void *aHeadersData, PRUint32 aHeadersDataLen)
{
  return NS_ERROR_NOT_IMPLEMENTED;
}

NS_IMETHODIMP
nsDummyJavaPluginOwner::ShowStatus(const char *aStatusMsg)
{
  return NS_ERROR_NOT_IMPLEMENTED;
}

NS_IMETHODIMP
nsDummyJavaPluginOwner::ShowStatus(const PRUnichar *aStatusMsg)
{
  return NS_ERROR_NOT_IMPLEMENTED;
}

NPError
nsDummyJavaPluginOwner::ShowNativeContextMenu(NPMenu* menu, void* event)
{
  return NPERR_GENERIC_ERROR;
}

NPBool
nsDummyJavaPluginOwner::ConvertPoint(double sourceX, double sourceY, NPCoordinateSpace sourceSpace,
                                     double *destX, double *destY, NPCoordinateSpace destSpace)
{
  return false;
}

NS_IMETHODIMP
nsDummyJavaPluginOwner::GetDocument(nsIDocument **aDocument)
{
  NS_IF_ADDREF(*aDocument = mDocument);

  return NS_OK;
}

NS_IMETHODIMP
nsDummyJavaPluginOwner::InvalidateRect(NPRect *invalidRect)
{
  return NS_ERROR_NOT_IMPLEMENTED;
}

NS_IMETHODIMP
nsDummyJavaPluginOwner::InvalidateRegion(NPRegion invalidRegion)
{
  return NS_ERROR_NOT_IMPLEMENTED;
}

NS_IMETHODIMP
nsDummyJavaPluginOwner::ForceRedraw()
{
  return NS_ERROR_NOT_IMPLEMENTED;
}

NS_IMETHODIMP
nsDummyJavaPluginOwner::GetNetscapeWindow(void *value)
{
  return NS_ERROR_NOT_IMPLEMENTED;
}

NS_IMETHODIMP
nsDummyJavaPluginOwner::SetEventModel(PRInt32 eventModel)
{
  return NS_ERROR_NOT_IMPLEMENTED;
}

void
nsDummyJavaPluginOwner::SendIdleEvent()
{
}

/**
 * An object implementing the window.URL property.
 */
class nsDOMMozURLProperty : public nsIDOMMozURLProperty
{
public:
  nsDOMMozURLProperty(nsGlobalWindow* aWindow)
    : mWindow(aWindow)
  {
  }

  NS_DECL_ISUPPORTS
  NS_DECL_NSIDOMMOZURLPROPERTY

  void ClearWindowReference() {
    mWindow = nsnull;
  }
private:
  nsGlobalWindow* mWindow;
};

DOMCI_DATA(MozURLProperty, nsDOMMozURLProperty)
NS_IMPL_ADDREF(nsDOMMozURLProperty)
NS_IMPL_RELEASE(nsDOMMozURLProperty)
NS_INTERFACE_MAP_BEGIN(nsDOMMozURLProperty)
    NS_INTERFACE_MAP_ENTRY(nsIDOMMozURLProperty)
    NS_INTERFACE_MAP_ENTRY_AMBIGUOUS(nsISupports, nsIDOMMozURLProperty)
    NS_DOM_INTERFACE_MAP_ENTRY_CLASSINFO(MozURLProperty)
NS_INTERFACE_MAP_END

NS_IMETHODIMP
nsDOMMozURLProperty::CreateObjectURL(nsIDOMBlob* aBlob, nsAString& aURL)
{
  NS_PRECONDITION(!mWindow || mWindow->IsInnerWindow(),
                  "Should be inner window");

  NS_ENSURE_STATE(mWindow && mWindow->mDoc);
  NS_ENSURE_ARG_POINTER(aBlob);

  nsIDocument* doc = mWindow->mDoc;

  nsresult rv = aBlob->GetInternalUrl(doc->NodePrincipal(), aURL);
  NS_ENSURE_SUCCESS(rv, rv);

  doc->RegisterFileDataUri(NS_LossyConvertUTF16toASCII(aURL));

  return NS_OK;
}

NS_IMETHODIMP
nsDOMMozURLProperty::RevokeObjectURL(const nsAString& aURL)
{
  NS_PRECONDITION(!mWindow || mWindow->IsInnerWindow(),
                  "Should be inner window");

  NS_ENSURE_STATE(mWindow);

  NS_LossyConvertUTF16toASCII asciiurl(aURL);

  nsIPrincipal* winPrincipal = mWindow->GetPrincipal();
  if (!winPrincipal) {
    return NS_OK;
  }

  nsIPrincipal* principal =
    nsFileDataProtocolHandler::GetFileDataEntryPrincipal(asciiurl);
  bool subsumes;
  if (principal && winPrincipal &&
      NS_SUCCEEDED(winPrincipal->Subsumes(principal, &subsumes)) &&
      subsumes) {
    if (mWindow->mDoc) {
      mWindow->mDoc->UnregisterFileDataUri(asciiurl);
    }
    nsFileDataProtocolHandler::RemoveFileDataEntry(asciiurl);
  }

  return NS_OK;
}

/**
 * An indirect observer object that means we don't have to implement nsIObserver
 * on nsGlobalWindow, where any script could see it.
 */
class nsGlobalWindowObserver : public nsIObserver {
public:
  nsGlobalWindowObserver(nsGlobalWindow* aWindow) : mWindow(aWindow) {}
  NS_DECL_ISUPPORTS
  NS_IMETHOD Observe(nsISupports* aSubject, const char* aTopic, const PRUnichar* aData)
  {
    if (!mWindow)
      return NS_OK;
    return mWindow->Observe(aSubject, aTopic, aData);
  }
  void Forget() { mWindow = nsnull; }
private:
  nsGlobalWindow* mWindow;
};

NS_IMPL_ISUPPORTS1(nsGlobalWindowObserver, nsIObserver)

nsTimeout::nsTimeout()
{
#ifdef DEBUG_jst
  {
    extern int gTimeoutCnt;

    ++gTimeoutCnt;
  }
#endif

  memset(this, 0, sizeof(*this));

  MOZ_COUNT_CTOR(nsTimeout);
}

nsTimeout::~nsTimeout()
{
#ifdef DEBUG_jst
  {
    extern int gTimeoutCnt;

    --gTimeoutCnt;
  }
#endif

  MOZ_COUNT_DTOR(nsTimeout);
}

NS_IMPL_CYCLE_COLLECTION_CLASS(nsTimeout)
NS_IMPL_CYCLE_COLLECTION_UNLINK_NATIVE_0(nsTimeout)
NS_IMPL_CYCLE_COLLECTION_TRAVERSE_NATIVE_BEGIN(nsTimeout)
  NS_IMPL_CYCLE_COLLECTION_TRAVERSE_NSCOMPTR_AMBIGUOUS(mWindow,
                                                       nsIScriptGlobalObject)
  NS_IMPL_CYCLE_COLLECTION_TRAVERSE_NSCOMPTR(mPrincipal)
  NS_IMPL_CYCLE_COLLECTION_TRAVERSE_NSCOMPTR(mScriptHandler)
NS_IMPL_CYCLE_COLLECTION_TRAVERSE_END
NS_IMPL_CYCLE_COLLECTION_ROOT_NATIVE(nsTimeout, AddRef)
NS_IMPL_CYCLE_COLLECTION_UNROOT_NATIVE(nsTimeout, Release)

nsPIDOMWindow::nsPIDOMWindow(nsPIDOMWindow *aOuterWindow)
: mFrameElement(nsnull), mDocShell(nsnull), mModalStateDepth(0),
  mRunningTimeout(nsnull), mMutationBits(0), mIsDocumentLoaded(false),
  mIsHandlingResizeEvent(false), mIsInnerWindow(aOuterWindow != nsnull),
  mMayHavePaintEventListener(false), mMayHaveTouchEventListener(false),
  mMayHaveAudioAvailableEventListener(false),
  mMayHaveMouseEnterLeaveEventListener(false),
  mIsModalContentWindow(false),
  mIsActive(false), mIsBackground(false),
  mInnerWindow(nsnull), mOuterWindow(aOuterWindow),
  // Make sure no actual window ends up with mWindowID == 0
  mWindowID(++gNextWindowID), mHasNotifiedGlobalCreated(false)
 {}

nsPIDOMWindow::~nsPIDOMWindow() {}

//*****************************************************************************
// nsOuterWindowProxy: Outer Window Proxy
//*****************************************************************************

JSString *
nsOuterWindowProxy::obj_toString(JSContext *cx, JSObject *proxy)
{
    JS_ASSERT(js::IsProxy(proxy));

    return JS_NewStringCopyZ(cx, "[object Window]");
}

void
nsOuterWindowProxy::finalize(JSContext *cx, JSObject *proxy)
{
  nsISupports *global =
    static_cast<nsISupports*>(js::GetProxyExtra(proxy, 0).toPrivate());
  if (global) {
    nsWrapperCache *cache;
    CallQueryInterface(global, &cache);
    cache->ClearWrapperIfProxy();
  }
}

nsOuterWindowProxy
nsOuterWindowProxy::singleton;

JSObject *
NS_NewOuterWindowProxy(JSContext *cx, JSObject *parent)
{
  JSAutoEnterCompartment ac;
  if (!ac.enter(cx, parent)) {
    return nsnull;
  }

  JSObject *obj = js::Wrapper::New(cx, parent, js::GetObjectProto(parent), parent,
                                   &nsOuterWindowProxy::singleton);
  NS_ASSERTION(js::GetObjectClass(obj)->ext.innerObject, "bad class");
  return obj;
}

//*****************************************************************************
//***    nsGlobalWindow: Object Management
//*****************************************************************************

nsGlobalWindow::nsGlobalWindow(nsGlobalWindow *aOuterWindow)
  : nsPIDOMWindow(aOuterWindow),
    mIsFrozen(false),
    mDidInitJavaProperties(false),
    mFullScreen(false),
    mIsClosed(false), 
    mInClose(false), 
    mHavePendingClose(false),
    mHadOriginalOpener(false),
    mIsPopupSpam(false),
    mBlockScriptedClosingFlag(false),
    mFireOfflineStatusChangeEventOnThaw(false),
    mCreatingInnerWindow(false),
    mIsChrome(false),
    mCleanMessageManager(false),
    mNeedsFocus(true),
    mHasFocus(false),
#if defined(XP_MACOSX)
    mShowAccelerators(false),
    mShowFocusRings(false),
#else
    mShowAccelerators(true),
    mShowFocusRings(true),
#endif
    mShowFocusRingForContent(false),
    mFocusByKeyOccurred(false),
    mHasDeviceMotion(false),
    mNotifiedIDDestroyed(false),
    mTimeoutInsertionPoint(nsnull),
    mTimeoutPublicIdCounter(1),
    mTimeoutFiringDepth(0),
    mJSObject(nsnull),
    mPendingStorageEventsObsolete(nsnull),
    mTimeoutsSuspendDepth(0),
    mFocusMethod(0),
    mSerial(0),
#ifdef DEBUG
    mSetOpenerWindowCalled(false),
#endif
    mCleanedUp(false),
    mCallCleanUpAfterModalDialogCloses(false),
    mDialogAbuseCount(0),
    mDialogDisabled(false)
{
  nsLayoutStatics::AddRef();

  // Initialize the PRCList (this).
  PR_INIT_CLIST(this);

  // Initialize timeout storage
  PR_INIT_CLIST(&mTimeouts);

  if (aOuterWindow) {
    // |this| is an inner window, add this inner window to the outer
    // window list of inners.
    PR_INSERT_AFTER(this, aOuterWindow);

    mObserver = new nsGlobalWindowObserver(this);
    if (mObserver) {
      NS_ADDREF(mObserver);
      nsCOMPtr<nsIObserverService> os = mozilla::services::GetObserverService();
      if (os) {
        // Watch for online/offline status changes so we can fire events. Use
        // a strong reference.
        os->AddObserver(mObserver, NS_IOSERVICE_OFFLINE_STATUS_TOPIC,
                        false);

        // Watch for dom-storage-changed so we can fire storage
        // events. Use a strong reference.
        os->AddObserver(mObserver, "dom-storage2-changed", false);
        os->AddObserver(mObserver, "dom-storage-changed", false);
      }
    }
  } else {
    // |this| is an outer window. Outer windows start out frozen and
    // remain frozen until they get an inner window, so freeze this
    // outer window here.
    Freeze();

    mObserver = nsnull;
    SetIsProxy();
  }

  // We could have failed the first time through trying
  // to create the entropy collector, so we should
  // try to get one until we succeed.

  gRefCnt++;

  if (gRefCnt == 1) {
#if !(defined(NS_DEBUG) || defined(MOZ_ENABLE_JS_DUMP))
    Preferences::AddBoolVarCache(&gDOMWindowDumpEnabled,
                                 "browser.dom.window.dump.enabled");
#endif
    Preferences::AddIntVarCache(&gMinTimeoutValue,
                                "dom.min_timeout_value",
                                DEFAULT_MIN_TIMEOUT_VALUE);
    Preferences::AddIntVarCache(&gMinBackgroundTimeoutValue,
                                "dom.min_background_timeout_value",
                                DEFAULT_MIN_BACKGROUND_TIMEOUT_VALUE);
  }

  if (gDumpFile == nsnull) {
    const nsAdoptingCString& fname =
      Preferences::GetCString("browser.dom.window.dump.file");
    if (!fname.IsEmpty()) {
      // if this fails to open, Dump() knows to just go to stdout
      // on null.
      gDumpFile = fopen(fname, "wb+");
    } else {
      gDumpFile = stdout;
    }
  }

  mSerial = ++gSerialCounter;

#ifdef DEBUG
  if (!PR_GetEnv("MOZ_QUIET")) {
    printf("++DOMWINDOW == %d (%p) [serial = %d] [outer = %p]\n", gRefCnt,
           static_cast<void*>(static_cast<nsIScriptGlobalObject*>(this)),
           gSerialCounter, static_cast<void*>(aOuterWindow));
  }
#endif

#ifdef PR_LOGGING
  if (gDOMLeakPRLog)
    PR_LOG(gDOMLeakPRLog, PR_LOG_DEBUG,
           ("DOMWINDOW %p created outer=%p", this, aOuterWindow));
#endif

  NS_ASSERTION(sWindowsById, "Windows hash table must be created!");
  NS_ASSERTION(!sWindowsById->Get(mWindowID),
               "This window shouldn't be in the hash table yet!");
  sWindowsById->Put(mWindowID, this);
}

/* static */
void
nsGlobalWindow::Init()
{
  CallGetService(NS_ENTROPYCOLLECTOR_CONTRACTID, &gEntropyCollector);
  NS_ASSERTION(gEntropyCollector,
               "gEntropyCollector should have been initialized!");

#ifdef PR_LOGGING
  gDOMLeakPRLog = PR_NewLogModule("DOMLeak");
  NS_ASSERTION(gDOMLeakPRLog, "gDOMLeakPRLog should have been initialized!");
#endif

  sWindowsById = new WindowByIdTable();
  // There are two reasons to have Init() failing: if we were not able to
  // alloc the memory or if the size we want to init is too high. None of them
  // should happen.
#ifdef DEBUG
  NS_ASSERTION(sWindowsById->Init(), "Init() should not fail!");
#else
  sWindowsById->Init();
#endif
}

nsGlobalWindow::~nsGlobalWindow()
{
  // We have to check if sWindowsById isn't null because ::Shutdown might have
  // been called.
  if (sWindowsById) {
    NS_ASSERTION(sWindowsById->Get(mWindowID),
                 "This window should be in the hash table");
    sWindowsById->Remove(mWindowID);
  }

  --gRefCnt;

#ifdef DEBUG
  if (!PR_GetEnv("MOZ_QUIET")) {
    nsCAutoString url;
    if (mLastOpenedURI) {
      mLastOpenedURI->GetSpec(url);
    }

    printf("--DOMWINDOW == %d (%p) [serial = %d] [outer = %p] [url = %s]\n",
           gRefCnt, static_cast<void*>(static_cast<nsIScriptGlobalObject*>(this)),
           mSerial, static_cast<void*>(mOuterWindow.get()), url.get());
  }
#endif

#ifdef PR_LOGGING
  if (gDOMLeakPRLog)
    PR_LOG(gDOMLeakPRLog, PR_LOG_DEBUG,
           ("DOMWINDOW %p destroyed", this));
#endif

  if (IsOuterWindow()) {
    JSObject *proxy = GetWrapperPreserveColor();
    if (proxy) {
      js::SetProxyExtra(proxy, 0, js::PrivateValue(NULL));
    }

    // An outer window is destroyed with inner windows still possibly
    // alive, iterate through the inner windows and null out their
    // back pointer to this outer, and pull them out of the list of
    // inner windows.

    nsGlobalWindow *w;
    while ((w = (nsGlobalWindow *)PR_LIST_HEAD(this)) != this) {
      PR_REMOVE_AND_INIT_LINK(w);
    }
  } else {
    Telemetry::Accumulate(Telemetry::INNERWINDOWS_WITH_MUTATION_LISTENERS,
                          mMutationBits ? 1 : 0);

    if (mListenerManager) {
      mListenerManager->Disconnect();
      mListenerManager = nsnull;
    }

    // An inner window is destroyed, pull it out of the outer window's
    // list if inner windows.

    PR_REMOVE_LINK(this);

    // If our outer window's inner window is this window, null out the
    // outer window's reference to this window that's being deleted.
    nsGlobalWindow *outer = GetOuterWindowInternal();
    if (outer && outer->mInnerWindow == this) {
      outer->mInnerWindow = nsnull;
    }
  }

  mDocument = nsnull;           // Forces Release
  mDoc = nsnull;

  NS_ASSERTION(!mArguments, "mArguments wasn't cleaned up properly!");

  CleanUp(true);

#ifdef DEBUG
  nsCycleCollector_DEBUG_wasFreed(static_cast<nsIScriptGlobalObject*>(this));
#endif

  if (mURLProperty) {
    mURLProperty->ClearWindowReference();
  }

  DisableDeviceMotionUpdates();
  mHasDeviceMotion = false;

  nsLayoutStatics::Release();
}

// static
void
nsGlobalWindow::ShutDown()
{
  NS_IF_RELEASE(sGlobalStorageList);

  if (gDumpFile && gDumpFile != stdout) {
    fclose(gDumpFile);
  }
  gDumpFile = nsnull;

  NS_IF_RELEASE(gEntropyCollector);

  delete sWindowsById;
  sWindowsById = nsnull;
}

// static
void
nsGlobalWindow::CleanupCachedXBLHandlers(nsGlobalWindow* aWindow)
{
  if (aWindow->mCachedXBLPrototypeHandlers.IsInitialized() &&
      aWindow->mCachedXBLPrototypeHandlers.Count() > 0) {
    aWindow->mCachedXBLPrototypeHandlers.Clear();

    nsISupports* supports;
    aWindow->QueryInterface(NS_GET_IID(nsCycleCollectionISupports),
                            reinterpret_cast<void**>(&supports));
    NS_ASSERTION(supports, "Failed to QI to nsCycleCollectionISupports?!");

    nsContentUtils::DropJSObjects(supports);
  }
}

void
nsGlobalWindow::MaybeForgiveSpamCount()
{
  if (IsOuterWindow() &&
      IsPopupSpamWindow())
  {
    SetPopupSpamWindow(false);
    --gOpenPopupSpamCount;
    NS_ASSERTION(gOpenPopupSpamCount >= 0,
                 "Unbalanced decrement of gOpenPopupSpamCount");
  }
}

void
nsGlobalWindow::CleanUp(bool aIgnoreModalDialog)
{
  if (IsOuterWindow() && !aIgnoreModalDialog) {
    nsGlobalWindow* inner = GetCurrentInnerWindowInternal();
    nsCOMPtr<nsIDOMModalContentWindow> dlg(do_QueryObject(inner));
    if (dlg) {
      // The window we're trying to clean up is the outer window of a
      // modal dialog.  Defer cleanup until the window closes, and let
      // ShowModalDialog take care of calling CleanUp.
      mCallCleanUpAfterModalDialogCloses = true;
      return;
    }
  }

  // Guarantee idempotence.
  if (mCleanedUp)
    return;
  mCleanedUp = true;

  if (mObserver) {
    nsCOMPtr<nsIObserverService> os = mozilla::services::GetObserverService();
    if (os) {
      os->RemoveObserver(mObserver, NS_IOSERVICE_OFFLINE_STATUS_TOPIC);
      os->RemoveObserver(mObserver, "dom-storage2-changed");
      os->RemoveObserver(mObserver, "dom-storage-changed");
    }

    // Drop its reference to this dying window, in case for some bogus reason
    // the object stays around.
    mObserver->Forget();
    NS_RELEASE(mObserver);
  }

  mNavigator = nsnull;
  mScreen = nsnull;
  mMenubar = nsnull;
  mToolbar = nsnull;
  mLocationbar = nsnull;
  mPersonalbar = nsnull;
  mStatusbar = nsnull;
  mScrollbars = nsnull;
  mLocation = nsnull;
  mHistory = nsnull;
  mFrames = nsnull;
  mApplicationCache = nsnull;
  mIndexedDB = nsnull;
  mPendingStorageEventsObsolete = nsnull;

  mPerformance = nsnull;

  ClearControllers();

  mOpener = nsnull;             // Forces Release
  if (mContext) {
#ifdef DEBUG
    nsCycleCollector_DEBUG_shouldBeFreed(mContext);
#endif
    mContext = nsnull;            // Forces Release
  }
  mChromeEventHandler = nsnull; // Forces Release
  mParentTarget = nsnull;

  nsGlobalWindow *inner = GetCurrentInnerWindowInternal();

  if (inner) {
    inner->CleanUp(aIgnoreModalDialog);
  }

  if (mCleanMessageManager) {
    NS_ABORT_IF_FALSE(mIsChrome, "only chrome should have msg manager cleaned");
    nsGlobalChromeWindow *asChrome = static_cast<nsGlobalChromeWindow*>(this);
    if (asChrome->mMessageManager) {
      static_cast<nsFrameMessageManager*>(
        asChrome->mMessageManager.get())->Disconnect();
    }
  }

  mInnerWindowHolder = nsnull;
  mArguments = nsnull;
  mArgumentsLast = nsnull;
  mArgumentsOrigin = nsnull;

  CleanupCachedXBLHandlers(this);

#ifdef DEBUG
  nsCycleCollector_DEBUG_shouldBeFreed(static_cast<nsIScriptGlobalObject*>(this));
#endif
}

void
nsGlobalWindow::ClearControllers()
{
  if (mControllers) {
    PRUint32 count;
    mControllers->GetControllerCount(&count);

    while (count--) {
      nsCOMPtr<nsIController> controller;
      mControllers->GetControllerAt(count, getter_AddRefs(controller));

      nsCOMPtr<nsIControllerContext> context = do_QueryInterface(controller);
      if (context)
        context->SetCommandContext(nsnull);
    }

    mControllers = nsnull;
  }
}

// static
void
nsGlobalWindow::TryClearWindowScope(nsISupports *aWindow)
{
  nsGlobalWindow *window =
          static_cast<nsGlobalWindow *>(static_cast<nsIDOMWindow*>(aWindow));

  // This termination function might be called when any script evaluation in our
  // context terminated, even if there are other scripts in the stack. Thus, we
  // have to check again if a script is executing and post a new termination
  // function if necessary.
  window->ClearScopeWhenAllScriptsStop();
}

void
nsGlobalWindow::ClearScopeWhenAllScriptsStop()
{
  NS_ASSERTION(IsInnerWindow(), "Must be an inner window");

  // We cannot clear scope safely until all the scripts in our script context
  // stopped. This might be a long wait, for example if one script is busy
  // because it started a nested event loop for a modal dialog.
  nsIScriptContext *jsscx = GetContextInternal();
  if (jsscx && jsscx->GetExecutingScript()) {
    // We ignore the return value because the only reason that we clear scope
    // here is to try to prevent leaks. Failing to clear scope might mean that
    // we'll leak more but if we don't have enough memory to allocate a
    // termination function we probably don't have to worry about this anyway.
    jsscx->SetTerminationFunction(TryClearWindowScope,
                                  static_cast<nsIDOMWindow *>(this));
    return;
  }

  NotifyWindowIDDestroyed("inner-window-destroyed");
  nsIScriptContext *scx = GetContextInternal();
  if (scx) {
    scx->ClearScope(mJSObject, true);
  }
}

void
nsGlobalWindow::FreeInnerObjects(bool aClearScope)
{
  NS_ASSERTION(IsInnerWindow(), "Don't free inner objects on an outer window");

  // Kill all of the workers for this window.
  nsIScriptContext *scx = GetContextInternal();
  JSContext *cx = scx ? scx->GetNativeContext() : nsnull;
  mozilla::dom::workers::CancelWorkersForWindow(cx, this);

  // Close all IndexedDB databases for this window.
  indexedDB::IndexedDatabaseManager* idbManager =
    indexedDB::IndexedDatabaseManager::Get();
  if (idbManager) {
    idbManager->AbortCloseDatabasesForWindow(this);
  }

  ClearAllTimeouts();

  mChromeEventHandler = nsnull;

  if (mListenerManager) {
    mListenerManager->Disconnect();
    mListenerManager = nsnull;
  }

  mLocation = nsnull;
  mHistory = nsnull;

  if (mDocument) {
    NS_ASSERTION(mDoc, "Why is mDoc null?");

    // Remember the document's principal.
    mDocumentPrincipal = mDoc->NodePrincipal();
  }

#ifdef DEBUG
  if (mDocument)
    nsCycleCollector_DEBUG_shouldBeFreed(nsCOMPtr<nsISupports>(do_QueryInterface(mDocument)));
#endif

  // Make sure that this is called before we null out the document.
  NotifyDOMWindowDestroyed(this);

  // Remove our reference to the document and the document principal.
  mDocument = nsnull;
  mDoc = nsnull;

  if (mApplicationCache) {
    static_cast<nsDOMOfflineResourceList*>(mApplicationCache.get())->Disconnect();
    mApplicationCache = nsnull;
  }

  mIndexedDB = nsnull;

  if (aClearScope) {
    ClearScopeWhenAllScriptsStop();
  }

  if (mDummyJavaPluginOwner) {
    // Tear down the dummy java plugin.

    // XXXjst: On a general note, should windows with java stuff in
    // them ever even make it into the fast-back cache?

    mDummyJavaPluginOwner->Destroy();

    mDummyJavaPluginOwner = nsnull;
  }

  CleanupCachedXBLHandlers(this);

#ifdef DEBUG
  nsCycleCollector_DEBUG_shouldBeFreed(static_cast<nsIScriptGlobalObject*>(this));
#endif
}

//*****************************************************************************
// nsGlobalWindow::nsISupports
//*****************************************************************************

#define OUTER_WINDOW_ONLY                                                     \
  if (IsOuterWindow()) {

#define END_OUTER_WINDOW_ONLY                                                 \
    foundInterface = 0;                                                       \
  } else

NS_IMPL_CYCLE_COLLECTION_CLASS(nsGlobalWindow)

DOMCI_DATA(Window, nsGlobalWindow)

// QueryInterface implementation for nsGlobalWindow
NS_INTERFACE_MAP_BEGIN_CYCLE_COLLECTION(nsGlobalWindow)
  // Make sure this matches the cast in nsGlobalWindow::FromWrapper()
  NS_INTERFACE_MAP_ENTRY_AMBIGUOUS(nsISupports, nsIScriptGlobalObject)
  NS_INTERFACE_MAP_ENTRY(nsIDOMWindow)
  NS_INTERFACE_MAP_ENTRY(nsIDOMJSWindow)
  if (aIID.Equals(NS_GET_IID(nsIDOMWindowInternal))) {
    foundInterface = static_cast<nsIDOMWindowInternal*>(this);
    if (!sWarnedAboutWindowInternal) {
      sWarnedAboutWindowInternal = true;
      nsContentUtils::ReportToConsole(nsContentUtils::eDOM_PROPERTIES,
                                      "nsIDOMWindowInternalWarning",
                                      nsnull, 0, nsnull, EmptyString(), 0, 0,
                                      nsIScriptError::warningFlag,
                                      "Extensions", mWindowID);
    }
  } else
  NS_INTERFACE_MAP_ENTRY(nsIScriptGlobalObject)
  NS_INTERFACE_MAP_ENTRY(nsIScriptObjectPrincipal)
  NS_INTERFACE_MAP_ENTRY(nsIDOMEventTarget)
  NS_INTERFACE_MAP_ENTRY(nsPIDOMWindow)
  NS_INTERFACE_MAP_ENTRY(nsIDOMStorageIndexedDB)
  NS_INTERFACE_MAP_ENTRY(nsISupportsWeakReference)
  NS_INTERFACE_MAP_ENTRY(nsIInterfaceRequestor)
  NS_INTERFACE_MAP_ENTRY(nsIDOMWindowPerformance)
  NS_INTERFACE_MAP_ENTRY(nsITouchEventReceiver)
  NS_INTERFACE_MAP_ENTRY(nsIInlineEventHandlers)
  NS_DOM_INTERFACE_MAP_ENTRY_CLASSINFO(Window)
  OUTER_WINDOW_ONLY
    NS_WRAPPERCACHE_INTERFACE_MAP_ENTRY
  END_OUTER_WINDOW_ONLY
NS_INTERFACE_MAP_END


NS_IMPL_CYCLE_COLLECTING_ADDREF(nsGlobalWindow)
NS_IMPL_CYCLE_COLLECTING_RELEASE(nsGlobalWindow)


NS_IMPL_CYCLE_COLLECTION_TRAVERSE_BEGIN(nsGlobalWindow)
  if (tmp->mDoc && nsCCUncollectableMarker::InGeneration(
                     cb, tmp->mDoc->GetMarkedCCGeneration())) {
    return NS_SUCCESS_INTERRUPTED_TRAVERSE;
  }

  NS_IMPL_CYCLE_COLLECTION_TRAVERSE_NSCOMPTR(mContext)

  NS_IMPL_CYCLE_COLLECTION_TRAVERSE_NSCOMPTR(mControllers)
  NS_IMPL_CYCLE_COLLECTION_TRAVERSE_NSCOMPTR(mArguments)
  NS_IMPL_CYCLE_COLLECTION_TRAVERSE_NSCOMPTR(mArgumentsLast)

  NS_IMPL_CYCLE_COLLECTION_TRAVERSE_NSCOMPTR(mInnerWindowHolder)
  NS_IMPL_CYCLE_COLLECTION_TRAVERSE_NSCOMPTR(mOuterWindow)

  NS_IMPL_CYCLE_COLLECTION_TRAVERSE_NSCOMPTR(mOpenerScriptPrincipal)
  NS_IMPL_CYCLE_COLLECTION_TRAVERSE_NATIVE_MEMBER(mListenerManager,
                                                  nsEventListenerManager)

  for (nsTimeout* timeout = tmp->FirstTimeout();
       tmp->IsTimeout(timeout);
       timeout = timeout->Next()) {
    cb.NoteNativeChild(timeout, &NS_CYCLE_COLLECTION_NAME(nsTimeout));
  }

  NS_IMPL_CYCLE_COLLECTION_TRAVERSE_NSCOMPTR(mSessionStorage)
  NS_IMPL_CYCLE_COLLECTION_TRAVERSE_NSCOMPTR(mApplicationCache)
  NS_IMPL_CYCLE_COLLECTION_TRAVERSE_NSCOMPTR(mDocumentPrincipal)
  NS_IMPL_CYCLE_COLLECTION_TRAVERSE_NSCOMPTR(mDoc)

  // Traverse stuff from nsPIDOMWindow
  NS_IMPL_CYCLE_COLLECTION_TRAVERSE_NSCOMPTR(mChromeEventHandler)
  NS_IMPL_CYCLE_COLLECTION_TRAVERSE_NSCOMPTR(mParentTarget)
  NS_IMPL_CYCLE_COLLECTION_TRAVERSE_NSCOMPTR(mDocument)
  NS_IMPL_CYCLE_COLLECTION_TRAVERSE_NSCOMPTR(mFrameElement)

  // Traverse mDummyJavaPluginOwner
  NS_IMPL_CYCLE_COLLECTION_TRAVERSE_NSCOMPTR(mDummyJavaPluginOwner)

  NS_IMPL_CYCLE_COLLECTION_TRAVERSE_NSCOMPTR(mFocusedNode)

  NS_IMPL_CYCLE_COLLECTION_TRAVERSE_NSCOMARRAY(mPendingStorageEvents)

NS_IMPL_CYCLE_COLLECTION_TRAVERSE_END

NS_IMPL_CYCLE_COLLECTION_UNLINK_BEGIN(nsGlobalWindow)
  nsGlobalWindow::CleanupCachedXBLHandlers(tmp);

  NS_IMPL_CYCLE_COLLECTION_UNLINK_NSCOMPTR(mContext)

  NS_IMPL_CYCLE_COLLECTION_UNLINK_NSCOMPTR(mControllers)
  NS_IMPL_CYCLE_COLLECTION_UNLINK_NSCOMPTR(mArguments)
  NS_IMPL_CYCLE_COLLECTION_UNLINK_NSCOMPTR(mArgumentsLast)

  NS_IMPL_CYCLE_COLLECTION_UNLINK_NSCOMPTR(mInnerWindowHolder)
  NS_IMPL_CYCLE_COLLECTION_UNLINK_NSCOMPTR(mOuterWindow)

  NS_IMPL_CYCLE_COLLECTION_UNLINK_NSCOMPTR(mOpenerScriptPrincipal)
  if (tmp->mListenerManager) {
    tmp->mListenerManager->Disconnect();
    NS_IMPL_CYCLE_COLLECTION_UNLINK_NSCOMPTR(mListenerManager)
  }
  NS_IMPL_CYCLE_COLLECTION_UNLINK_NSCOMPTR(mSessionStorage)
  NS_IMPL_CYCLE_COLLECTION_UNLINK_NSCOMPTR(mApplicationCache)
  NS_IMPL_CYCLE_COLLECTION_UNLINK_NSCOMPTR(mDocumentPrincipal)
  NS_IMPL_CYCLE_COLLECTION_UNLINK_NSCOMPTR(mDoc)

  // Unlink stuff from nsPIDOMWindow
  NS_IMPL_CYCLE_COLLECTION_UNLINK_NSCOMPTR(mChromeEventHandler)
  NS_IMPL_CYCLE_COLLECTION_UNLINK_NSCOMPTR(mParentTarget)
  NS_IMPL_CYCLE_COLLECTION_UNLINK_NSCOMPTR(mDocument)
  NS_IMPL_CYCLE_COLLECTION_UNLINK_NSCOMPTR(mFrameElement)

  // Unlink mDummyJavaPluginOwner
  if (tmp->mDummyJavaPluginOwner) {
    tmp->mDummyJavaPluginOwner->Destroy();
    NS_IMPL_CYCLE_COLLECTION_UNLINK_NSCOMPTR(mDummyJavaPluginOwner)
  }

  NS_IMPL_CYCLE_COLLECTION_UNLINK_NSCOMPTR(mFocusedNode)

  NS_IMPL_CYCLE_COLLECTION_UNLINK_NSCOMARRAY(mPendingStorageEvents)

NS_IMPL_CYCLE_COLLECTION_UNLINK_END

struct TraceData
{
  TraceData(TraceCallback& aCallback, void* aClosure) :
    callback(aCallback), closure(aClosure) {}

  TraceCallback& callback;
  void* closure;
};

static PLDHashOperator
TraceXBLHandlers(const void* aKey, void* aData, void* aClosure)
{
  TraceData* data = static_cast<TraceData*>(aClosure);
  data->callback(nsIProgrammingLanguage::JAVASCRIPT, aData,
                 "Cached XBL prototype handler", data->closure);
  return PL_DHASH_NEXT;
}

NS_IMPL_CYCLE_COLLECTION_TRACE_BEGIN(nsGlobalWindow)
  if (tmp->mCachedXBLPrototypeHandlers.IsInitialized()) {
    TraceData data(aCallback, aClosure);
    tmp->mCachedXBLPrototypeHandlers.EnumerateRead(TraceXBLHandlers, &data);
  }
NS_IMPL_CYCLE_COLLECTION_TRACE_END

//*****************************************************************************
// nsGlobalWindow::nsIScriptGlobalObject
//*****************************************************************************

nsresult
nsGlobalWindow::SetScriptContext(PRUint32 lang_id, nsIScriptContext *aScriptContext)
{
  NS_ASSERTION(lang_id == nsIProgrammingLanguage::JAVASCRIPT,
               "We don't support this language ID");
  NS_ASSERTION(IsOuterWindow(), "Uh, SetScriptContext() called on inner window!");

  NS_ASSERTION(!aScriptContext || !mContext, "Bad call to SetContext()!");

  if (aScriptContext) {
    // should probably assert the context is clean???
    aScriptContext->WillInitializeContext();

    nsresult rv = aScriptContext->InitContext();
    NS_ENSURE_SUCCESS(rv, rv);

    if (IsFrame()) {
      // This window is a [i]frame, don't bother GC'ing when the
      // frame's context is destroyed since a GC will happen when the
      // frameset or host document is destroyed anyway.

      aScriptContext->SetGCOnDestruction(false);
    }
  }

  mContext = aScriptContext;
  return NS_OK;
}

nsresult
nsGlobalWindow::EnsureScriptEnvironment(PRUint32 aLangID)
{
  NS_ASSERTION(aLangID == nsIProgrammingLanguage::JAVASCRIPT,
               "We don't support this language ID");
  FORWARD_TO_OUTER(EnsureScriptEnvironment, (aLangID), NS_ERROR_NOT_INITIALIZED);

  if (mJSObject)
      return NS_OK;

  NS_ASSERTION(!GetCurrentInnerWindowInternal(),
               "mJSObject is null, but we have an inner window?");

  nsCOMPtr<nsIScriptRuntime> scriptRuntime;
  nsresult rv = NS_GetScriptRuntimeByID(aLangID, getter_AddRefs(scriptRuntime));
  NS_ENSURE_SUCCESS(rv, rv);

  nsCOMPtr<nsIScriptContext> context;
  rv = scriptRuntime->CreateContext(getter_AddRefs(context));
  NS_ENSURE_SUCCESS(rv, rv);

  return SetScriptContext(aLangID, context);
}

nsIScriptContext *
nsGlobalWindow::GetScriptContext(PRUint32 lang)
{
  NS_ASSERTION(lang == nsIProgrammingLanguage::JAVASCRIPT,
               "We don't support this language ID");

  FORWARD_TO_OUTER(GetScriptContext, (lang), nsnull);
  return mContext;
}

nsIScriptContext *
nsGlobalWindow::GetContext()
{
  FORWARD_TO_OUTER(GetContext, (), nsnull);

  // check GetContext is indeed identical to GetScriptContext()
  NS_ASSERTION(mContext == GetScriptContext(nsIProgrammingLanguage::JAVASCRIPT),
               "GetContext confused?");
  return mContext;
}

JSObject *
nsGlobalWindow::GetGlobalJSObject()
{
  return FastGetGlobalJSObject();
}

bool
nsGlobalWindow::WouldReuseInnerWindow(nsIDocument *aNewDocument)
{
  // We reuse the inner window when:
  // a. We are currently at our original document.
  // b. At least one of the following conditions are true:
  // -- We are not currently a content window (i.e., we're currently a chrome
  //    window).
  // -- The new document is the same as the old document. This means that we're
  //    getting called from document.open().
  // -- The new document has the same origin as what we have loaded right now.

  if (!mDoc || !aNewDocument) {
    return false;
  }

  if (!mDoc->IsInitialDocument()) {
    return false;
  }
  
  NS_ASSERTION(NS_IsAboutBlank(mDoc->GetDocumentURI()),
               "How'd this happen?");
  
  // Great, we're the original document, check for one of the other
  // conditions.
  if (mDoc == aNewDocument) {
    // aClearScopeHint is false.
    return true;
  }

  bool equal;
  if (NS_SUCCEEDED(mDoc->NodePrincipal()->Equals(aNewDocument->NodePrincipal(),
                                                 &equal)) &&
      equal) {
    // The origin is the same.
    return true;
  }

  nsCOMPtr<nsIDocShellTreeItem> treeItem(do_QueryInterface(mDocShell));

  if (treeItem) {
    PRInt32 itemType = nsIDocShellTreeItem::typeContent;
    treeItem->GetItemType(&itemType);

    // If we're a chrome window, then we want to reuse the inner window.
    return itemType == nsIDocShellTreeItem::typeChrome;
  }

  // No treeItem: don't reuse the current inner window.
  return false;
}

void
nsGlobalWindow::SetOpenerScriptPrincipal(nsIPrincipal* aPrincipal)
{
  FORWARD_TO_OUTER_VOID(SetOpenerScriptPrincipal, (aPrincipal));

  if (mDoc) {
    if (!mDoc->IsInitialDocument()) {
      // We have a document already, and it's not the original one.  Bail out.
      // Do NOT set mOpenerScriptPrincipal in this case, just to be safe.
      return;
    }

#ifdef DEBUG
    // We better have an about:blank document loaded at this point.  Otherwise,
    // something is really weird.
    nsCOMPtr<nsIURI> uri;
    mDoc->NodePrincipal()->GetURI(getter_AddRefs(uri));
    NS_ASSERTION(uri && NS_IsAboutBlank(uri) &&
                 NS_IsAboutBlank(mDoc->GetDocumentURI()),
                 "Unexpected original document");
#endif

    GetDocShell()->CreateAboutBlankContentViewer(aPrincipal);
    mDoc->SetIsInitialDocument(true);

    nsCOMPtr<nsIPresShell> shell;
    GetDocShell()->GetPresShell(getter_AddRefs(shell));

    if (shell && !shell->DidInitialReflow()) {
      // Ensure that if someone plays with this document they will get
      // layout happening.
      nsRect r = shell->GetPresContext()->GetVisibleArea();
      shell->InitialReflow(r.width, r.height);
    }
  }
}

nsIPrincipal*
nsGlobalWindow::GetOpenerScriptPrincipal()
{
  FORWARD_TO_OUTER(GetOpenerScriptPrincipal, (), nsnull);

  return mOpenerScriptPrincipal;
}

PopupControlState
PushPopupControlState(PopupControlState aState, bool aForce)
{
  PopupControlState oldState = gPopupControlState;

  if (aState < gPopupControlState || aForce) {
    gPopupControlState = aState;
  }

  return oldState;
}

void
PopPopupControlState(PopupControlState aState)
{
  gPopupControlState = aState;
}

PopupControlState
nsGlobalWindow::PushPopupControlState(PopupControlState aState,
                                      bool aForce) const
{
  return ::PushPopupControlState(aState, aForce);
}

void
nsGlobalWindow::PopPopupControlState(PopupControlState aState) const
{
  ::PopPopupControlState(aState);
}

PopupControlState
nsGlobalWindow::GetPopupControlState() const
{
  return gPopupControlState;
}

#define WINDOWSTATEHOLDER_IID \
{0x0b917c3e, 0xbd50, 0x4683, {0xaf, 0xc9, 0xc7, 0x81, 0x07, 0xae, 0x33, 0x26}}

class WindowStateHolder : public nsISupports
{
public:
  NS_DECLARE_STATIC_IID_ACCESSOR(WINDOWSTATEHOLDER_IID)
  NS_DECL_ISUPPORTS

  WindowStateHolder(nsGlobalWindow *aWindow,
                    nsIXPConnectJSObjectHolder *aHolder,
                    Navigator *aNavigator,
                    nsIXPConnectJSObjectHolder *aOuterProto,
                    nsIXPConnectJSObjectHolder *aOuterRealProto);

  nsGlobalWindow* GetInnerWindow() { return mInnerWindow; }
  nsIXPConnectJSObjectHolder *GetInnerWindowHolder()
  { return mInnerWindowHolder; }

  Navigator* GetNavigator() { return mNavigator; }
  nsIXPConnectJSObjectHolder* GetOuterProto() { return mOuterProto; }
  nsIXPConnectJSObjectHolder* GetOuterRealProto() { return mOuterRealProto; }

  void DidRestoreWindow()
  {
    mInnerWindow = nsnull;

    mInnerWindowHolder = nsnull;
    mNavigator = nsnull;
    mOuterProto = nsnull;
    mOuterRealProto = nsnull;
  }

protected:
  ~WindowStateHolder();

  nsGlobalWindow *mInnerWindow;
  // We hold onto this to make sure the inner window doesn't go away. The outer
  // window ends up recalculating it anyway.
  nsCOMPtr<nsIXPConnectJSObjectHolder> mInnerWindowHolder;
  nsRefPtr<Navigator> mNavigator;
  nsCOMPtr<nsIXPConnectJSObjectHolder> mOuterProto;
  nsCOMPtr<nsIXPConnectJSObjectHolder> mOuterRealProto;
};

NS_DEFINE_STATIC_IID_ACCESSOR(WindowStateHolder, WINDOWSTATEHOLDER_IID)

WindowStateHolder::WindowStateHolder(nsGlobalWindow *aWindow,
                                     nsIXPConnectJSObjectHolder *aHolder,
                                     Navigator *aNavigator,
                                     nsIXPConnectJSObjectHolder *aOuterProto,
                                     nsIXPConnectJSObjectHolder *aOuterRealProto)
  : mInnerWindow(aWindow),
    mNavigator(aNavigator),
    mOuterProto(aOuterProto),
    mOuterRealProto(aOuterRealProto)
{
  NS_PRECONDITION(aWindow, "null window");
  NS_PRECONDITION(aWindow->IsInnerWindow(), "Saving an outer window");

  mInnerWindowHolder = aHolder;

  aWindow->SuspendTimeouts();
}

WindowStateHolder::~WindowStateHolder()
{
  if (mInnerWindow) {
    // This window was left in the bfcache and is now going away. We need to
    // free it up.
    // Note that FreeInnerObjects may already have been called on the
    // inner window if its outer has already had SetDocShell(null)
    // called.  In this case the contexts will all be null and the
    // true for aClearScope won't do anything; this is OK since
    // SetDocShell(null) already did it.
    mInnerWindow->FreeInnerObjects(true);
  }
}

NS_IMPL_ISUPPORTS1(WindowStateHolder, WindowStateHolder)


struct ReparentWaiverClosure
{
  JSContext *mCx;
  JSObject *mNewInner;
};

static JSDHashOperator
ReparentWaiverWrappers(JSDHashTable *table, JSDHashEntryHdr *hdr,
                       uint32 number, void *arg)
{
    ReparentWaiverClosure *closure = static_cast<ReparentWaiverClosure*>(arg);
    JSObject *value = static_cast<JSObject2JSObjectMap::Entry *>(hdr)->value;

    // We reparent wrappers that have as their parent an inner window whose
    // outer has the new inner window as its current inner.
    JSObject *parent = JS_GetParent(closure->mCx, value);
    JSObject *outer = JS_ObjectToOuterObject(closure->mCx, parent);
    if (outer) {
      JSObject *inner = JS_ObjectToInnerObject(closure->mCx, outer);
      if (inner == closure->mNewInner && inner != parent)
        JS_SetParent(closure->mCx, value, closure->mNewInner);
    } else {
      JS_ClearPendingException(closure->mCx);
    }
    return JS_DHASH_NEXT;
}

nsresult
nsGlobalWindow::SetNewDocument(nsIDocument* aDocument,
                               nsISupports* aState,
                               bool aForceReuseInnerWindow)
{
  NS_TIME_FUNCTION;

  NS_PRECONDITION(mDocumentPrincipal == nsnull,
                  "mDocumentPrincipal prematurely set!");

  if (!aDocument) {
    NS_ERROR("SetNewDocument(null) called!");

    return NS_ERROR_INVALID_ARG;
  }

  if (IsInnerWindow()) {
    if (!mOuterWindow) {
      return NS_ERROR_NOT_INITIALIZED;
    }

    // Refuse to set a new document if the call came from an inner
    // window that's not the current inner window.
    if (mOuterWindow->GetCurrentInnerWindow() != this) {
      return NS_ERROR_NOT_AVAILABLE;
    }

    return GetOuterWindowInternal()->SetNewDocument(aDocument, aState,
                                                    aForceReuseInnerWindow);
  }

  NS_PRECONDITION(IsOuterWindow(), "Must only be called on outer windows");

  if (IsFrozen()) {
    // This outer is now getting its first inner, thaw the outer now
    // that it's ready and is getting an inner window.

    Thaw();
  }

  NS_ASSERTION(!GetCurrentInnerWindow() ||
               GetCurrentInnerWindow()->GetExtantDocument() == mDocument,
               "Uh, mDocument doesn't match the current inner window "
               "document!");

  bool wouldReuseInnerWindow = WouldReuseInnerWindow(aDocument);
  if (aForceReuseInnerWindow &&
      !wouldReuseInnerWindow &&
      mDoc &&
      mDoc->NodePrincipal() != aDocument->NodePrincipal()) {
    NS_ERROR("Attempted forced inner window reuse while changing principal");
    return NS_ERROR_UNEXPECTED;
  }

  nsCOMPtr<nsIDocument> oldDoc(do_QueryInterface(mDocument));

  nsIScriptContext *scx = GetContextInternal();
  NS_ENSURE_TRUE(scx, NS_ERROR_NOT_INITIALIZED);

  JSContext *cx = scx->GetNativeContext();
#ifndef MOZ_DISABLE_DOMCRYPTO
  // clear smartcard events, our document has gone away.
  if (mCrypto) {
    mCrypto->SetEnableSmartCardEvents(false);
  }
#endif
  if (!mDocument) {
    // First document load.

    // Get our private root. If it is equal to us, then we need to
    // attach our global key bindings that handles browser scrolling
    // and other browser commands.
    nsIDOMWindow* privateRoot = nsGlobalWindow::GetPrivateRoot();

    if (privateRoot == static_cast<nsIDOMWindow*>(this)) {
      nsCOMPtr<nsIXBLService> xblService = do_GetService("@mozilla.org/xbl;1");
      if (xblService) {
        xblService->AttachGlobalKeyHandler(mChromeEventHandler);
      }
    }
  }

  /* No mDocShell means we're already been partially closed down.  When that
     happens, setting status isn't a big requirement, so don't. (Doesn't happen
     under normal circumstances, but bug 49615 describes a case.) */

  nsContentUtils::AddScriptRunner(
    NS_NewRunnableMethod(this, &nsGlobalWindow::ClearStatus));

  bool reUseInnerWindow = aForceReuseInnerWindow || wouldReuseInnerWindow;

  // Remember the old document's principal.
  nsIPrincipal *oldPrincipal = nsnull;
  if (oldDoc) {
    oldPrincipal = oldDoc->NodePrincipal();
  }

  nsresult rv = NS_OK;

  // Drop our reference to the navigator object unless we're reusing
  // the existing inner window or the new document is from the same
  // origin as the old document.
  if (!reUseInnerWindow && mNavigator && oldPrincipal) {
    bool equal;
    rv = oldPrincipal->Equals(aDocument->NodePrincipal(), &equal);

    if (NS_FAILED(rv) || !equal) {
      // Different origins.  Release the navigator object so it gets
      // recreated for the new document.  The plugins or mime types
      // arrays may have changed. See bug 150087.
      mNavigator->SetDocShell(nsnull);

      mNavigator = nsnull;
    }
  }

  if (mNavigator && aDocument != oldDoc) {
    // We didn't drop our reference to our old navigator object and
    // we're loading a new document. Notify the navigator object about
    // the new document load so that it can make sure it is ready for
    // the new document.

    mNavigator->LoadingNewDocument();
  }

  // Set mDocument even if this is an outer window to avoid
  // having to *always* reach into the inner window to find the
  // document.
  mDocument = do_QueryInterface(aDocument);
  mDoc = aDocument;

#ifdef DEBUG
  mLastOpenedURI = aDocument->GetDocumentURI();
#endif

  mContext->WillInitializeContext();

  nsGlobalWindow *currentInner = GetCurrentInnerWindowInternal();

  nsRefPtr<nsGlobalWindow> newInnerWindow;

  bool thisChrome = IsChromeWindow();
  nsCOMPtr<nsIXPConnectJSObjectHolder> navigatorHolder;
  jsval nav;

  bool isChrome = false;

  nsCxPusher cxPusher;
  if (!cxPusher.Push(cx)) {
    return NS_ERROR_FAILURE;
  }

  JSAutoRequest ar(cx);

  nsCOMPtr<WindowStateHolder> wsh = do_QueryInterface(aState);
  NS_ASSERTION(!aState || wsh, "What kind of weird state are you giving me here?");

  // Make sure to clear scope on the outer window *before* we
  // initialize the new inner window. If we don't, things
  // (Object.prototype etc) could leak from the old outer to the new
  // inner scope.
  mContext->ClearScope(mJSObject, false);

  // This code should not be called during shutdown any more (now that
  // we don't ever call SetNewDocument(nsnull), so no need to null
  // check xpc here.
  nsIXPConnect *xpc = nsContentUtils::XPConnect();
  nsCOMPtr<nsIXPConnectWrappedNative> wrapper;
  if (reUseInnerWindow) {
    // We're reusing the current inner window.
    NS_ASSERTION(!currentInner->IsFrozen(),
                 "We should never be reusing a shared inner window");
    newInnerWindow = currentInner;

    if (aDocument != oldDoc) {
      nsWindowSH::InvalidateGlobalScopePolluter(cx, currentInner->mJSObject);
    }

    // The API we're really looking for here is to go clear all of the
    // Xray wrappers associated with our outer window. However, we
    // don't expose that API because the implementation would be
    // identical to that of JS_TransplantObject, so we just call that
    // instead.
    if (!JS_TransplantObject(cx, mJSObject, mJSObject)) {
      return NS_ERROR_FAILURE;
    }
  } else {
    if (aState) {
      newInnerWindow = wsh->GetInnerWindow();
      mInnerWindowHolder = wsh->GetInnerWindowHolder();
      
      NS_ASSERTION(newInnerWindow, "Got a state without inner window");

      // These assignments addref.
      mNavigator = wsh->GetNavigator();

      if (mNavigator) {
        // Update mNavigator's docshell pointer now.
        mNavigator->SetDocShell(mDocShell);
        mNavigator->LoadingNewDocument();
      }
    } else if (thisChrome) {
      newInnerWindow = new nsGlobalChromeWindow(this);
      isChrome = true;
    } else if (mIsModalContentWindow) {
      newInnerWindow = new nsGlobalModalWindow(this);
    } else {
      newInnerWindow = new nsGlobalWindow(this);
    }

    if (currentInner && currentInner->mJSObject) {
      if (mNavigator && !aState) {
        // Hold on to the navigator wrapper so that we can set
        // window.navigator in the new window to point to the same
        // object (assuming we didn't change origins etc). See bug
        // 163645 for more on why we need this.

        nsIDOMNavigator* navigator =
          static_cast<nsIDOMNavigator*>(mNavigator.get());
        nsContentUtils::WrapNative(cx, currentInner->mJSObject, navigator,
                                   &NS_GET_IID(nsIDOMNavigator), &nav,
                                   getter_AddRefs(navigatorHolder));
      }
    }

    if (!aState) {
      // This is redundant if we're restoring from a previous inner window.
      nsIScriptGlobalObject *sgo =
        (nsIScriptGlobalObject *)newInnerWindow.get();

      // Freeze the outer window and null out the inner window so
      // that initializing classes on the new inner doesn't end up
      // reaching into the old inner window for classes etc.
      //
      // [This happens with Object.prototype when XPConnect creates
      // a temporary global while initializing classes; the reason
      // being that xpconnect creates the temp global w/o a parent
      // and proto, which makes the JS engine look up classes in
      // cx->globalObject, i.e. this outer window].

      mInnerWindow = nsnull;

      Freeze();
      mCreatingInnerWindow = true;
      // Every script context we are initialized with must create a
      // new global.
      void *&newGlobal = (void *&)newInnerWindow->mJSObject;
      nsCOMPtr<nsIXPConnectJSObjectHolder> &holder = mInnerWindowHolder;
      rv = mContext->CreateNativeGlobalForInner(sgo, isChrome,
                                                aDocument->NodePrincipal(),
                                                &newGlobal,
                                                getter_AddRefs(holder));
      NS_ASSERTION(NS_SUCCEEDED(rv) && newGlobal && holder,
                   "Failed to get script global and holder");

      mCreatingInnerWindow = false;
      Thaw();

      NS_ENSURE_SUCCESS(rv, rv);
    }

    if (currentInner && currentInner->mJSObject) {
      bool termFuncSet = false;

      if (oldDoc == aDocument) {
        // Suspend the current context's request before Pop() resumes the old
        // context's request.
        JSAutoSuspendRequest asr(cx);

        // Pop our context here so that we get the correct one for the
        // termination function.
        cxPusher.Pop();

        JSContext *oldCx = nsContentUtils::GetCurrentJSContext();

        nsIScriptContext *callerScx;
        if (oldCx && (callerScx = GetScriptContextFromJSContext(oldCx))) {
          // We're called from document.open() (and document.open() is
          // called from JS), clear the scope etc in a termination
          // function on the calling context to prevent clearing the
          // calling scope.
          NS_ASSERTION(!currentInner->IsFrozen(),
              "How does this opened window get into session history");

          JSAutoRequest ar(oldCx);

          callerScx->SetTerminationFunction(ClearWindowScope,
                                            static_cast<nsIDOMWindow *>
                                                       (currentInner));

          termFuncSet = true;
        }

        // Re-push our context.
        cxPusher.Push(cx);
      }

      // Don't clear scope on our current inner window if it's going to be
      // held in the bfcache.
      if (!currentInner->IsFrozen()) {
        // Skip the ClearScope if we set a termination function to do
        // it ourselves, later.
        currentInner->FreeInnerObjects(!termFuncSet);
      }
    }

    mInnerWindow = newInnerWindow;

    if (!mJSObject) {
      mContext->CreateOuterObject(this, newInnerWindow);
      mContext->DidInitializeContext();

      mJSObject = mContext->GetNativeGlobal();
      SetWrapper(mJSObject);
    } else {
      JSObject *outerObject =
        NS_NewOuterWindowProxy(cx, newInnerWindow->mJSObject);
      if (!outerObject) {
        NS_ERROR("out of memory");
        return NS_ERROR_FAILURE;
      }

      js::SetProxyExtra(mJSObject, 0, js::PrivateValue(NULL));

      outerObject = JS_TransplantObject(cx, mJSObject, outerObject);
      if (!outerObject) {
        NS_ERROR("unable to transplant wrappers, probably OOM");
        return NS_ERROR_FAILURE;
      }

      nsIScriptGlobalObject *global = static_cast<nsIScriptGlobalObject*>(this);
      js::SetProxyExtra(outerObject, 0, js::PrivateValue(global));

      mJSObject = outerObject;
      SetWrapper(mJSObject);

      {
        JSAutoEnterCompartment ac;
        if (!ac.enter(cx, mJSObject)) {
          NS_ERROR("unable to enter a compartment");
          return NS_ERROR_FAILURE;
        }

        JS_SetParent(cx, mJSObject, newInnerWindow->mJSObject);

        mContext->SetOuterObject(mJSObject);

        JSCompartment *compartment = js::GetObjectCompartment(mJSObject);
        xpc::CompartmentPrivate *priv =
          static_cast<xpc::CompartmentPrivate*>(JS_GetCompartmentPrivate(cx, compartment));
        if (priv && priv->waiverWrapperMap) {
          NS_ASSERTION(!JS_IsExceptionPending(cx),
                       "We might overwrite a pending exception!");
          ReparentWaiverClosure closure = {
            cx,
            newInnerWindow->mJSObject
          };
          priv->waiverWrapperMap->Enumerate(ReparentWaiverWrappers, &closure);
        }
      }
    }

    JSAutoEnterCompartment ac;
    if (!ac.enter(cx, mJSObject)) {
      NS_ERROR("unable to enter a compartment");
      return NS_ERROR_FAILURE;
    }

    // XXX Not sure if this is needed.
    if (aState) {
      JSObject *proto;
      if (nsIXPConnectJSObjectHolder *holder = wsh->GetOuterRealProto()) {
        holder->GetJSObject(&proto);
      } else {
        proto = nsnull;
      }

      if (!JS_SetPrototype(cx, mJSObject, proto)) {
        NS_ERROR("can't set prototype");
        return NS_ERROR_FAILURE;
      }
    } else {
      if (!JS_DefineProperty(cx, newInnerWindow->mJSObject, "window",
                             OBJECT_TO_JSVAL(mJSObject),
                             JS_PropertyStub, JS_StrictPropertyStub,
                             JSPROP_ENUMERATE | JSPROP_READONLY | JSPROP_PERMANENT)) {
        NS_ERROR("can't create the 'window' property");
        return NS_ERROR_FAILURE;
      }
    }
  }

  JSAutoEnterCompartment ac;
  if (!ac.enter(cx, mJSObject)) {
    NS_ERROR("unable to enter a compartment");
    return NS_ERROR_FAILURE;
  }

  if (!aState && !reUseInnerWindow) {
    // Loading a new page and creating a new inner window, *not*
    // restoring from session history.

    // Now that both the the inner and outer windows are initialized
    // let the script context do its magic to hook them together.
    mContext->ConnectToInner(newInnerWindow, mJSObject);

    nsCOMPtr<nsIContent> frame = do_QueryInterface(GetFrameElementInternal());
    if (frame && frame->OwnerDoc()) {
      nsPIDOMWindow* parentWindow = frame->OwnerDoc()->GetWindow();
      if (parentWindow && parentWindow->TimeoutSuspendCount()) {
        SuspendTimeouts(parentWindow->TimeoutSuspendCount());
      }
    }
  }

  // Add an extra ref in case we release mContext during GC.
  nsCOMPtr<nsIScriptContext> kungFuDeathGrip(mContext);

  // Now that the prototype is all set up, install the global scope
  // polluter. This must happen after the above prototype fixup. If
  // the GSP was to be installed on the inner window's real
  // prototype (as it would be if this was done before the prototype
  // fixup above) we would end up holding the GSP alive (through
  // XPConnect's internal marking of wrapper prototypes) as long as
  // the inner window was around, and if the GSP had properties on
  // it that held an element alive we'd hold the document alive,
  // which could hold event handlers alive, which hold the context
  // alive etc.

  if ((!reUseInnerWindow || aDocument != oldDoc) && !aState) {
    nsCOMPtr<nsIHTMLDocument> html_doc(do_QueryInterface(mDocument));
    nsWindowSH::InstallGlobalScopePolluter(cx, newInnerWindow->mJSObject,
                                           html_doc);
  }

  if (aDocument) {
    aDocument->SetScriptGlobalObject(newInnerWindow);
  }

  if (!aState) {
    if (reUseInnerWindow) {
      if (newInnerWindow->mDoc != aDocument) {
        newInnerWindow->mDocument = do_QueryInterface(aDocument);
        newInnerWindow->mDoc = aDocument;

        // We're reusing the inner window for a new document. In this
        // case we don't clear the inner window's scope, but we must
        // make sure the cached document property gets updated.

        // XXXmarkh - tell other languages about this?
        ::JS_DeleteProperty(cx, currentInner->mJSObject, "document");
      }
    } else {
      rv = newInnerWindow->InnerSetNewDocument(aDocument);
      NS_ENSURE_SUCCESS(rv, rv);

      // Initialize DOM classes etc on the inner window.
      rv = mContext->InitClasses(newInnerWindow->mJSObject);
      NS_ENSURE_SUCCESS(rv, rv);

      if (navigatorHolder) {
        JS_ASSERT(JSVAL_IS_OBJECT(nav));

        if (js::GetObjectCompartment(JSVAL_TO_OBJECT(nav)) ==
            js::GetObjectCompartment(newInnerWindow->mJSObject)) {
          // Restore window.navigator onto the new inner window.

          ::JS_DefineProperty(cx, newInnerWindow->mJSObject, "navigator",
                              nav, nsnull, nsnull,
                              JSPROP_ENUMERATE | JSPROP_PERMANENT |
                              JSPROP_READONLY);

          // The Navigator's prototype object keeps a reference to the
          // window in which it was first created and can thus cause that
          // window to stay alive for too long. Reparenting it here allows
          // the window to be collected sooner.
          nsIDOMNavigator* navigator =
            static_cast<nsIDOMNavigator*>(mNavigator);

          xpc->
            ReparentWrappedNativeIfFound(cx, JSVAL_TO_OBJECT(nav),
                                         newInnerWindow->mJSObject,
                                         navigator,
                                         getter_AddRefs(navigatorHolder));
        }
      }
    }

    if (mArguments) {
      newInnerWindow->DefineArgumentsProperty(mArguments);
      newInnerWindow->mArguments = mArguments;
      newInnerWindow->mArgumentsOrigin = mArgumentsOrigin;

      mArguments = nsnull;
      mArgumentsOrigin = nsnull;
    }

    // Give the new inner window our chrome event handler (since it
    // doesn't have one).
    newInnerWindow->mChromeEventHandler = mChromeEventHandler;
  }

  mContext->GC();
  mContext->DidInitializeContext();

  if (newInnerWindow && !newInnerWindow->mHasNotifiedGlobalCreated && mDoc) {
    // We should probably notify. However if this is the, arguably bad,
    // situation when we're creating a temporary non-chrome-about-blank
    // document in a chrome docshell, don't notify just yet. Instead wait
    // until we have a real chrome doc.
    nsCOMPtr<nsIDocShellTreeItem> treeItem(do_QueryInterface(mDocShell));
    PRInt32 itemType = nsIDocShellTreeItem::typeContent;
    if (treeItem) {
      treeItem->GetItemType(&itemType);
    }

    if (itemType != nsIDocShellTreeItem::typeChrome ||
        nsContentUtils::IsSystemPrincipal(mDoc->NodePrincipal())) {
      newInnerWindow->mHasNotifiedGlobalCreated = true;
      nsContentUtils::AddScriptRunner(
        NS_NewRunnableMethod(this, &nsGlobalWindow::DispatchDOMWindowCreated));
    }
  }

  return NS_OK;
}

void
nsGlobalWindow::DispatchDOMWindowCreated()
{
  if (!mDoc || !mDocument) {
    return;
  }

  // Fire DOMWindowCreated at chrome event listeners
  nsContentUtils::DispatchChromeEvent(mDoc, mDocument, NS_LITERAL_STRING("DOMWindowCreated"),
                                      true /* bubbles */,
                                      false /* not cancellable */);

  nsCOMPtr<nsIObserverService> observerService =
    mozilla::services::GetObserverService();
  if (observerService) {
    nsAutoString origin;
    nsIPrincipal* principal = mDoc->NodePrincipal();
    nsContentUtils::GetUTFOrigin(principal, origin);
    observerService->
      NotifyObservers(static_cast<nsIDOMWindow*>(this),
                      nsContentUtils::IsSystemPrincipal(principal) ?
                        "chrome-document-global-created" :
                        "content-document-global-created",
                      origin.get());
  }
}

void
nsGlobalWindow::ClearStatus()
{
  SetStatus(EmptyString());
  SetDefaultStatus(EmptyString());
}

nsresult
nsGlobalWindow::InnerSetNewDocument(nsIDocument* aDocument)
{
  NS_PRECONDITION(IsInnerWindow(), "Must only be called on inner windows");

#ifdef PR_LOGGING
  if (aDocument && gDOMLeakPRLog &&
      PR_LOG_TEST(gDOMLeakPRLog, PR_LOG_DEBUG)) {
    nsIURI *uri = aDocument->GetDocumentURI();
    nsCAutoString spec;
    if (uri)
      uri->GetSpec(spec);
    PR_LogPrint("DOMWINDOW %p SetNewDocument %s", this, spec.get());
  }
#endif

  mDocument = do_QueryInterface(aDocument);
  mDoc = aDocument;
  mLocalStorage = nsnull;
  mSessionStorage = nsnull;

#ifdef DEBUG
  mLastOpenedURI = aDocument->GetDocumentURI();
#endif

  Telemetry::Accumulate(Telemetry::INNERWINDOWS_WITH_MUTATION_LISTENERS,
                        mMutationBits ? 1 : 0);

  // Clear our mutation bitfield.
  mMutationBits = 0;

  return NS_OK;
}

void
nsGlobalWindow::SetDocShell(nsIDocShell* aDocShell)
{
  NS_ASSERTION(IsOuterWindow(), "Uh, SetDocShell() called on inner window!");

  if (aDocShell == mDocShell)
    return;

  // SetDocShell(nsnull) means the window is being torn down. Drop our
  // reference to the script context, allowing it to be deleted
  // later. Meanwhile, keep our weak reference to the script object
  // (mJSObject) so that it can be retrieved later (until it is
  // finalized by the JS GC).

  if (!aDocShell) {
    NS_ASSERTION(PR_CLIST_IS_EMPTY(&mTimeouts),
                 "Uh, outer window holds timeouts!");

    // Call FreeInnerObjects on all inner windows, not just the current
    // one, since some could be held by WindowStateHolder objects that
    // are GC-owned.
    for (nsRefPtr<nsGlobalWindow> inner = (nsGlobalWindow *)PR_LIST_HEAD(this);
         inner != this;
         inner = (nsGlobalWindow*)PR_NEXT_LINK(inner)) {
      NS_ASSERTION(!inner->mOuterWindow || inner->mOuterWindow == this,
                   "bad outer window pointer");
      inner->FreeInnerObjects(true);
    }

    // Make sure that this is called before we null out the document.
    NotifyDOMWindowDestroyed(this);

    NotifyWindowIDDestroyed("outer-window-destroyed");

    nsGlobalWindow *currentInner = GetCurrentInnerWindowInternal();

    if (currentInner) {
      NS_ASSERTION(mDoc, "Must have doc!");
      
      // Remember the document's principal.
      mDocumentPrincipal = mDoc->NodePrincipal();

      // Release our document reference
      mDocument = nsnull;
      mDoc = nsnull;
    }

    if (mContext) {
      mContext->ClearScope(mJSObject, true);
    }

    ClearControllers();

    mChromeEventHandler = nsnull; // force release now

    if (mArguments) { 
      // We got no new document after someone called
      // SetArguments(), drop our reference to the arguments.
      mArguments = nsnull;
      mArgumentsLast = nsnull;
      mArgumentsOrigin = nsnull;
    }

    if (mContext) {
      mContext->GC();
      mContext->FinalizeContext();
      mContext = nsnull;
    }

#ifdef DEBUG
    nsCycleCollector_DEBUG_shouldBeFreed(mContext);
    nsCycleCollector_DEBUG_shouldBeFreed(static_cast<nsIScriptGlobalObject*>(this));
#endif
  }

  mDocShell = aDocShell;        // Weak Reference

  if (mNavigator)
    mNavigator->SetDocShell(aDocShell);
  if (mFrames)
    mFrames->SetDocShell(aDocShell);
  if (mScreen)
    mScreen->SetDocShell(aDocShell);

  if (!mDocShell) {
    MaybeForgiveSpamCount();
    CleanUp(false);
  } else {
    // Get our enclosing chrome shell and retrieve its global window impl, so
    // that we can do some forwarding to the chrome document.
    nsCOMPtr<nsIDOMEventTarget> chromeEventHandler;
    mDocShell->GetChromeEventHandler(getter_AddRefs(chromeEventHandler));
    mChromeEventHandler = do_QueryInterface(chromeEventHandler);
    if (!mChromeEventHandler) {
      // We have no chrome event handler. If we have a parent,
      // get our chrome event handler from the parent. If
      // we don't have a parent, then we need to make a new
      // window root object that will function as a chrome event
      // handler and receive all events that occur anywhere inside
      // our window.
      nsCOMPtr<nsIDOMWindow> parentWindow;
      GetParent(getter_AddRefs(parentWindow));
      if (parentWindow.get() != static_cast<nsIDOMWindow*>(this)) {
        nsCOMPtr<nsPIDOMWindow> piWindow(do_QueryInterface(parentWindow));
        mChromeEventHandler = piWindow->GetChromeEventHandler();
      }
      else NS_NewWindowRoot(this, getter_AddRefs(mChromeEventHandler));
    }

    bool docShellActive;
    mDocShell->GetIsActive(&docShellActive);
    mIsBackground = !docShellActive;
  }
}

void
nsGlobalWindow::SetOpenerWindow(nsIDOMWindow* aOpener,
                                bool aOriginalOpener)
{
  FORWARD_TO_OUTER_VOID(SetOpenerWindow, (aOpener, aOriginalOpener));

  NS_ASSERTION(!aOriginalOpener || !mSetOpenerWindowCalled,
               "aOriginalOpener is true, but not first call to "
               "SetOpenerWindow!");
  NS_ASSERTION(aOpener || !aOriginalOpener,
               "Shouldn't set mHadOriginalOpener if aOpener is null");

  mOpener = do_GetWeakReference(aOpener);
  NS_ASSERTION(mOpener || !aOpener, "Opener must support weak references!");

  if (aOriginalOpener) {
    mHadOriginalOpener = true;
  }

#ifdef DEBUG
  mSetOpenerWindowCalled = true;
#endif
}

void
nsGlobalWindow::UpdateParentTarget()
{
  nsCOMPtr<nsIFrameLoaderOwner> flo = do_QueryInterface(mChromeEventHandler);
  if (flo) {
    nsRefPtr<nsFrameLoader> fl = flo->GetFrameLoader();
    if (fl) {
      mParentTarget = fl->GetTabChildGlobalAsEventTarget();
    }
  }
  if (!mParentTarget) {
    mParentTarget = mChromeEventHandler;
  }
}

bool
nsGlobalWindow::GetIsTabModalPromptAllowed()
{
  bool allowTabModal = true;
  if (mDocShell) {
    nsCOMPtr<nsIContentViewer> cv;
    mDocShell->GetContentViewer(getter_AddRefs(cv));
    cv->GetIsTabModalPromptAllowed(&allowTabModal);
  }

  return allowTabModal;
}

nsIDOMEventTarget*
nsGlobalWindow::GetTargetForDOMEvent()
{
  return static_cast<nsIDOMEventTarget*>(GetOuterWindowInternal());
}

nsIDOMEventTarget*
nsGlobalWindow::GetTargetForEventTargetChain()
{
  return IsInnerWindow() ?
    this : static_cast<nsIDOMEventTarget*>(GetCurrentInnerWindowInternal());
}

nsresult
nsGlobalWindow::WillHandleEvent(nsEventChainPostVisitor& aVisitor)
{
  return NS_OK;
}

JSContext*
nsGlobalWindow::GetJSContextForEventHandlers()
{
  return nsnull;
}

nsresult
nsGlobalWindow::PreHandleEvent(nsEventChainPreVisitor& aVisitor)
{
  NS_PRECONDITION(IsInnerWindow(), "PreHandleEvent is used on outer window!?");
  static PRUint32 count = 0;
  PRUint32 msg = aVisitor.mEvent->message;

  aVisitor.mCanHandle = true;
  aVisitor.mForceContentDispatch = true; //FIXME! Bug 329119
  if ((msg == NS_MOUSE_MOVE) && gEntropyCollector) {
    //Chances are this counter will overflow during the life of the
    //process, but that's OK for our case. Means we get a little
    //more entropy.
    if (count++ % 100 == 0) {
      //Since the high bits seem to be zero's most of the time,
      //let's only take the lowest half of the point structure.
      PRInt16 myCoord[2];

      myCoord[0] = aVisitor.mEvent->refPoint.x;
      myCoord[1] = aVisitor.mEvent->refPoint.y;
      gEntropyCollector->RandomUpdate((void*)myCoord, sizeof(myCoord));
      gEntropyCollector->RandomUpdate((void*)&(aVisitor.mEvent->time),
                                      sizeof(PRUint32));
    }
  } else if (msg == NS_RESIZE_EVENT) {
    mIsHandlingResizeEvent = true;
  } else if (msg == NS_MOUSE_BUTTON_DOWN &&
             NS_IS_TRUSTED_EVENT(aVisitor.mEvent)) {
    gMouseDown = true;
  } else if ((msg == NS_MOUSE_BUTTON_UP ||
              msg == NS_DRAGDROP_END) &&
             NS_IS_TRUSTED_EVENT(aVisitor.mEvent)) {
    gMouseDown = false;
    if (gDragServiceDisabled) {
      nsCOMPtr<nsIDragService> ds =
        do_GetService("@mozilla.org/widget/dragservice;1");
      if (ds) {
        gDragServiceDisabled = false;
        ds->Unsuppress();
      }
    }
  }

  aVisitor.mParentTarget = GetParentTarget();
  return NS_OK;
}

bool
nsGlobalWindow::DialogOpenAttempted()
{
  nsGlobalWindow *topWindow = GetTop();
  if (!topWindow) {
    NS_ERROR("DialogOpenAttempted() called without a top window?");

    return false;
  }

  topWindow = topWindow->GetCurrentInnerWindowInternal();
  if (!topWindow ||
      topWindow->mLastDialogQuitTime.IsNull() ||
      nsContentUtils::IsCallerTrustedForCapability("UniversalXPConnect")) {
    return false;
  }

  TimeDuration dialogDuration(TimeStamp::Now() -
                              topWindow->mLastDialogQuitTime);

  if (dialogDuration.ToSeconds() <
        Preferences::GetInt("dom.successive_dialog_time_limit",
                            SUCCESSIVE_DIALOG_TIME_LIMIT)) {
    topWindow->mDialogAbuseCount++;

    return (topWindow->GetPopupControlState() > openAllowed ||
            topWindow->mDialogAbuseCount > MAX_DIALOG_COUNT);
  }

  topWindow->mDialogAbuseCount = 0;

  return false;
}

bool
nsGlobalWindow::AreDialogsBlocked()
{
  nsGlobalWindow *topWindow = GetTop();
  if (!topWindow) {
    NS_ASSERTION(!mDocShell, "AreDialogsBlocked() called without a top window?");

    return true;
  }

  topWindow = topWindow->GetCurrentInnerWindowInternal();

  return !topWindow ||
         (topWindow->mDialogDisabled &&
          (topWindow->GetPopupControlState() > openAllowed ||
           topWindow->mDialogAbuseCount >= MAX_DIALOG_COUNT));
}

bool
nsGlobalWindow::ConfirmDialogAllowed()
{
  FORWARD_TO_OUTER(ConfirmDialogAllowed, (), false);

  NS_ENSURE_TRUE(mDocShell, false);
  nsCOMPtr<nsIPromptService> promptSvc =
    do_GetService("@mozilla.org/embedcomp/prompt-service;1");

  if (!DialogOpenAttempted() || !promptSvc) {
    return true;
  }

  // Reset popup state while opening a modal dialog, and firing events
  // about the dialog, to prevent the current state from being active
  // the whole time a modal dialog is open.
  nsAutoPopupStatePusher popupStatePusher(openAbused, true);

  bool disableDialog = false;
  nsXPIDLString label, title;
  nsContentUtils::GetLocalizedString(nsContentUtils::eCOMMON_DIALOG_PROPERTIES,
                                     "ScriptDialogLabel", label);
  nsContentUtils::GetLocalizedString(nsContentUtils::eCOMMON_DIALOG_PROPERTIES,
                                     "ScriptDialogPreventTitle", title);
  promptSvc->Confirm(this, title.get(), label.get(), &disableDialog);
  if (disableDialog) {
    PreventFurtherDialogs();
    return false;
  }

  return true;
}

void
nsGlobalWindow::PreventFurtherDialogs()
{
  nsGlobalWindow *topWindow = GetTop();
  if (!topWindow) {
    NS_ERROR("PreventFurtherDialogs() called without a top window?");

    return;
  }

  topWindow = topWindow->GetCurrentInnerWindowInternal();

  if (topWindow)
    topWindow->mDialogDisabled = true;
}

nsresult
nsGlobalWindow::PostHandleEvent(nsEventChainPostVisitor& aVisitor)
{
  NS_PRECONDITION(IsInnerWindow(), "PostHandleEvent is used on outer window!?");

  // Return early if there is nothing to do.
  switch (aVisitor.mEvent->message) {
    case NS_RESIZE_EVENT:
    case NS_PAGE_UNLOAD:
    case NS_LOAD:
      break;
    default:
      return NS_OK;
  }

  /* mChromeEventHandler and mContext go dangling in the middle of this
   function under some circumstances (events that destroy the window)
   without this addref. */
  nsCOMPtr<nsIDOMEventTarget> kungFuDeathGrip1(mChromeEventHandler);
  nsCOMPtr<nsIScriptContext> kungFuDeathGrip2(GetContextInternal());

  if (aVisitor.mEvent->message == NS_RESIZE_EVENT) {
    mIsHandlingResizeEvent = false;
  } else if (aVisitor.mEvent->message == NS_PAGE_UNLOAD &&
             NS_IS_TRUSTED_EVENT(aVisitor.mEvent)) {
    // Execute bindingdetached handlers before we tear ourselves
    // down.
    if (mDocument) {
      NS_ASSERTION(mDoc, "Must have doc");
      mDoc->BindingManager()->ExecuteDetachedHandlers();
    }
    mIsDocumentLoaded = false;
  } else if (aVisitor.mEvent->message == NS_LOAD &&
             NS_IS_TRUSTED_EVENT(aVisitor.mEvent)) {
    // This is page load event since load events don't propagate to |window|.
    // @see nsDocument::PreHandleEvent.
    mIsDocumentLoaded = true;

    nsCOMPtr<nsIContent> content(do_QueryInterface(GetFrameElementInternal()));
    nsCOMPtr<nsIDocShellTreeItem> treeItem =
      do_QueryInterface(GetDocShell());

    PRInt32 itemType = nsIDocShellTreeItem::typeChrome;

    if (treeItem) {
      treeItem->GetItemType(&itemType);
    }

    if (content && GetParentInternal() &&
        itemType != nsIDocShellTreeItem::typeChrome) {
      // If we're not in chrome, or at a chrome boundary, fire the
      // onload event for the frame element.

      nsEventStatus status = nsEventStatus_eIgnore;
      nsEvent event(NS_IS_TRUSTED_EVENT(aVisitor.mEvent), NS_LOAD);
      event.flags |= NS_EVENT_FLAG_CANT_BUBBLE;

      // Most of the time we could get a pres context to pass in here,
      // but not always (i.e. if this window is not shown there won't
      // be a pres context available). Since we're not firing a GUI
      // event we don't need a pres context anyway so we just pass
      // null as the pres context all the time here.
      nsEventDispatcher::Dispatch(content, nsnull, &event, nsnull, &status);
    }
  }

  return NS_OK;
}

nsresult
nsGlobalWindow::DispatchDOMEvent(nsEvent* aEvent,
                                 nsIDOMEvent* aDOMEvent,
                                 nsPresContext* aPresContext,
                                 nsEventStatus* aEventStatus)
{
  return
    nsEventDispatcher::DispatchDOMEvent(static_cast<nsPIDOMWindow*>(this),
                                       aEvent, aDOMEvent, aPresContext,
                                       aEventStatus);
}

void
nsGlobalWindow::OnFinalize(JSObject* aObject)
{
  if (aObject == mJSObject) {
    mJSObject = NULL;
  }
}

void
nsGlobalWindow::SetScriptsEnabled(bool aEnabled, bool aFireTimeouts)
{
  FORWARD_TO_INNER_VOID(SetScriptsEnabled, (aEnabled, aFireTimeouts));

  if (aEnabled && aFireTimeouts) {
    // Scripts are enabled (again?) on this context, run timeouts that
    // fired on this context while scripts were disabled.
    void (nsGlobalWindow::*run)() = &nsGlobalWindow::RunTimeout;
    NS_DispatchToCurrentThread(NS_NewRunnableMethod(this, run));
  }
}

nsresult
nsGlobalWindow::SetArguments(nsIArray *aArguments, nsIPrincipal *aOrigin)
{
  FORWARD_TO_OUTER(SetArguments, (aArguments, aOrigin),
                   NS_ERROR_NOT_INITIALIZED);

  // Hold on to the arguments so that we can re-set them once the next
  // document is loaded.
  mArguments = aArguments;
  mArgumentsOrigin = aOrigin;

  nsGlobalWindow *currentInner = GetCurrentInnerWindowInternal();

  if (!mIsModalContentWindow) {
    mArgumentsLast = aArguments;
  } else if (currentInner) {
    // SetArguments() is being called on a modal content window that
    // already has an inner window. This can happen when loading
    // javascript: URIs as modal content dialogs. In this case, we'll
    // set up the dialog window, both inner and outer, before we call
    // SetArguments() on the window, so to deal with that, make sure
    // here that the arguments are propagated to the inner window.

    currentInner->mArguments = aArguments;
    currentInner->mArgumentsOrigin = aOrigin;
  }

  return currentInner ?
    currentInner->DefineArgumentsProperty(aArguments) : NS_OK;
}

nsresult
nsGlobalWindow::DefineArgumentsProperty(nsIArray *aArguments)
{
  JSContext *cx;
  nsIScriptContext *ctx = GetOuterWindowInternal()->mContext;
  NS_ENSURE_TRUE(aArguments && ctx &&
                 (cx = ctx->GetNativeContext()),
                 NS_ERROR_NOT_INITIALIZED);

  if (mIsModalContentWindow) {
    // Modal content windows don't have an "arguments" property, they
    // have a "dialogArguments" property which is handled
    // separately. See nsWindowSH::NewResolve().

    return NS_OK;
  }

  return GetContextInternal()->SetProperty(mJSObject, "arguments", aArguments);
}

//*****************************************************************************
// nsGlobalWindow::nsIScriptObjectPrincipal
//*****************************************************************************

nsIPrincipal*
nsGlobalWindow::GetPrincipal()
{
  if (mDoc) {
    // If we have a document, get the principal from the document
    return mDoc->NodePrincipal();
  }

  if (mDocumentPrincipal) {
    return mDocumentPrincipal;
  }

  // If we don't have a principal and we don't have a document we
  // ask the parent window for the principal. This can happen when
  // loading a frameset that has a <frame src="javascript:xxx">, in
  // that case the global window is used in JS before we've loaded
  // a document into the window.

  nsCOMPtr<nsIScriptObjectPrincipal> objPrincipal =
    do_QueryInterface(GetParentInternal());

  if (objPrincipal) {
    return objPrincipal->GetPrincipal();
  }

  return nsnull;
}

//*****************************************************************************
// nsGlobalWindow::nsIDOMWindow
//*****************************************************************************

NS_IMETHODIMP
nsGlobalWindow::GetDocument(nsIDOMDocument** aDocument)
{
  // This method *should* forward calls to the outer window, but since
  // there's nothing here that *depends* on anything in the outer
  // (GetDocShell() eliminates that dependency), we won't do that to
  // avoid the extra virtual function call.

  // lazily instantiate an about:blank document if necessary, and if
  // we have what it takes to do so. Note that domdoc here is the same
  // thing as our mDocument, but we don't have to explicitly set the
  // member variable because the docshell has already called
  // SetNewDocument().
  nsIDocShell *docShell;
  if (!mDocument && (docShell = GetDocShell()))
    nsCOMPtr<nsIDOMDocument> domdoc(do_GetInterface(docShell));

  NS_IF_ADDREF(*aDocument = mDocument);

  return NS_OK;
}

NS_IMETHODIMP
nsGlobalWindow::GetWindow(nsIDOMWindow** aWindow)
{
  FORWARD_TO_OUTER(GetWindow, (aWindow), NS_ERROR_NOT_INITIALIZED);

  *aWindow = static_cast<nsIDOMWindow*>(this);
  NS_ADDREF(*aWindow);
  return NS_OK;
}

NS_IMETHODIMP
nsGlobalWindow::GetSelf(nsIDOMWindow** aWindow)
{
  FORWARD_TO_OUTER(GetSelf, (aWindow), NS_ERROR_NOT_INITIALIZED);

  *aWindow = static_cast<nsIDOMWindow*>(this);
  NS_ADDREF(*aWindow);
  return NS_OK;
}

NS_IMETHODIMP
nsGlobalWindow::GetNavigator(nsIDOMNavigator** aNavigator)
{
  FORWARD_TO_OUTER(GetNavigator, (aNavigator), NS_ERROR_NOT_INITIALIZED);

  *aNavigator = nsnull;

  if (!mNavigator) {
    mNavigator = new Navigator(mDocShell);
  }

  NS_ADDREF(*aNavigator = mNavigator);

  return NS_OK;
}

NS_IMETHODIMP
nsGlobalWindow::GetScreen(nsIDOMScreen** aScreen)
{
  FORWARD_TO_OUTER(GetScreen, (aScreen), NS_ERROR_NOT_INITIALIZED);

  *aScreen = nsnull;

  if (!mScreen && mDocShell) {
    mScreen = new nsScreen(mDocShell);
    if (!mScreen) {
      return NS_ERROR_OUT_OF_MEMORY;
    }
  }

  NS_IF_ADDREF(*aScreen = mScreen);

  return NS_OK;
}

NS_IMETHODIMP
nsGlobalWindow::GetHistory(nsIDOMHistory** aHistory)
{
  FORWARD_TO_INNER(GetHistory, (aHistory), NS_ERROR_NOT_INITIALIZED);

  *aHistory = nsnull;

  if (!mHistory) {
    mHistory = new nsHistory(this);
    if (!mHistory) {
      return NS_ERROR_OUT_OF_MEMORY;
    }
  }

  NS_IF_ADDREF(*aHistory = mHistory);
  return NS_OK;
}

NS_IMETHODIMP
nsGlobalWindow::GetPerformance(nsIDOMPerformance** aPerformance)
{
  FORWARD_TO_INNER(GetPerformance, (aPerformance), NS_ERROR_NOT_INITIALIZED);

  *aPerformance = nsnull;

  if (nsGlobalWindow::HasPerformanceSupport()) {
    if (!mPerformance) {
      if (!mDoc) {
        return NS_OK;
      }
      nsRefPtr<nsDOMNavigationTiming> timing = mDoc->GetNavigationTiming();
      nsCOMPtr<nsITimedChannel> timedChannel(do_QueryInterface(mDoc->GetChannel()));
      bool timingEnabled = false;
      if (!timedChannel ||
          !NS_SUCCEEDED(timedChannel->GetTimingEnabled(&timingEnabled)) ||
          !timingEnabled) {
        timedChannel = nsnull;
      }
      if (timing) {
        mPerformance = new nsPerformance(timing, timedChannel);
      }
    }
    NS_IF_ADDREF(*aPerformance = mPerformance);
  }
  return NS_OK;
}

NS_IMETHODIMP
nsGlobalWindow::GetParent(nsIDOMWindow** aParent)
{
  FORWARD_TO_OUTER(GetParent, (aParent), NS_ERROR_NOT_INITIALIZED);

  *aParent = nsnull;
  if (!mDocShell)
    return NS_OK;

  nsCOMPtr<nsIDocShellTreeItem> docShellAsItem(do_QueryInterface(mDocShell));
  NS_ENSURE_TRUE(docShellAsItem, NS_ERROR_FAILURE);

  nsCOMPtr<nsIDocShellTreeItem> parent;
  docShellAsItem->GetSameTypeParent(getter_AddRefs(parent));

  if (parent) {
    nsCOMPtr<nsIScriptGlobalObject> globalObject(do_GetInterface(parent));
    NS_ENSURE_SUCCESS(CallQueryInterface(globalObject.get(), aParent),
                      NS_ERROR_FAILURE);
  }
  else {
    *aParent = static_cast<nsIDOMWindow*>(this);
    NS_ADDREF(*aParent);
  }
  return NS_OK;
}

NS_IMETHODIMP
nsGlobalWindow::GetTop(nsIDOMWindow** aTop)
{
  FORWARD_TO_OUTER(GetTop, (aTop), NS_ERROR_NOT_INITIALIZED);

  *aTop = nsnull;
  if (mDocShell) {
    nsCOMPtr<nsIDocShellTreeItem> docShellAsItem(do_QueryInterface(mDocShell));
    nsCOMPtr<nsIDocShellTreeItem> root;
    docShellAsItem->GetSameTypeRootTreeItem(getter_AddRefs(root));

    if (root) {
      nsCOMPtr<nsIDOMWindow> top(do_GetInterface(root));
      top.swap(*aTop);
    }
  }

  return NS_OK;
}

NS_IMETHODIMP
nsGlobalWindow::GetContent(nsIDOMWindow** aContent)
{
  FORWARD_TO_OUTER(GetContent, (aContent), NS_ERROR_NOT_INITIALIZED);

  *aContent = nsnull;

  nsCOMPtr<nsIDocShellTreeItem> primaryContent;

  if (!nsContentUtils::IsCallerChrome()) {
    // If we're called by non-chrome code, make sure we don't return
    // the primary content window if the calling tab is hidden. In
    // such a case we return the same-type root in the hidden tab,
    // which is "good enough", for now.
    nsCOMPtr<nsIBaseWindow> baseWin(do_QueryInterface(mDocShell));

    if (baseWin) {
      bool visible = false;
      baseWin->GetVisibility(&visible);

      if (!visible) {
        nsCOMPtr<nsIDocShellTreeItem> treeItem(do_QueryInterface(mDocShell));

        treeItem->GetSameTypeRootTreeItem(getter_AddRefs(primaryContent));
      }
    }
  }

  if (!primaryContent) {
    nsCOMPtr<nsIDocShellTreeOwner> treeOwner;
    GetTreeOwner(getter_AddRefs(treeOwner));
    NS_ENSURE_TRUE(treeOwner, NS_ERROR_FAILURE);

    treeOwner->GetPrimaryContentShell(getter_AddRefs(primaryContent));
  }

  nsCOMPtr<nsIDOMWindow> domWindow(do_GetInterface(primaryContent));
  NS_IF_ADDREF(*aContent = domWindow);

  return NS_OK;
}

NS_IMETHODIMP
nsGlobalWindow::GetPrompter(nsIPrompt** aPrompt)
{
  FORWARD_TO_OUTER(GetPrompter, (aPrompt), NS_ERROR_NOT_INITIALIZED);

  if (!mDocShell)
    return NS_ERROR_FAILURE;

  nsCOMPtr<nsIPrompt> prompter(do_GetInterface(mDocShell));
  NS_ENSURE_TRUE(prompter, NS_ERROR_NO_INTERFACE);

  NS_ADDREF(*aPrompt = prompter);
  return NS_OK;
}

NS_IMETHODIMP
nsGlobalWindow::GetMenubar(nsIDOMBarProp** aMenubar)
{
  FORWARD_TO_OUTER(GetMenubar, (aMenubar), NS_ERROR_NOT_INITIALIZED);

  *aMenubar = nsnull;

  if (!mMenubar) {
    mMenubar = new nsMenubarProp(this);
    if (!mMenubar) {
      return NS_ERROR_OUT_OF_MEMORY;
    }
  }

  NS_ADDREF(*aMenubar = mMenubar);

  return NS_OK;
}

NS_IMETHODIMP
nsGlobalWindow::GetToolbar(nsIDOMBarProp** aToolbar)
{
  FORWARD_TO_OUTER(GetToolbar, (aToolbar), NS_ERROR_NOT_INITIALIZED);

  *aToolbar = nsnull;

  if (!mToolbar) {
    mToolbar = new nsToolbarProp(this);
    if (!mToolbar) {
      return NS_ERROR_OUT_OF_MEMORY;
    }
  }

  NS_ADDREF(*aToolbar = mToolbar);

  return NS_OK;
}

NS_IMETHODIMP
nsGlobalWindow::GetLocationbar(nsIDOMBarProp** aLocationbar)
{
  FORWARD_TO_OUTER(GetLocationbar, (aLocationbar), NS_ERROR_NOT_INITIALIZED);

  *aLocationbar = nsnull;

  if (!mLocationbar) {
    mLocationbar = new nsLocationbarProp(this);
    if (!mLocationbar) {
      return NS_ERROR_OUT_OF_MEMORY;
    }
  }

  NS_ADDREF(*aLocationbar = mLocationbar);

  return NS_OK;
}

NS_IMETHODIMP
nsGlobalWindow::GetPersonalbar(nsIDOMBarProp** aPersonalbar)
{
  FORWARD_TO_OUTER(GetPersonalbar, (aPersonalbar), NS_ERROR_NOT_INITIALIZED);

  *aPersonalbar = nsnull;

  if (!mPersonalbar) {
    mPersonalbar = new nsPersonalbarProp(this);
    if (!mPersonalbar) {
      return NS_ERROR_OUT_OF_MEMORY;
    }
  }

  NS_ADDREF(*aPersonalbar = mPersonalbar);

  return NS_OK;
}

NS_IMETHODIMP
nsGlobalWindow::GetStatusbar(nsIDOMBarProp** aStatusbar)
{
  FORWARD_TO_OUTER(GetStatusbar, (aStatusbar), NS_ERROR_NOT_INITIALIZED);

  *aStatusbar = nsnull;

  if (!mStatusbar) {
    mStatusbar = new nsStatusbarProp(this);
    if (!mStatusbar) {
      return NS_ERROR_OUT_OF_MEMORY;
    }
  }

  NS_ADDREF(*aStatusbar = mStatusbar);

  return NS_OK;
}

NS_IMETHODIMP
nsGlobalWindow::GetScrollbars(nsIDOMBarProp** aScrollbars)
{
  FORWARD_TO_OUTER(GetScrollbars, (aScrollbars), NS_ERROR_NOT_INITIALIZED);

  *aScrollbars = nsnull;

  if (!mScrollbars) {
    mScrollbars = new nsScrollbarsProp(this);
    if (!mScrollbars) {
      return NS_ERROR_OUT_OF_MEMORY;
    }
  }

  NS_ADDREF(*aScrollbars = mScrollbars);

  return NS_OK;
}

NS_IMETHODIMP
nsGlobalWindow::GetClosed(bool* aClosed)
{
  FORWARD_TO_OUTER(GetClosed, (aClosed), NS_ERROR_NOT_INITIALIZED);

  // If someone called close(), or if we don't have a docshell, we're
  // closed.
  *aClosed = mIsClosed || !mDocShell;

  return NS_OK;
}

NS_IMETHODIMP
nsGlobalWindow::GetFrames(nsIDOMWindowCollection** aFrames)
{
  FORWARD_TO_OUTER(GetFrames, (aFrames), NS_ERROR_NOT_INITIALIZED);

  *aFrames = nsnull;

  if (!mFrames && mDocShell) {
    mFrames = new nsDOMWindowList(mDocShell);
    if (!mFrames) {
      return NS_ERROR_OUT_OF_MEMORY;
    }
  }

  *aFrames = static_cast<nsIDOMWindowCollection *>(mFrames);
  NS_IF_ADDREF(*aFrames);
  return NS_OK;
}

NS_IMETHODIMP
nsGlobalWindow::GetApplicationCache(nsIDOMOfflineResourceList **aApplicationCache)
{
  FORWARD_TO_INNER(GetApplicationCache, (aApplicationCache), NS_ERROR_UNEXPECTED);

  NS_ENSURE_ARG_POINTER(aApplicationCache);

  if (!mApplicationCache) {
    nsCOMPtr<nsIWebNavigation> webNav(do_QueryInterface(GetDocShell()));
    if (!webNav) {
      return NS_ERROR_FAILURE;
    }

    nsCOMPtr<nsIURI> uri;
    nsresult rv = webNav->GetCurrentURI(getter_AddRefs(uri));
    NS_ENSURE_SUCCESS(rv, rv);

    nsCOMPtr<nsIDocument> doc = do_QueryInterface(mDocument);
    nsCOMPtr<nsIURI> manifestURI;
    nsContentUtils::GetOfflineAppManifest(doc, getter_AddRefs(manifestURI));

    nsIScriptContext* scriptContext = GetContext();
    NS_ENSURE_STATE(scriptContext);

    nsRefPtr<nsDOMOfflineResourceList> applicationCache =
      new nsDOMOfflineResourceList(manifestURI, uri, this, scriptContext);
    NS_ENSURE_TRUE(applicationCache, NS_ERROR_OUT_OF_MEMORY);

    applicationCache->Init();

    mApplicationCache = applicationCache;
  }

  NS_IF_ADDREF(*aApplicationCache = mApplicationCache);

  return NS_OK;
}

NS_IMETHODIMP
nsGlobalWindow::GetCrypto(nsIDOMCrypto** aCrypto)
{
#ifdef MOZ_DISABLE_DOMCRYPTO
  return NS_ERROR_NOT_IMPLEMENTED;
#else
  FORWARD_TO_OUTER(GetCrypto, (aCrypto), NS_ERROR_NOT_INITIALIZED);

  if (!mCrypto) {
    mCrypto = do_CreateInstance(kCryptoContractID);
  }

  NS_IF_ADDREF(*aCrypto = mCrypto);

  return NS_OK;
#endif
}

NS_IMETHODIMP
nsGlobalWindow::GetPkcs11(nsIDOMPkcs11** aPkcs11)
{
  *aPkcs11 = nsnull;
  return NS_OK;
}

NS_IMETHODIMP
nsGlobalWindow::GetControllers(nsIControllers** aResult)
{
  FORWARD_TO_OUTER(GetControllers, (aResult), NS_ERROR_NOT_INITIALIZED);

  if (!mControllers) {
    nsresult rv;
    mControllers = do_CreateInstance(kXULControllersCID, &rv);
    NS_ENSURE_SUCCESS(rv, rv);

    // Add in the default controller
    nsCOMPtr<nsIController> controller = do_CreateInstance(
                               NS_WINDOWCONTROLLER_CONTRACTID, &rv);
    NS_ENSURE_SUCCESS(rv, rv);
    
    mControllers->InsertControllerAt(0, controller);
    nsCOMPtr<nsIControllerContext> controllerContext = do_QueryInterface(controller);
    if (!controllerContext) return NS_ERROR_FAILURE;

    controllerContext->SetCommandContext(static_cast<nsIDOMWindow*>(this));
  }

  *aResult = mControllers;
  NS_ADDREF(*aResult);
  return NS_OK;
}

NS_IMETHODIMP
nsGlobalWindow::GetOpener(nsIDOMWindow** aOpener)
{
  FORWARD_TO_OUTER(GetOpener, (aOpener), NS_ERROR_NOT_INITIALIZED);

  *aOpener = nsnull;

  nsCOMPtr<nsPIDOMWindow> opener = do_QueryReferent(mOpener);
  if (!opener) {
    return NS_OK;
  }

  // First, check if we were called from a privileged chrome script
  if (nsContentUtils::IsCallerTrustedForRead()) {
    NS_ADDREF(*aOpener = opener);
    return NS_OK;
  }

  nsCOMPtr<nsPIDOMWindow> openerPwin(do_QueryInterface(opener));
  if (!openerPwin) {
    return NS_OK;
  }

  // First, ensure that we're not handing back a chrome window.
  nsGlobalWindow *win = static_cast<nsGlobalWindow *>(openerPwin.get());
  if (win->IsChromeWindow()) {
    return NS_OK;
  }

  // We don't want to reveal the opener if the opener is a mail window,
  // because opener can be used to spoof the contents of a message (bug 105050).
  // So, we look in the opener's root docshell to see if it's a mail window.
  nsCOMPtr<nsIDocShellTreeItem> docShellAsItem =
    do_QueryInterface(openerPwin->GetDocShell());

  if (docShellAsItem) {
    nsCOMPtr<nsIDocShellTreeItem> openerRootItem;
    docShellAsItem->GetRootTreeItem(getter_AddRefs(openerRootItem));
    nsCOMPtr<nsIDocShell> openerRootDocShell(do_QueryInterface(openerRootItem));
    if (openerRootDocShell) {
      PRUint32 appType;
      nsresult rv = openerRootDocShell->GetAppType(&appType);
      if (NS_SUCCEEDED(rv) && appType != nsIDocShell::APP_TYPE_MAIL) {
        *aOpener = opener;
      }
    }
  }

  NS_IF_ADDREF(*aOpener);
  return NS_OK;
}

NS_IMETHODIMP
nsGlobalWindow::SetOpener(nsIDOMWindow* aOpener)
{
  // check if we were called from a privileged chrome script.
  // If not, opener is settable only to null.
  if (aOpener && !nsContentUtils::IsCallerTrustedForWrite()) {
    return NS_OK;
  }

  SetOpenerWindow(aOpener, false);

  return NS_OK;
}

NS_IMETHODIMP
nsGlobalWindow::GetStatus(nsAString& aStatus)
{
  FORWARD_TO_OUTER(GetStatus, (aStatus), NS_ERROR_NOT_INITIALIZED);

  aStatus = mStatus;
  return NS_OK;
}

NS_IMETHODIMP
nsGlobalWindow::SetStatus(const nsAString& aStatus)
{
  FORWARD_TO_OUTER(SetStatus, (aStatus), NS_ERROR_NOT_INITIALIZED);

  /*
   * If caller is not chrome and dom.disable_window_status_change is true,
   * prevent setting window.status by exiting early
   */

  if (!CanSetProperty("dom.disable_window_status_change")) {
    return NS_OK;
  }

  mStatus = aStatus;

  nsCOMPtr<nsIWebBrowserChrome> browserChrome;
  GetWebBrowserChrome(getter_AddRefs(browserChrome));
  if(browserChrome) {
    browserChrome->SetStatus(nsIWebBrowserChrome::STATUS_SCRIPT,
                             PromiseFlatString(aStatus).get());
  }

  return NS_OK;
}

NS_IMETHODIMP
nsGlobalWindow::GetDefaultStatus(nsAString& aDefaultStatus)
{
  FORWARD_TO_OUTER(GetDefaultStatus, (aDefaultStatus),
                   NS_ERROR_NOT_INITIALIZED);

  aDefaultStatus = mDefaultStatus;
  return NS_OK;
}

NS_IMETHODIMP
nsGlobalWindow::SetDefaultStatus(const nsAString& aDefaultStatus)
{
  FORWARD_TO_OUTER(SetDefaultStatus, (aDefaultStatus),
                   NS_ERROR_NOT_INITIALIZED);

  /*
   * If caller is not chrome and dom.disable_window_status_change is true,
   * prevent setting window.defaultStatus by exiting early
   */

  if (!CanSetProperty("dom.disable_window_status_change")) {
    return NS_OK;
  }

  mDefaultStatus = aDefaultStatus;

  nsCOMPtr<nsIWebBrowserChrome> browserChrome;
  GetWebBrowserChrome(getter_AddRefs(browserChrome));
  if (browserChrome) {
    browserChrome->SetStatus(nsIWebBrowserChrome::STATUS_SCRIPT_DEFAULT,
                             PromiseFlatString(aDefaultStatus).get());
  }

  return NS_OK;
}

NS_IMETHODIMP
nsGlobalWindow::GetName(nsAString& aName)
{
  FORWARD_TO_OUTER(GetName, (aName), NS_ERROR_NOT_INITIALIZED);

  nsXPIDLString name;
  nsCOMPtr<nsIDocShellTreeItem> docShellAsItem(do_QueryInterface(mDocShell));
  if (docShellAsItem)
    docShellAsItem->GetName(getter_Copies(name));

  aName.Assign(name);
  return NS_OK;
}

NS_IMETHODIMP
nsGlobalWindow::SetName(const nsAString& aName)
{
  FORWARD_TO_OUTER(SetName, (aName), NS_ERROR_NOT_INITIALIZED);

  nsresult result = NS_OK;
  nsCOMPtr<nsIDocShellTreeItem> docShellAsItem(do_QueryInterface(mDocShell));
  if (docShellAsItem)
    result = docShellAsItem->SetName(PromiseFlatString(aName).get());
  return result;
}

// Helper functions used by many methods below.
PRInt32
nsGlobalWindow::DevToCSSIntPixels(PRInt32 px)
{
  if (!mDocShell)
    return px; // assume 1:1

  nsRefPtr<nsPresContext> presContext;
  mDocShell->GetPresContext(getter_AddRefs(presContext));
  if (!presContext)
    return px;

  return presContext->DevPixelsToIntCSSPixels(px);
}

PRInt32
nsGlobalWindow::CSSToDevIntPixels(PRInt32 px)
{
  if (!mDocShell)
    return px; // assume 1:1

  nsRefPtr<nsPresContext> presContext;
  mDocShell->GetPresContext(getter_AddRefs(presContext));
  if (!presContext)
    return px;

  return presContext->CSSPixelsToDevPixels(px);
}

nsIntSize
nsGlobalWindow::DevToCSSIntPixels(nsIntSize px)
{
  if (!mDocShell)
    return px; // assume 1:1

  nsRefPtr<nsPresContext> presContext;
  mDocShell->GetPresContext(getter_AddRefs(presContext));
  if (!presContext)
    return px;

  return nsIntSize(
      presContext->DevPixelsToIntCSSPixels(px.width),
      presContext->DevPixelsToIntCSSPixels(px.height));
}

nsIntSize
nsGlobalWindow::CSSToDevIntPixels(nsIntSize px)
{
  if (!mDocShell)
    return px; // assume 1:1

  nsRefPtr<nsPresContext> presContext;
  mDocShell->GetPresContext(getter_AddRefs(presContext));
  if (!presContext)
    return px;

  return nsIntSize(
    presContext->CSSPixelsToDevPixels(px.width),
    presContext->CSSPixelsToDevPixels(px.height));
}


NS_IMETHODIMP
nsGlobalWindow::GetInnerWidth(PRInt32* aInnerWidth)
{
  FORWARD_TO_OUTER(GetInnerWidth, (aInnerWidth), NS_ERROR_NOT_INITIALIZED);

  NS_ENSURE_STATE(mDocShell);

  EnsureSizeUpToDate();

  nsRefPtr<nsPresContext> presContext;
  mDocShell->GetPresContext(getter_AddRefs(presContext));

  if (presContext) {
    nsRect shellArea = presContext->GetVisibleArea();
    *aInnerWidth = nsPresContext::AppUnitsToIntCSSPixels(shellArea.width);
  } else {
    *aInnerWidth = 0;
  }

  return NS_OK;
}

NS_IMETHODIMP
nsGlobalWindow::SetInnerWidth(PRInt32 aInnerWidth)
{
  FORWARD_TO_OUTER(SetInnerWidth, (aInnerWidth), NS_ERROR_NOT_INITIALIZED);

  NS_ENSURE_STATE(mDocShell);

  /*
   * If caller is not chrome and the user has not explicitly exempted the site,
   * prevent setting window.innerWidth by exiting early
   */
  if (!CanMoveResizeWindows() || IsFrame()) {
    return NS_OK;
  }

  NS_ENSURE_SUCCESS(CheckSecurityWidthAndHeight(&aInnerWidth, nsnull),
                    NS_ERROR_FAILURE);


  nsRefPtr<nsIPresShell> presShell;
  mDocShell->GetPresShell(getter_AddRefs(presShell));

  if (presShell && presShell->GetIsViewportOverridden())
  {
    nscoord height = 0;
    nscoord width  = 0;

    nsRefPtr<nsPresContext> presContext;
    presContext = presShell->GetPresContext();

    nsRect shellArea = presContext->GetVisibleArea();
    height = shellArea.height;
    width  = nsPresContext::CSSPixelsToAppUnits(aInnerWidth);
    return SetCSSViewportWidthAndHeight(width, height);
  }
  else
  {
    PRInt32 height = 0;
    PRInt32 width  = 0;

    nsCOMPtr<nsIBaseWindow> docShellAsWin(do_QueryInterface(mDocShell));
    docShellAsWin->GetSize(&width, &height);
    width  = CSSToDevIntPixels(aInnerWidth);
    return SetDocShellWidthAndHeight(width, height);
  }
}

NS_IMETHODIMP
nsGlobalWindow::GetInnerHeight(PRInt32* aInnerHeight)
{
  FORWARD_TO_OUTER(GetInnerHeight, (aInnerHeight), NS_ERROR_NOT_INITIALIZED);

  NS_ENSURE_STATE(mDocShell);

  EnsureSizeUpToDate();

  nsRefPtr<nsPresContext> presContext;
  mDocShell->GetPresContext(getter_AddRefs(presContext));

  if (presContext) {
    nsRect shellArea = presContext->GetVisibleArea();
    *aInnerHeight = nsPresContext::AppUnitsToIntCSSPixels(shellArea.height);
  } else {
    *aInnerHeight = 0;
  }
  return NS_OK;
}

NS_IMETHODIMP
nsGlobalWindow::SetInnerHeight(PRInt32 aInnerHeight)
{
  FORWARD_TO_OUTER(SetInnerHeight, (aInnerHeight), NS_ERROR_NOT_INITIALIZED);

  NS_ENSURE_STATE(mDocShell);

  /*
   * If caller is not chrome and the user has not explicitly exempted the site,
   * prevent setting window.innerHeight by exiting early
   */
  if (!CanMoveResizeWindows() || IsFrame()) {
    return NS_OK;
  }

  NS_ENSURE_SUCCESS(CheckSecurityWidthAndHeight(nsnull, &aInnerHeight),
                    NS_ERROR_FAILURE);

  nsRefPtr<nsIPresShell> presShell;
  mDocShell->GetPresShell(getter_AddRefs(presShell));

  if (presShell && presShell->GetIsViewportOverridden())
  {
    nscoord height = 0;
    nscoord width  = 0;

    nsRefPtr<nsPresContext> presContext;
    presContext = presShell->GetPresContext();

    nsRect shellArea = presContext->GetVisibleArea();
    width = shellArea.width;
    height  = nsPresContext::CSSPixelsToAppUnits(aInnerHeight);
    return SetCSSViewportWidthAndHeight(width, height);
  }
  else
  {
    PRInt32 height = 0;
    PRInt32 width  = 0;

    nsCOMPtr<nsIBaseWindow> docShellAsWin(do_QueryInterface(mDocShell));
    docShellAsWin->GetSize(&width, &height);
    height  = CSSToDevIntPixels(aInnerHeight);
    return SetDocShellWidthAndHeight(width, height);
  }
}

nsresult
nsGlobalWindow::GetOuterSize(nsIntSize* aSizeCSSPixels)
{
  nsCOMPtr<nsIBaseWindow> treeOwnerAsWin;
  GetTreeOwner(getter_AddRefs(treeOwnerAsWin));
  NS_ENSURE_TRUE(treeOwnerAsWin, NS_ERROR_FAILURE);

  nsGlobalWindow* rootWindow =
    static_cast<nsGlobalWindow *>(GetPrivateRoot());
  if (rootWindow) {
    rootWindow->FlushPendingNotifications(Flush_Layout);
  }

  nsIntSize sizeDevPixels;
  NS_ENSURE_SUCCESS(treeOwnerAsWin->GetSize(&sizeDevPixels.width,
                                            &sizeDevPixels.height),
                    NS_ERROR_FAILURE);

  *aSizeCSSPixels = DevToCSSIntPixels(sizeDevPixels);
  return NS_OK;
}

NS_IMETHODIMP
nsGlobalWindow::GetOuterWidth(PRInt32* aOuterWidth)
{
  FORWARD_TO_OUTER(GetOuterWidth, (aOuterWidth), NS_ERROR_NOT_INITIALIZED);

  nsIntSize sizeCSSPixels;
  nsresult rv = GetOuterSize(&sizeCSSPixels);
  NS_ENSURE_SUCCESS(rv, rv);

  *aOuterWidth = sizeCSSPixels.width;
  return NS_OK;
}

NS_IMETHODIMP
nsGlobalWindow::GetOuterHeight(PRInt32* aOuterHeight)
{
  FORWARD_TO_OUTER(GetOuterHeight, (aOuterHeight), NS_ERROR_NOT_INITIALIZED);

  nsIntSize sizeCSSPixels;
  nsresult rv = GetOuterSize(&sizeCSSPixels);
  NS_ENSURE_SUCCESS(rv, rv);

  *aOuterHeight = sizeCSSPixels.height;
  return NS_OK;
}

nsresult
nsGlobalWindow::SetOuterSize(PRInt32 aLengthCSSPixels, bool aIsWidth)
{
  /*
   * If caller is not chrome and the user has not explicitly exempted the site,
   * prevent setting window.outerWidth by exiting early
   */

  if (!CanMoveResizeWindows() || IsFrame()) {
    return NS_OK;
  }

  nsCOMPtr<nsIBaseWindow> treeOwnerAsWin;
  GetTreeOwner(getter_AddRefs(treeOwnerAsWin));
  NS_ENSURE_TRUE(treeOwnerAsWin, NS_ERROR_FAILURE);

  NS_ENSURE_SUCCESS(CheckSecurityWidthAndHeight(
                        aIsWidth ? &aLengthCSSPixels : nsnull,
                        aIsWidth ? nsnull : &aLengthCSSPixels),
                    NS_ERROR_FAILURE);

  PRInt32 width, height;
  NS_ENSURE_SUCCESS(treeOwnerAsWin->GetSize(&width, &height), NS_ERROR_FAILURE);

  PRInt32 lengthDevPixels = CSSToDevIntPixels(aLengthCSSPixels);
  if (aIsWidth) {
    width = lengthDevPixels;
  } else {
    height = lengthDevPixels;
  }
  return treeOwnerAsWin->SetSize(width, height, true);    
}

NS_IMETHODIMP
nsGlobalWindow::SetOuterWidth(PRInt32 aOuterWidth)
{
  FORWARD_TO_OUTER(SetOuterWidth, (aOuterWidth), NS_ERROR_NOT_INITIALIZED);

  return SetOuterSize(aOuterWidth, true);
}

NS_IMETHODIMP
nsGlobalWindow::SetOuterHeight(PRInt32 aOuterHeight)
{
  FORWARD_TO_OUTER(SetOuterHeight, (aOuterHeight), NS_ERROR_NOT_INITIALIZED);

  return SetOuterSize(aOuterHeight, false);
}

NS_IMETHODIMP
nsGlobalWindow::GetScreenX(PRInt32* aScreenX)
{
  FORWARD_TO_OUTER(GetScreenX, (aScreenX), NS_ERROR_NOT_INITIALIZED);

  nsCOMPtr<nsIBaseWindow> treeOwnerAsWin;
  GetTreeOwner(getter_AddRefs(treeOwnerAsWin));
  NS_ENSURE_TRUE(treeOwnerAsWin, NS_ERROR_FAILURE);

  PRInt32 x, y;

  NS_ENSURE_SUCCESS(treeOwnerAsWin->GetPosition(&x, &y),
                    NS_ERROR_FAILURE);

  *aScreenX = DevToCSSIntPixels(x);
  return NS_OK;
}

nsRect
nsGlobalWindow::GetInnerScreenRect()
{
  if (!mDocShell)
    return nsRect();

  nsGlobalWindow* rootWindow =
    static_cast<nsGlobalWindow*>(GetPrivateRoot());
  if (rootWindow) {
    rootWindow->FlushPendingNotifications(Flush_Layout);
  }

  nsCOMPtr<nsIPresShell> presShell;
  mDocShell->GetPresShell(getter_AddRefs(presShell));
  if (!presShell)
    return nsRect();
  nsIFrame* rootFrame = presShell->GetRootFrame();
  if (!rootFrame)
    return nsRect();

  return rootFrame->GetScreenRectInAppUnits();
}

NS_IMETHODIMP
nsGlobalWindow::GetMozInnerScreenX(float* aScreenX)
{
  FORWARD_TO_OUTER(GetMozInnerScreenX, (aScreenX), NS_ERROR_NOT_INITIALIZED);

  nsRect r = GetInnerScreenRect();
  *aScreenX = nsPresContext::AppUnitsToFloatCSSPixels(r.x);
  return NS_OK;
}

NS_IMETHODIMP
nsGlobalWindow::GetMozInnerScreenY(float* aScreenY)
{
  FORWARD_TO_OUTER(GetMozInnerScreenY, (aScreenY), NS_ERROR_NOT_INITIALIZED);

  nsRect r = GetInnerScreenRect();
  *aScreenY = nsPresContext::AppUnitsToFloatCSSPixels(r.y);
  return NS_OK;
}

NS_IMETHODIMP
nsGlobalWindow::GetMozPaintCount(PRUint64* aResult)
{
  FORWARD_TO_OUTER(GetMozPaintCount, (aResult), NS_ERROR_NOT_INITIALIZED);

  *aResult = 0;

  if (!mDocShell)
    return NS_OK;

  nsCOMPtr<nsIPresShell> presShell;
  mDocShell->GetPresShell(getter_AddRefs(presShell));
  if (!presShell)
    return NS_OK;

  *aResult = presShell->GetPaintCount();
  return NS_OK;
}

NS_IMETHODIMP
nsGlobalWindow::MozRequestAnimationFrame(nsIAnimationFrameListener* aListener)
{
  FORWARD_TO_INNER(MozRequestAnimationFrame, (aListener),
                   NS_ERROR_NOT_INITIALIZED);

  if (!mDoc) {
    return NS_OK;
  }

  mDoc->ScheduleBeforePaintEvent(aListener);
  return NS_OK;
}

NS_IMETHODIMP
nsGlobalWindow::GetMozAnimationStartTime(PRInt64 *aTime)
{
  FORWARD_TO_INNER(GetMozAnimationStartTime, (aTime), NS_ERROR_NOT_INITIALIZED);

  if (mDoc) {
    nsIPresShell* presShell = mDoc->GetShell();
    if (presShell) {
      *aTime = presShell->GetPresContext()->RefreshDriver()->
        MostRecentRefreshEpochTime() / PR_USEC_PER_MSEC;
      return NS_OK;
    }
  }

  // If all else fails, just be compatible with Date.now()
  *aTime = JS_Now() / PR_USEC_PER_MSEC;
  return NS_OK;
}

NS_IMETHODIMP
nsGlobalWindow::MatchMedia(const nsAString& aMediaQueryList,
                           nsIDOMMediaQueryList** aResult)
{
  // FIXME: This whole forward-to-outer and then get a pres
  // shell/context off the docshell dance is sort of silly; it'd make
  // more sense to forward to the inner, but it's what everyone else
  // (GetSelection, GetScrollXY, etc.) does around here.
  FORWARD_TO_OUTER(MatchMedia, (aMediaQueryList, aResult),
                   NS_ERROR_NOT_INITIALIZED);

  *aResult = nsnull;

  if (!mDocShell)
    return NS_OK;

  nsRefPtr<nsPresContext> presContext;
  mDocShell->GetPresContext(getter_AddRefs(presContext));

  if (!presContext)
    return NS_OK;

  presContext->MatchMedia(aMediaQueryList, aResult);
  return NS_OK;
}

NS_IMETHODIMP
nsGlobalWindow::SetScreenX(PRInt32 aScreenX)
{
  FORWARD_TO_OUTER(SetScreenX, (aScreenX), NS_ERROR_NOT_INITIALIZED);

  /*
   * If caller is not chrome and the user has not explicitly exempted the site,
   * prevent setting window.screenX by exiting early
   */

  if (!CanMoveResizeWindows() || IsFrame()) {
    return NS_OK;
  }

  nsCOMPtr<nsIBaseWindow> treeOwnerAsWin;
  GetTreeOwner(getter_AddRefs(treeOwnerAsWin));
  NS_ENSURE_TRUE(treeOwnerAsWin, NS_ERROR_FAILURE);

  NS_ENSURE_SUCCESS(CheckSecurityLeftAndTop(&aScreenX, nsnull),
                    NS_ERROR_FAILURE);

  PRInt32 x, y;
  NS_ENSURE_SUCCESS(treeOwnerAsWin->GetPosition(&x, &y),
                    NS_ERROR_FAILURE);

  x = CSSToDevIntPixels(aScreenX);

  NS_ENSURE_SUCCESS(treeOwnerAsWin->SetPosition(x, y),
                    NS_ERROR_FAILURE);

  return NS_OK;
}

NS_IMETHODIMP
nsGlobalWindow::GetScreenY(PRInt32* aScreenY)
{
  FORWARD_TO_OUTER(GetScreenY, (aScreenY), NS_ERROR_NOT_INITIALIZED);

  nsCOMPtr<nsIBaseWindow> treeOwnerAsWin;
  GetTreeOwner(getter_AddRefs(treeOwnerAsWin));
  NS_ENSURE_TRUE(treeOwnerAsWin, NS_ERROR_FAILURE);

  PRInt32 x, y;

  NS_ENSURE_SUCCESS(treeOwnerAsWin->GetPosition(&x, &y),
                    NS_ERROR_FAILURE);

  *aScreenY = DevToCSSIntPixels(y);
  return NS_OK;
}

NS_IMETHODIMP
nsGlobalWindow::SetScreenY(PRInt32 aScreenY)
{
  FORWARD_TO_OUTER(SetScreenY, (aScreenY), NS_ERROR_NOT_INITIALIZED);

  /*
   * If caller is not chrome and the user has not explicitly exempted the site,
   * prevent setting window.screenY by exiting early
   */

  if (!CanMoveResizeWindows() || IsFrame()) {
    return NS_OK;
  }

  nsCOMPtr<nsIBaseWindow> treeOwnerAsWin;
  GetTreeOwner(getter_AddRefs(treeOwnerAsWin));
  NS_ENSURE_TRUE(treeOwnerAsWin, NS_ERROR_FAILURE);

  NS_ENSURE_SUCCESS(CheckSecurityLeftAndTop(nsnull, &aScreenY),
                    NS_ERROR_FAILURE);

  PRInt32 x, y;
  NS_ENSURE_SUCCESS(treeOwnerAsWin->GetPosition(&x, &y),
                    NS_ERROR_FAILURE);

  y = CSSToDevIntPixels(aScreenY);

  NS_ENSURE_SUCCESS(treeOwnerAsWin->SetPosition(x, y),
                    NS_ERROR_FAILURE);

  return NS_OK;
}

// NOTE: Arguments to this function should have values scaled to
// CSS pixels, not device pixels.
nsresult
nsGlobalWindow::CheckSecurityWidthAndHeight(PRInt32* aWidth, PRInt32* aHeight)
{
#ifdef MOZ_XUL
  if (!nsContentUtils::IsCallerTrustedForWrite()) {
    // if attempting to resize the window, hide any open popups
    nsCOMPtr<nsIDocument> doc(do_QueryInterface(mDocument));
    nsContentUtils::HidePopupsInDocument(doc);
  }
#endif

  // This one is easy. Just ensure the variable is greater than 100;
  if ((aWidth && *aWidth < 100) || (aHeight && *aHeight < 100)) {
    // Check security state for use in determing window dimensions

    if (!nsContentUtils::IsCallerTrustedForWrite()) {
      //sec check failed
      if (aWidth && *aWidth < 100) {
        *aWidth = 100;
      }
      if (aHeight && *aHeight < 100) {
        *aHeight = 100;
      }
    }
  }

  return NS_OK;
}

// NOTE: Arguments to this function should have values in device pixels
nsresult
nsGlobalWindow::SetDocShellWidthAndHeight(PRInt32 aInnerWidth, PRInt32 aInnerHeight)
{
  nsCOMPtr<nsIDocShellTreeItem> docShellAsItem(do_QueryInterface(mDocShell));
  NS_ENSURE_TRUE(docShellAsItem, NS_ERROR_FAILURE);

  nsCOMPtr<nsIDocShellTreeOwner> treeOwner;
  docShellAsItem->GetTreeOwner(getter_AddRefs(treeOwner));
  NS_ENSURE_TRUE(treeOwner, NS_ERROR_FAILURE);

  NS_ENSURE_SUCCESS(treeOwner->SizeShellTo(docShellAsItem, aInnerWidth, aInnerHeight),
                    NS_ERROR_FAILURE);

  return NS_OK;
}

// NOTE: Arguments to this function should have values in app units
nsresult
nsGlobalWindow::SetCSSViewportWidthAndHeight(nscoord aInnerWidth, nscoord aInnerHeight)
{
  nsRefPtr<nsPresContext> presContext;
  mDocShell->GetPresContext(getter_AddRefs(presContext));

  nsRect shellArea = presContext->GetVisibleArea();
  shellArea.height = aInnerHeight;
  shellArea.width = aInnerWidth;

  presContext->SetVisibleArea(shellArea);
  return NS_OK;
}

// NOTE: Arguments to this function should have values scaled to
// CSS pixels, not device pixels.
nsresult
nsGlobalWindow::CheckSecurityLeftAndTop(PRInt32* aLeft, PRInt32* aTop)
{
  // This one is harder. We have to get the screen size and window dimensions.

  // Check security state for use in determing window dimensions

  if (!nsContentUtils::IsCallerTrustedForWrite()) {
#ifdef MOZ_XUL
    // if attempting to move the window, hide any open popups
    nsCOMPtr<nsIDocument> doc(do_QueryInterface(mDocument));
    nsContentUtils::HidePopupsInDocument(doc);
#endif

    nsGlobalWindow* rootWindow =
      static_cast<nsGlobalWindow*>(GetPrivateRoot());
    if (rootWindow) {
      rootWindow->FlushPendingNotifications(Flush_Layout);
    }

    nsCOMPtr<nsIBaseWindow> treeOwner;
    GetTreeOwner(getter_AddRefs(treeOwner));

    nsCOMPtr<nsIDOMScreen> screen;
    GetScreen(getter_AddRefs(screen));

    if (treeOwner && screen) {
      PRInt32 screenLeft, screenTop, screenWidth, screenHeight;
      PRInt32 winLeft, winTop, winWidth, winHeight;

      // Get the window size
      treeOwner->GetPositionAndSize(&winLeft, &winTop, &winWidth, &winHeight);

      // convert those values to CSS pixels
      // XXX four separate retrievals of the prescontext
      winLeft   = DevToCSSIntPixels(winLeft);
      winTop    = DevToCSSIntPixels(winTop);
      winWidth  = DevToCSSIntPixels(winWidth);
      winHeight = DevToCSSIntPixels(winHeight);

      // Get the screen dimensions
      // XXX This should use nsIScreenManager once it's fully fleshed out.
      screen->GetAvailLeft(&screenLeft);
      screen->GetAvailWidth(&screenWidth);
      screen->GetAvailHeight(&screenHeight);
#if defined(XP_MACOSX)
      /* The mac's coordinate system is different from the assumed Windows'
         system. It offsets by the height of the menubar so that a window
         placed at (0,0) will be entirely visible. Unfortunately that
         correction is made elsewhere (in Widget) and the meaning of
         the Avail... coordinates is overloaded. Here we allow a window
         to be placed at (0,0) because it does make sense to do so.
      */
      screen->GetTop(&screenTop);
#else
      screen->GetAvailTop(&screenTop);
#endif

      if (aLeft) {
        if (screenLeft+screenWidth < *aLeft+winWidth)
          *aLeft = screenLeft+screenWidth - winWidth;
        if (screenLeft > *aLeft)
          *aLeft = screenLeft;
      }
      if (aTop) {
        if (screenTop+screenHeight < *aTop+winHeight)
          *aTop = screenTop+screenHeight - winHeight;
        if (screenTop > *aTop)
          *aTop = screenTop;
      }
    } else {
      if (aLeft)
        *aLeft = 0;
      if (aTop)
        *aTop = 0;
    }
  }

  return NS_OK;
}

NS_IMETHODIMP
nsGlobalWindow::GetPageXOffset(PRInt32* aPageXOffset)
{
  return GetScrollX(aPageXOffset);
}

NS_IMETHODIMP
nsGlobalWindow::GetPageYOffset(PRInt32* aPageYOffset)
{
  return GetScrollY(aPageYOffset);
}

nsresult
nsGlobalWindow::GetScrollMaxXY(PRInt32* aScrollMaxX, PRInt32* aScrollMaxY)
{
  FORWARD_TO_OUTER(GetScrollMaxXY, (aScrollMaxX, aScrollMaxY),
                   NS_ERROR_NOT_INITIALIZED);

  FlushPendingNotifications(Flush_Layout);
  nsIScrollableFrame *sf = GetScrollFrame();
  if (!sf)
    return NS_OK;

  nsRect scrollRange = sf->GetScrollRange();

  if (aScrollMaxX)
    *aScrollMaxX = NS_MAX(0,
      (PRInt32)floor(nsPresContext::AppUnitsToFloatCSSPixels(scrollRange.XMost())));
  if (aScrollMaxY)
    *aScrollMaxY = NS_MAX(0,
      (PRInt32)floor(nsPresContext::AppUnitsToFloatCSSPixels(scrollRange.YMost())));

  return NS_OK;
}

NS_IMETHODIMP
nsGlobalWindow::GetScrollMaxX(PRInt32* aScrollMaxX)
{
  NS_ENSURE_ARG_POINTER(aScrollMaxX);
  *aScrollMaxX = 0;
  return GetScrollMaxXY(aScrollMaxX, nsnull);
}

NS_IMETHODIMP
nsGlobalWindow::GetScrollMaxY(PRInt32* aScrollMaxY)
{
  NS_ENSURE_ARG_POINTER(aScrollMaxY);
  *aScrollMaxY = 0;
  return GetScrollMaxXY(nsnull, aScrollMaxY);
}

nsresult
nsGlobalWindow::GetScrollXY(PRInt32* aScrollX, PRInt32* aScrollY,
                            bool aDoFlush)
{
  FORWARD_TO_OUTER(GetScrollXY, (aScrollX, aScrollY, aDoFlush),
                   NS_ERROR_NOT_INITIALIZED);

  if (aDoFlush) {
    FlushPendingNotifications(Flush_Layout);
  } else {
    EnsureSizeUpToDate();
  }

  nsIScrollableFrame *sf = GetScrollFrame();
  if (!sf)
    return NS_OK;

  nsPoint scrollPos = sf->GetScrollPosition();
  if (scrollPos != nsPoint(0,0) && !aDoFlush) {
    // Oh, well.  This is the expensive case -- the window is scrolled and we
    // didn't actually flush yet.  Repeat, but with a flush, since the content
    // may get shorter and hence our scroll position may decrease.
    return GetScrollXY(aScrollX, aScrollY, true);
  }

  if (aScrollX)
    *aScrollX = nsPresContext::AppUnitsToIntCSSPixels(scrollPos.x);
  if (aScrollY)
    *aScrollY = nsPresContext::AppUnitsToIntCSSPixels(scrollPos.y);

  return NS_OK;
}

NS_IMETHODIMP
nsGlobalWindow::GetScrollX(PRInt32* aScrollX)
{
  NS_ENSURE_ARG_POINTER(aScrollX);
  *aScrollX = 0;
  return GetScrollXY(aScrollX, nsnull, false);
}

NS_IMETHODIMP
nsGlobalWindow::GetScrollY(PRInt32* aScrollY)
{
  NS_ENSURE_ARG_POINTER(aScrollY);
  *aScrollY = 0;
  return GetScrollXY(nsnull, aScrollY, false);
}

NS_IMETHODIMP
nsGlobalWindow::GetLength(PRUint32* aLength)
{
  nsCOMPtr<nsIDOMWindowCollection> frames;
  if (NS_SUCCEEDED(GetFrames(getter_AddRefs(frames))) && frames) {
    return frames->GetLength(aLength);
  }
  return NS_ERROR_FAILURE;
}

bool
nsGlobalWindow::DispatchCustomEvent(const char *aEventName)
{
  bool defaultActionEnabled = true;
  nsCOMPtr<nsIDocument> doc(do_QueryInterface(mDocument));
  nsContentUtils::DispatchTrustedEvent(doc,
                                       GetOuterWindow(),
                                       NS_ConvertASCIItoUTF16(aEventName),
                                       true, true, &defaultActionEnabled);

  return defaultActionEnabled;
}

static already_AddRefed<nsIDocShellTreeItem>
GetCallerDocShellTreeItem()
{
  JSContext *cx = nsContentUtils::GetCurrentJSContext();
  nsIDocShellTreeItem *callerItem = nsnull;

  if (cx) {
    nsCOMPtr<nsIWebNavigation> callerWebNav =
      do_GetInterface(nsJSUtils::GetDynamicScriptGlobal(cx));

    if (callerWebNav) {
      CallQueryInterface(callerWebNav, &callerItem);
    }
  }

  return callerItem;
}

bool
nsGlobalWindow::WindowExists(const nsAString& aName,
                             bool aLookForCallerOnJSStack)
{
  NS_PRECONDITION(IsOuterWindow(), "Must be outer window");
  NS_PRECONDITION(mDocShell, "Must have docshell");

  nsCOMPtr<nsIDocShellTreeItem> caller;
  if (aLookForCallerOnJSStack) {
    caller = GetCallerDocShellTreeItem();
  }

  nsCOMPtr<nsIDocShellTreeItem> docShell = do_QueryInterface(mDocShell);
  NS_ASSERTION(docShell,
               "Docshell doesn't implement nsIDocShellTreeItem?");

  if (!caller) {
    caller = docShell;
  }

  nsCOMPtr<nsIDocShellTreeItem> namedItem;
  docShell->FindItemWithName(PromiseFlatString(aName).get(), nsnull, caller,
                             getter_AddRefs(namedItem));
  return namedItem != nsnull;
}

already_AddRefed<nsIWidget>
nsGlobalWindow::GetMainWidget()
{
  nsCOMPtr<nsIBaseWindow> treeOwnerAsWin;
  GetTreeOwner(getter_AddRefs(treeOwnerAsWin));

  nsIWidget *widget = nsnull;

  if (treeOwnerAsWin) {
    treeOwnerAsWin->GetMainWidget(&widget);
  }

  return widget;
}

nsIWidget*
nsGlobalWindow::GetNearestWidget()
{
  nsIDocShell* docShell = GetDocShell();
  NS_ENSURE_TRUE(docShell, nsnull);
  nsCOMPtr<nsIPresShell> presShell;
  docShell->GetPresShell(getter_AddRefs(presShell));
  NS_ENSURE_TRUE(presShell, nsnull);
  nsIFrame* rootFrame = presShell->GetRootFrame();
  NS_ENSURE_TRUE(rootFrame, nsnull);
  return rootFrame->GetView()->GetNearestWidget(nsnull);
}

NS_IMETHODIMP
nsGlobalWindow::SetFullScreen(bool aFullScreen)
{
  FORWARD_TO_OUTER(SetFullScreen, (aFullScreen), NS_ERROR_NOT_INITIALIZED);

  NS_ENSURE_TRUE(mDocShell, NS_ERROR_FAILURE);

  bool rootWinFullScreen;
  GetFullScreen(&rootWinFullScreen);
  // Only chrome can change our fullScreen mode, unless the DOM full-screen
  // API is enabled.
  if ((aFullScreen == rootWinFullScreen || 
      !nsContentUtils::IsCallerTrustedForWrite()) &&
      !nsContentUtils::IsFullScreenApiEnabled()) {
    return NS_OK;
  }

  // SetFullScreen needs to be called on the root window, so get that
  // via the DocShell tree, and if we are not already the root,
  // call SetFullScreen on that window instead.
  nsCOMPtr<nsIDocShellTreeItem> treeItem = do_QueryInterface(mDocShell);
  nsCOMPtr<nsIDocShellTreeItem> rootItem;
  treeItem->GetRootTreeItem(getter_AddRefs(rootItem));
  nsCOMPtr<nsIDOMWindow> window = do_GetInterface(rootItem);
  if (!window)
    return NS_ERROR_FAILURE;
  if (rootItem != treeItem)
    return window->SetFullScreen(aFullScreen);

  // make sure we don't try to set full screen on a non-chrome window,
  // which might happen in embedding world
  PRInt32 itemType;
  treeItem->GetItemType(&itemType);
  if (itemType != nsIDocShellTreeItem::typeChrome)
    return NS_ERROR_FAILURE;

  // If we are already in full screen mode, just return.
  if (mFullScreen == aFullScreen)
    return NS_OK;

  // dispatch a "fullscreen" DOM event so that XUL apps can
  // respond visually if we are kicked into full screen mode
  if (!DispatchCustomEvent("fullscreen")) {
    return NS_OK;
  }

  // Prevent chrome documents which are still loading from resizing
  // the window after we set fullscreen mode.
  nsCOMPtr<nsIBaseWindow> treeOwnerAsWin;
  GetTreeOwner(getter_AddRefs(treeOwnerAsWin));
  nsCOMPtr<nsIXULWindow> xulWin(do_GetInterface(treeOwnerAsWin));
  if (aFullScreen && xulWin) {
    xulWin->SetIntrinsicallySized(false);
  }

  // Set this before so if widget sends an event indicating its
  // gone full screen, the state trap above works.
  mFullScreen = aFullScreen;

  nsCOMPtr<nsIWidget> widget = GetMainWidget();
  if (widget)
    widget->MakeFullScreen(aFullScreen);

  if (!mFullScreen && mDocument) {
    // Notify the document that we've left full-screen mode. This is so that
    // if we're in full-screen mode and the user exits full-screen mode with
    // the browser full-screen mode toggle keyboard-shortcut, we detect that
    // and leave DOM API full-screen mode too.
    mDocument->MozCancelFullScreen();
  }

  return NS_OK;
}

NS_IMETHODIMP
nsGlobalWindow::GetFullScreen(bool* aFullScreen)
{
  FORWARD_TO_OUTER(GetFullScreen, (aFullScreen), NS_ERROR_NOT_INITIALIZED);

  // Get the fullscreen value of the root window, to always have the value
  // accurate, even when called from content.
  nsCOMPtr<nsIDocShellTreeItem> treeItem = do_QueryInterface(mDocShell);
  if (treeItem) {
    nsCOMPtr<nsIDocShellTreeItem> rootItem;
    treeItem->GetRootTreeItem(getter_AddRefs(rootItem));
    if (rootItem != treeItem) {
      nsCOMPtr<nsIDOMWindow> window = do_GetInterface(rootItem);
      if (window)
        return window->GetFullScreen(aFullScreen);
    }
  }

  // We are the root window, or something went wrong. Return our internal value.
  *aFullScreen = mFullScreen;
  return NS_OK;
}

bool
nsGlobalWindow::DOMWindowDumpEnabled()
{
#if !(defined(NS_DEBUG) || defined(MOZ_ENABLE_JS_DUMP))
  // In optimized builds we check a pref that controls if we should
  // enable output from dump() or not, in debug builds it's always
  // enabled.
  return gDOMWindowDumpEnabled;
#else
  return true;
#endif
}

NS_IMETHODIMP
nsGlobalWindow::Dump(const nsAString& aStr)
{
  if (!DOMWindowDumpEnabled()) {
    return NS_OK;
  }

  char *cstr = ToNewUTF8String(aStr);

#if defined(XP_MACOSX)
  // have to convert \r to \n so that printing to the console works
  char *c = cstr, *cEnd = cstr + strlen(cstr);
  while (c < cEnd) {
    if (*c == '\r')
      *c = '\n';
    c++;
  }
#endif

  if (cstr) {
#ifdef ANDROID
    __android_log_print(ANDROID_LOG_INFO, "Gecko", cstr);
#endif
    FILE *fp = gDumpFile ? gDumpFile : stdout;
    fputs(cstr, fp);
    fflush(fp);
    nsMemory::Free(cstr);
  }

#if defined(ANDROID) && defined(DEBUG)
  __android_log_print(ANDROID_LOG_INFO, "GeckoDump", "%s", cstr);
#endif
  return NS_OK;
}

void
nsGlobalWindow::EnsureReflowFlushAndPaint()
{
  NS_ASSERTION(IsOuterWindow(), "EnsureReflowFlushAndPaint() must be called on"
               "the outer window");
  NS_ASSERTION(mDocShell, "EnsureReflowFlushAndPaint() called with no "
               "docshell!");

  if (!mDocShell)
    return;

  nsCOMPtr<nsIPresShell> presShell;
  mDocShell->GetPresShell(getter_AddRefs(presShell));

  if (!presShell)
    return;

  // Flush pending reflows.
  if (mDoc) {
    mDoc->FlushPendingNotifications(Flush_Layout);
  }

  // Unsuppress painting.
  presShell->UnsuppressPainting();
}

NS_IMETHODIMP
nsGlobalWindow::GetTextZoom(float *aZoom)
{
  FORWARD_TO_OUTER(GetTextZoom, (aZoom), NS_ERROR_NOT_INITIALIZED);

  if (mDocShell) {
    nsCOMPtr<nsIContentViewer> contentViewer;
    mDocShell->GetContentViewer(getter_AddRefs(contentViewer));
    nsCOMPtr<nsIMarkupDocumentViewer> markupViewer(do_QueryInterface(contentViewer));

    if (markupViewer) {
      return markupViewer->GetTextZoom(aZoom);
    }
  }
  return NS_ERROR_FAILURE;
}

NS_IMETHODIMP
nsGlobalWindow::SetTextZoom(float aZoom)
{
  FORWARD_TO_OUTER(SetTextZoom, (aZoom), NS_ERROR_NOT_INITIALIZED);

  if (mDocShell) {
    nsCOMPtr<nsIContentViewer> contentViewer;
    mDocShell->GetContentViewer(getter_AddRefs(contentViewer));
    nsCOMPtr<nsIMarkupDocumentViewer> markupViewer(do_QueryInterface(contentViewer));

    if (markupViewer)
      return markupViewer->SetTextZoom(aZoom);
  }
  return NS_ERROR_FAILURE;
}

// static
void
nsGlobalWindow::MakeScriptDialogTitle(nsAString &aOutTitle)
{
  aOutTitle.Truncate();

  // Try to get a host from the running principal -- this will do the
  // right thing for javascript: and data: documents.

  nsresult rv = NS_OK;
  NS_ASSERTION(nsContentUtils::GetSecurityManager(),
    "Global Window has no security manager!");
  if (nsContentUtils::GetSecurityManager()) {
    nsCOMPtr<nsIPrincipal> principal;
    rv = nsContentUtils::GetSecurityManager()->
      GetSubjectPrincipal(getter_AddRefs(principal));

    if (NS_SUCCEEDED(rv) && principal) {
      nsCOMPtr<nsIURI> uri;
      rv = principal->GetURI(getter_AddRefs(uri));

      if (NS_SUCCEEDED(rv) && uri) {
        // remove user:pass for privacy and spoof prevention

        nsCOMPtr<nsIURIFixup> fixup(do_GetService(NS_URIFIXUP_CONTRACTID));
        if (fixup) {
          nsCOMPtr<nsIURI> fixedURI;
          rv = fixup->CreateExposableURI(uri, getter_AddRefs(fixedURI));
          if (NS_SUCCEEDED(rv) && fixedURI) {
            nsCAutoString host;
            fixedURI->GetHost(host);

            if (!host.IsEmpty()) {
              // if this URI has a host we'll show it. For other
              // schemes (e.g. file:) we fall back to the localized
              // generic string

              nsCAutoString prepath;
              fixedURI->GetPrePath(prepath);

              NS_ConvertUTF8toUTF16 ucsPrePath(prepath);
              const PRUnichar *formatStrings[] = { ucsPrePath.get() };
              nsXPIDLString tempString;
              nsContentUtils::FormatLocalizedString(nsContentUtils::eCOMMON_DIALOG_PROPERTIES,
                                                    "ScriptDlgHeading",
                                                    formatStrings, ArrayLength(formatStrings),
                                                    tempString);
              aOutTitle = tempString;
            }
          }
        }
      }
    }
    else { // failed to get subject principal
      NS_WARNING("No script principal? Who is calling alert/confirm/prompt?!");
    }
  }

  if (aOutTitle.IsEmpty()) {
    // We didn't find a host so use the generic heading
    nsXPIDLString tempString;
    nsContentUtils::GetLocalizedString(nsContentUtils::eCOMMON_DIALOG_PROPERTIES,
                                       "ScriptDlgGenericHeading",
                                       tempString);
    aOutTitle = tempString;
  }

  // Just in case
  if (aOutTitle.IsEmpty()) {
    NS_WARNING("could not get ScriptDlgGenericHeading string from string bundle");
    aOutTitle.AssignLiteral("[Script]");
  }
}

bool
nsGlobalWindow::CanMoveResizeWindows()
{
  // When called from chrome, we can avoid the following checks.
  if (!nsContentUtils::IsCallerTrustedForWrite()) {
    // Don't allow scripts to move or resize windows that were not opened by a
    // script.
    if (!mHadOriginalOpener) {
      return false;
    }

    if (!CanSetProperty("dom.disable_window_move_resize")) {
      return false;
    }

    // Ignore the request if we have more than one tab in the window.
    nsCOMPtr<nsIDocShellTreeOwner> treeOwner;
    GetTreeOwner(getter_AddRefs(treeOwner));
    if (treeOwner) {
      PRUint32 itemCount;
      if (NS_SUCCEEDED(treeOwner->GetTargetableShellCount(&itemCount)) &&
          itemCount > 1) {
        return false;
      }
    }
  }

  if (mDocShell) {
    bool allow;
    nsresult rv = mDocShell->GetAllowWindowControl(&allow);
    if (NS_SUCCEEDED(rv) && !allow)
      return false;
  }

  if (gMouseDown && !gDragServiceDisabled) {
    nsCOMPtr<nsIDragService> ds =
      do_GetService("@mozilla.org/widget/dragservice;1");
    if (ds) {
      gDragServiceDisabled = true;
      ds->Suppress();
    }
  }
  return true;
}

NS_IMETHODIMP
nsGlobalWindow::Alert(const nsAString& aString)
{
  FORWARD_TO_OUTER(Alert, (aString), NS_ERROR_NOT_INITIALIZED);

  if (AreDialogsBlocked())
    return NS_ERROR_NOT_AVAILABLE;

  // We have to capture this now so as not to get confused with the
  // popup state we push next
  bool shouldEnableDisableDialog = DialogOpenAttempted();

  // Reset popup state while opening a modal dialog, and firing events
  // about the dialog, to prevent the current state from being active
  // the whole time a modal dialog is open.
  nsAutoPopupStatePusher popupStatePusher(openAbused, true);

  // Special handling for alert(null) in JS for backwards
  // compatibility.

  NS_NAMED_LITERAL_STRING(null_str, "null");

  const nsAString *str = DOMStringIsNull(aString) ? &null_str : &aString;

  // Before bringing up the window, unsuppress painting and flush
  // pending reflows.
  EnsureReflowFlushAndPaint();

  nsAutoString title;
  MakeScriptDialogTitle(title);

  // Remove non-terminating null characters from the 
  // string. See bug #310037. 
  nsAutoString final;
  nsContentUtils::StripNullChars(*str, final);

  // Check if we're being called at a point where we can't use tab-modal
  // prompts, because something doesn't want reentrancy.
  bool allowTabModal = GetIsTabModalPromptAllowed();

  nsresult rv;
  nsCOMPtr<nsIPromptFactory> promptFac =
    do_GetService("@mozilla.org/prompter;1", &rv);
  NS_ENSURE_SUCCESS(rv, rv);

  nsCOMPtr<nsIPrompt> prompt;
  rv = promptFac->GetPrompt(this, NS_GET_IID(nsIPrompt),
                            reinterpret_cast<void**>(&prompt));
  NS_ENSURE_SUCCESS(rv, rv);

  nsCOMPtr<nsIWritablePropertyBag2> promptBag = do_QueryInterface(prompt);
  if (promptBag)
    promptBag->SetPropertyAsBool(NS_LITERAL_STRING("allowTabModal"), allowTabModal);

  if (shouldEnableDisableDialog) {
    bool disallowDialog = false;
    nsXPIDLString label;
    nsContentUtils::GetLocalizedString(nsContentUtils::eCOMMON_DIALOG_PROPERTIES,
                                       "ScriptDialogLabel", label);

    rv = prompt->AlertCheck(title.get(), final.get(), label.get(),
                            &disallowDialog);
    if (disallowDialog)
      PreventFurtherDialogs();
  } else {
    rv = prompt->Alert(title.get(), final.get());
  }

  return rv;
}

NS_IMETHODIMP
nsGlobalWindow::Confirm(const nsAString& aString, bool* aReturn)
{
  FORWARD_TO_OUTER(Confirm, (aString, aReturn), NS_ERROR_NOT_INITIALIZED);

  if (AreDialogsBlocked())
    return NS_ERROR_NOT_AVAILABLE;

  // We have to capture this now so as not to get confused with the popup state
  // we push next
  bool shouldEnableDisableDialog = DialogOpenAttempted();

  // Reset popup state while opening a modal dialog, and firing events
  // about the dialog, to prevent the current state from being active
  // the whole time a modal dialog is open.
  nsAutoPopupStatePusher popupStatePusher(openAbused, true);

  *aReturn = false;

  // Before bringing up the window, unsuppress painting and flush
  // pending reflows.
  EnsureReflowFlushAndPaint();

  nsAutoString title;
  MakeScriptDialogTitle(title);

  // Remove non-terminating null characters from the 
  // string. See bug #310037. 
  nsAutoString final;
  nsContentUtils::StripNullChars(aString, final);

  // Check if we're being called at a point where we can't use tab-modal
  // prompts, because something doesn't want reentrancy.
  bool allowTabModal = GetIsTabModalPromptAllowed();

  nsresult rv;
  nsCOMPtr<nsIPromptFactory> promptFac =
    do_GetService("@mozilla.org/prompter;1", &rv);
  NS_ENSURE_SUCCESS(rv, rv);

  nsCOMPtr<nsIPrompt> prompt;
  rv = promptFac->GetPrompt(this, NS_GET_IID(nsIPrompt),
                            reinterpret_cast<void**>(&prompt));
  NS_ENSURE_SUCCESS(rv, rv);

  nsCOMPtr<nsIWritablePropertyBag2> promptBag = do_QueryInterface(prompt);
  if (promptBag)
    promptBag->SetPropertyAsBool(NS_LITERAL_STRING("allowTabModal"), allowTabModal);

  if (shouldEnableDisableDialog) {
    bool disallowDialog = false;
    nsXPIDLString label;
    nsContentUtils::GetLocalizedString(nsContentUtils::eCOMMON_DIALOG_PROPERTIES,
                                       "ScriptDialogLabel", label);

    rv = prompt->ConfirmCheck(title.get(), final.get(), label.get(),
                              &disallowDialog, aReturn);
    if (disallowDialog)
      PreventFurtherDialogs();
  } else {
    rv = prompt->Confirm(title.get(), final.get(), aReturn);
  }

  return rv;
}

NS_IMETHODIMP
nsGlobalWindow::Prompt(const nsAString& aMessage, const nsAString& aInitial,
                       nsAString& aReturn)
{
  FORWARD_TO_OUTER(Prompt, (aMessage, aInitial, aReturn),
                   NS_ERROR_NOT_INITIALIZED);

  SetDOMStringToNull(aReturn);

  if (AreDialogsBlocked())
    return NS_ERROR_NOT_AVAILABLE;

  // We have to capture this now so as not to get confused with the popup state
  // we push next
  bool shouldEnableDisableDialog = DialogOpenAttempted();

  // Reset popup state while opening a modal dialog, and firing events
  // about the dialog, to prevent the current state from being active
  // the whole time a modal dialog is open.
  nsAutoPopupStatePusher popupStatePusher(openAbused, true);

  // Before bringing up the window, unsuppress painting and flush
  // pending reflows.
  EnsureReflowFlushAndPaint();

  nsAutoString title;
  MakeScriptDialogTitle(title);
  
  // Remove non-terminating null characters from the 
  // string. See bug #310037. 
  nsAutoString fixedMessage, fixedInitial;
  nsContentUtils::StripNullChars(aMessage, fixedMessage);
  nsContentUtils::StripNullChars(aInitial, fixedInitial);

  // Check if we're being called at a point where we can't use tab-modal
  // prompts, because something doesn't want reentrancy.
  bool allowTabModal = GetIsTabModalPromptAllowed();

  nsresult rv;
  nsCOMPtr<nsIPromptFactory> promptFac =
    do_GetService("@mozilla.org/prompter;1", &rv);
  NS_ENSURE_SUCCESS(rv, rv);

  nsCOMPtr<nsIPrompt> prompt;
  rv = promptFac->GetPrompt(this, NS_GET_IID(nsIPrompt),
                            reinterpret_cast<void**>(&prompt));
  NS_ENSURE_SUCCESS(rv, rv);

  nsCOMPtr<nsIWritablePropertyBag2> promptBag = do_QueryInterface(prompt);
  if (promptBag)
    promptBag->SetPropertyAsBool(NS_LITERAL_STRING("allowTabModal"), allowTabModal);

  // Pass in the default value, if any.
  PRUnichar *inoutValue = ToNewUnicode(fixedInitial);
  bool disallowDialog = false;

  nsXPIDLString label;
  if (shouldEnableDisableDialog) {
    nsContentUtils::GetLocalizedString(nsContentUtils::eCOMMON_DIALOG_PROPERTIES,
                                       "ScriptDialogLabel", label);
  }

  bool ok;
  rv = prompt->Prompt(title.get(), fixedMessage.get(),
                      &inoutValue, label.get(), &disallowDialog, &ok);

  if (disallowDialog) {
    PreventFurtherDialogs();
  }

  NS_ENSURE_SUCCESS(rv, rv);

  nsAdoptingString outValue(inoutValue);

  if (ok && outValue) {
    aReturn.Assign(outValue);
  }

  return rv;
}

NS_IMETHODIMP
nsGlobalWindow::Focus()
{
  FORWARD_TO_OUTER(Focus, (), NS_ERROR_NOT_INITIALIZED);

  nsIFocusManager* fm = nsFocusManager::GetFocusManager();
  if (!fm)
    return NS_OK;

  nsCOMPtr<nsIBaseWindow> baseWin = do_QueryInterface(mDocShell);

  bool isVisible = false;
  if (baseWin) {
    baseWin->GetVisibility(&isVisible);
  }

  if (!isVisible) {
    // A hidden tab is being focused, ignore this call.
    return NS_OK;
  }

  nsIDOMWindow *caller = nsContentUtils::GetWindowFromCaller();
  nsCOMPtr<nsIDOMWindow> opener;
  GetOpener(getter_AddRefs(opener));

  // Enforce dom.disable_window_flip (for non-chrome), but still allow the
  // window which opened us to raise us at times when popups are allowed
  // (bugs 355482 and 369306).
  bool canFocus = CanSetProperty("dom.disable_window_flip") ||
                    (opener == caller &&
                     RevisePopupAbuseLevel(gPopupControlState) < openAbused);

  nsCOMPtr<nsIDOMWindow> activeWindow;
  fm->GetActiveWindow(getter_AddRefs(activeWindow));

  nsCOMPtr<nsIDocShellTreeItem> treeItem = do_QueryInterface(mDocShell);
  NS_ASSERTION(treeItem, "What happened?");
  nsCOMPtr<nsIDocShellTreeItem> rootItem;
  treeItem->GetRootTreeItem(getter_AddRefs(rootItem));
  nsCOMPtr<nsIDOMWindow> rootWin = do_GetInterface(rootItem);
  bool isActive = (rootWin == activeWindow);

  nsCOMPtr<nsIBaseWindow> treeOwnerAsWin;
  GetTreeOwner(getter_AddRefs(treeOwnerAsWin));
  if (treeOwnerAsWin && (canFocus || isActive)) {
    bool isEnabled = true;
    if (NS_SUCCEEDED(treeOwnerAsWin->GetEnabled(&isEnabled)) && !isEnabled) {
      NS_WARNING( "Should not try to set the focus on a disabled window" );
      return NS_OK;
    }

    // XXXndeakin not sure what this is for or if it should go somewhere else
    nsCOMPtr<nsIEmbeddingSiteWindow> embeddingWin(do_GetInterface(treeOwnerAsWin));
    if (embeddingWin)
      embeddingWin->SetFocus();
  }

  if (!mDocShell)
    return NS_OK;

  nsCOMPtr<nsIPresShell> presShell;
  // Don't look for a presshell if we're a root chrome window that's got
  // about:blank loaded.  We don't want to focus our widget in that case.
  // XXXbz should we really be checking for IsInitialDocument() instead?
  bool lookForPresShell = true;
  PRInt32 itemType = nsIDocShellTreeItem::typeContent;
  treeItem->GetItemType(&itemType);
  if (itemType == nsIDocShellTreeItem::typeChrome &&
      GetPrivateRoot() == static_cast<nsIDOMWindow*>(this) &&
      mDocument) {
    nsCOMPtr<nsIDocument> doc(do_QueryInterface(mDocument));
    NS_ASSERTION(doc, "Bogus doc?");
    nsIURI* ourURI = doc->GetDocumentURI();
    if (ourURI) {
      lookForPresShell = !NS_IsAboutBlank(ourURI);
    }
  }

  if (lookForPresShell) {
    mDocShell->GetEldestPresShell(getter_AddRefs(presShell));
  }

  nsCOMPtr<nsIDocShellTreeItem> parentDsti;
  treeItem->GetParent(getter_AddRefs(parentDsti));

  // set the parent's current focus to the frame containing this window.
  nsCOMPtr<nsIDOMWindow> parent(do_GetInterface(parentDsti));
  if (parent) {
    nsCOMPtr<nsIDOMDocument> parentdomdoc;
    parent->GetDocument(getter_AddRefs(parentdomdoc));

    nsCOMPtr<nsIDocument> parentdoc = do_QueryInterface(parentdomdoc);
    if (!parentdoc)
      return NS_OK;

    nsCOMPtr<nsIDocument> doc = do_QueryInterface(mDocument);
    nsIContent* frame = parentdoc->FindContentForSubDocument(doc);
    nsCOMPtr<nsIDOMElement> frameElement = do_QueryInterface(frame);
    if (frameElement) {
      PRUint32 flags = nsIFocusManager::FLAG_NOSCROLL;
      if (canFocus)
        flags |= nsIFocusManager::FLAG_RAISE;
      return fm->SetFocus(frameElement, flags);
    }
  }
  else if (canFocus) {
    // if there is no parent, this must be a toplevel window, so raise the
    // window if canFocus is true
    return fm->SetActiveWindow(this);
  }

  return NS_OK;
}

NS_IMETHODIMP
nsGlobalWindow::Blur()
{
  FORWARD_TO_OUTER(Blur, (), NS_ERROR_NOT_INITIALIZED);

  // If dom.disable_window_flip == true, then content should not be allowed
  // to call this function (this would allow popunders, bug 369306)
  if (!CanSetProperty("dom.disable_window_flip")) {
    return NS_OK;
  }

  // If embedding apps don't implement nsIEmbeddingSiteWindow2, we
  // shouldn't throw exceptions to web content.
  nsresult rv = NS_OK;

  nsCOMPtr<nsIDocShellTreeOwner> treeOwner;
  GetTreeOwner(getter_AddRefs(treeOwner));
  nsCOMPtr<nsIEmbeddingSiteWindow2> siteWindow(do_GetInterface(treeOwner));
  if (siteWindow) {
    // This method call may cause mDocShell to become nsnull.
    rv = siteWindow->Blur();

    // if the root is focused, clear the focus
    nsIFocusManager* fm = nsFocusManager::GetFocusManager();
    nsCOMPtr<nsIDocument> doc = do_QueryInterface(mDocument);
    if (fm && mDocument) {
      nsCOMPtr<nsIDOMElement> element;
      fm->GetFocusedElementForWindow(this, false, nsnull, getter_AddRefs(element));
      nsCOMPtr<nsIContent> content = do_QueryInterface(element);
      if (content == doc->GetRootElement())
        fm->ClearFocus(this);
    }
  }

  return rv;
}

NS_IMETHODIMP
nsGlobalWindow::Back()
{
  FORWARD_TO_OUTER(Back, (), NS_ERROR_NOT_INITIALIZED);

  nsCOMPtr<nsIWebNavigation> webNav(do_QueryInterface(mDocShell));
  NS_ENSURE_TRUE(webNav, NS_ERROR_FAILURE);

  return webNav->GoBack();
}

NS_IMETHODIMP
nsGlobalWindow::Forward()
{
  FORWARD_TO_OUTER(Forward, (), NS_ERROR_NOT_INITIALIZED);

  nsCOMPtr<nsIWebNavigation> webNav(do_QueryInterface(mDocShell));
  NS_ENSURE_TRUE(webNav, NS_ERROR_FAILURE);

  return webNav->GoForward();
}

NS_IMETHODIMP
nsGlobalWindow::Home()
{
  FORWARD_TO_OUTER(Home, (), NS_ERROR_NOT_INITIALIZED);

  if (!mDocShell)
    return NS_OK;

  nsAdoptingString homeURL =
    Preferences::GetLocalizedString(PREF_BROWSER_STARTUP_HOMEPAGE);

  if (homeURL.IsEmpty()) {
    // if all else fails, use this
#ifdef DEBUG_seth
    printf("all else failed.  using %s as the home page\n", DEFAULT_HOME_PAGE);
#endif
    CopyASCIItoUTF16(DEFAULT_HOME_PAGE, homeURL);
  }

#ifdef MOZ_PHOENIX
  {
    // Firefox lets the user specify multiple home pages to open in
    // individual tabs by separating them with '|'. Since we don't
    // have the machinery in place to easily open new tabs from here,
    // simply truncate the homeURL at the first '|' character to
    // prevent any possibilities of leaking the users list of home
    // pages to the first home page.
    //
    // Once bug https://bugzilla.mozilla.org/show_bug.cgi?id=221445 is
    // fixed we can revisit this.
    PRInt32 firstPipe = homeURL.FindChar('|');

    if (firstPipe > 0) {
      homeURL.Truncate(firstPipe);
    }
  }
#endif

  nsresult rv;
  nsCOMPtr<nsIWebNavigation> webNav(do_QueryInterface(mDocShell));
  NS_ENSURE_TRUE(webNav, NS_ERROR_FAILURE);
  rv = webNav->LoadURI(homeURL.get(),
                       nsIWebNavigation::LOAD_FLAGS_NONE,
                       nsnull,
                       nsnull,
                       nsnull);
  NS_ENSURE_SUCCESS(rv, NS_ERROR_FAILURE);
  return NS_OK;
}

NS_IMETHODIMP
nsGlobalWindow::Stop()
{
  FORWARD_TO_OUTER(Stop, (), NS_ERROR_NOT_INITIALIZED);

  nsCOMPtr<nsIWebNavigation> webNav(do_QueryInterface(mDocShell));
  if (!webNav)
    return NS_OK;

  return webNav->Stop(nsIWebNavigation::STOP_ALL);
}

NS_IMETHODIMP
nsGlobalWindow::Print()
{
#ifdef NS_PRINTING
  FORWARD_TO_OUTER(Print, (), NS_ERROR_NOT_INITIALIZED);

  if (AreDialogsBlocked() || !ConfirmDialogAllowed())
    return NS_ERROR_NOT_AVAILABLE;

  nsCOMPtr<nsIWebBrowserPrint> webBrowserPrint;
  if (NS_SUCCEEDED(GetInterface(NS_GET_IID(nsIWebBrowserPrint),
                                getter_AddRefs(webBrowserPrint)))) {

    nsCOMPtr<nsIPrintSettingsService> printSettingsService = 
      do_GetService("@mozilla.org/gfx/printsettings-service;1");

    nsCOMPtr<nsIPrintSettings> printSettings;
    if (printSettingsService) {
      bool printSettingsAreGlobal =
        Preferences::GetBool("print.use_global_printsettings", false);

      if (printSettingsAreGlobal) {
        printSettingsService->GetGlobalPrintSettings(getter_AddRefs(printSettings));

        nsXPIDLString printerName;
        printSettings->GetPrinterName(getter_Copies(printerName));
        if (printerName.IsEmpty()) {
          printSettingsService->GetDefaultPrinterName(getter_Copies(printerName));
          printSettings->SetPrinterName(printerName);
        }
        printSettingsService->InitPrintSettingsFromPrinter(printerName, printSettings);
        printSettingsService->InitPrintSettingsFromPrefs(printSettings, 
                                                         true, 
                                                         nsIPrintSettings::kInitSaveAll);
      } else {
        printSettingsService->GetNewPrintSettings(getter_AddRefs(printSettings));
      }

      nsCOMPtr<nsIDOMWindow> callerWin = EnterModalState();
      webBrowserPrint->Print(printSettings, nsnull);
      LeaveModalState(callerWin);

      bool savePrintSettings =
        Preferences::GetBool("print.save_print_settings", false);
      if (printSettingsAreGlobal && savePrintSettings) {
        printSettingsService->
          SavePrintSettingsToPrefs(printSettings,
                                   true,
                                   nsIPrintSettings::kInitSaveAll);
        printSettingsService->
          SavePrintSettingsToPrefs(printSettings,
                                   false,
                                   nsIPrintSettings::kInitSavePrinterName);
      }
    } else {
      webBrowserPrint->GetGlobalPrintSettings(getter_AddRefs(printSettings));
      webBrowserPrint->Print(printSettings, nsnull);
    }
  }
#endif //NS_PRINTING

  return NS_OK;
}

NS_IMETHODIMP
nsGlobalWindow::MoveTo(PRInt32 aXPos, PRInt32 aYPos)
{
  FORWARD_TO_OUTER(MoveTo, (aXPos, aYPos), NS_ERROR_NOT_INITIALIZED);

  /*
   * If caller is not chrome and the user has not explicitly exempted the site,
   * prevent window.moveTo() by exiting early
   */

  if (!CanMoveResizeWindows() || IsFrame()) {
    return NS_OK;
  }

  nsCOMPtr<nsIBaseWindow> treeOwnerAsWin;
  GetTreeOwner(getter_AddRefs(treeOwnerAsWin));
  NS_ENSURE_TRUE(treeOwnerAsWin, NS_ERROR_FAILURE);

  NS_ENSURE_SUCCESS(CheckSecurityLeftAndTop(&aXPos, &aYPos),
                    NS_ERROR_FAILURE);

  // mild abuse of a "size" object so we don't need more helper functions
  nsIntSize devPos(CSSToDevIntPixels(nsIntSize(aXPos, aYPos)));

  NS_ENSURE_SUCCESS(treeOwnerAsWin->SetPosition(devPos.width, devPos.height),
                    NS_ERROR_FAILURE);

  return NS_OK;
}

NS_IMETHODIMP
nsGlobalWindow::MoveBy(PRInt32 aXDif, PRInt32 aYDif)
{
  FORWARD_TO_OUTER(MoveBy, (aXDif, aYDif), NS_ERROR_NOT_INITIALIZED);

  /*
   * If caller is not chrome and the user has not explicitly exempted the site,
   * prevent window.moveBy() by exiting early
   */

  if (!CanMoveResizeWindows() || IsFrame()) {
    return NS_OK;
  }

  nsCOMPtr<nsIBaseWindow> treeOwnerAsWin;
  GetTreeOwner(getter_AddRefs(treeOwnerAsWin));
  NS_ENSURE_TRUE(treeOwnerAsWin, NS_ERROR_FAILURE);

  // To do this correctly we have to convert what we get from GetPosition
  // into CSS pixels, add the arguments, do the security check, and
  // then convert back to device pixels for the call to SetPosition.

  PRInt32 x, y;
  NS_ENSURE_SUCCESS(treeOwnerAsWin->GetPosition(&x, &y), NS_ERROR_FAILURE);

  // mild abuse of a "size" object so we don't need more helper functions
  nsIntSize cssPos(DevToCSSIntPixels(nsIntSize(x, y)));

  cssPos.width += aXDif;
  cssPos.height += aYDif;
  
  NS_ENSURE_SUCCESS(CheckSecurityLeftAndTop(&cssPos.width,
                                            &cssPos.height),
                    NS_ERROR_FAILURE);

  nsIntSize newDevPos(CSSToDevIntPixels(cssPos));

  NS_ENSURE_SUCCESS(treeOwnerAsWin->SetPosition(newDevPos.width,
                                                newDevPos.height),
                    NS_ERROR_FAILURE);

  return NS_OK;
}

NS_IMETHODIMP
nsGlobalWindow::ResizeTo(PRInt32 aWidth, PRInt32 aHeight)
{
  FORWARD_TO_OUTER(ResizeTo, (aWidth, aHeight), NS_ERROR_NOT_INITIALIZED);

  /*
   * If caller is not chrome and the user has not explicitly exempted the site,
   * prevent window.resizeTo() by exiting early
   */

  if (!CanMoveResizeWindows() || IsFrame()) {
    return NS_OK;
  }

  nsCOMPtr<nsIBaseWindow> treeOwnerAsWin;
  GetTreeOwner(getter_AddRefs(treeOwnerAsWin));
  NS_ENSURE_TRUE(treeOwnerAsWin, NS_ERROR_FAILURE);
  
  NS_ENSURE_SUCCESS(CheckSecurityWidthAndHeight(&aWidth, &aHeight),
                    NS_ERROR_FAILURE);

  nsIntSize devSz(CSSToDevIntPixels(nsIntSize(aWidth, aHeight)));

  NS_ENSURE_SUCCESS(treeOwnerAsWin->SetSize(devSz.width, devSz.height, true),
                    NS_ERROR_FAILURE);

  return NS_OK;
}

NS_IMETHODIMP
nsGlobalWindow::ResizeBy(PRInt32 aWidthDif, PRInt32 aHeightDif)
{
  FORWARD_TO_OUTER(ResizeBy, (aWidthDif, aHeightDif), NS_ERROR_NOT_INITIALIZED);

  /*
   * If caller is not chrome and the user has not explicitly exempted the site,
   * prevent window.resizeBy() by exiting early
   */

  if (!CanMoveResizeWindows() || IsFrame()) {
    return NS_OK;
  }

  nsCOMPtr<nsIBaseWindow> treeOwnerAsWin;
  GetTreeOwner(getter_AddRefs(treeOwnerAsWin));
  NS_ENSURE_TRUE(treeOwnerAsWin, NS_ERROR_FAILURE);

  PRInt32 width, height;
  NS_ENSURE_SUCCESS(treeOwnerAsWin->GetSize(&width, &height), NS_ERROR_FAILURE);

  // To do this correctly we have to convert what we got from GetSize
  // into CSS pixels, add the arguments, do the security check, and
  // then convert back to device pixels for the call to SetSize.

  nsIntSize cssSize(DevToCSSIntPixels(nsIntSize(width, height)));

  cssSize.width += aWidthDif;
  cssSize.height += aHeightDif;

  NS_ENSURE_SUCCESS(CheckSecurityWidthAndHeight(&cssSize.width,
                                                &cssSize.height),
                    NS_ERROR_FAILURE);

  nsIntSize newDevSize(CSSToDevIntPixels(cssSize));

  NS_ENSURE_SUCCESS(treeOwnerAsWin->SetSize(newDevSize.width,
                                            newDevSize.height,
                                            true),
                    NS_ERROR_FAILURE);

  return NS_OK;
}

NS_IMETHODIMP
nsGlobalWindow::SizeToContent()
{
  FORWARD_TO_OUTER(SizeToContent, (), NS_ERROR_NOT_INITIALIZED);

  if (!mDocShell) {
    return NS_OK;
  }

  /*
   * If caller is not chrome and the user has not explicitly exempted the site,
   * prevent window.sizeToContent() by exiting early
   */

  if (!CanMoveResizeWindows() || IsFrame()) {
    return NS_OK;
  }

  // The content viewer does a check to make sure that it's a content
  // viewer for a toplevel docshell.
  
  nsCOMPtr<nsIContentViewer> cv;
  mDocShell->GetContentViewer(getter_AddRefs(cv));
  nsCOMPtr<nsIMarkupDocumentViewer> markupViewer(do_QueryInterface(cv));
  NS_ENSURE_TRUE(markupViewer, NS_ERROR_FAILURE);
  NS_ENSURE_SUCCESS(markupViewer->SizeToContent(), NS_ERROR_FAILURE);

  return NS_OK;
}

NS_IMETHODIMP
nsGlobalWindow::GetWindowRoot(nsIDOMEventTarget **aWindowRoot)
{
  nsCOMPtr<nsPIWindowRoot> root = GetTopWindowRoot();
  return CallQueryInterface(root, aWindowRoot);
}

already_AddRefed<nsPIWindowRoot>
nsGlobalWindow::GetTopWindowRoot()
{
  nsIDOMWindow *rootWindow = GetPrivateRoot();
  nsCOMPtr<nsPIDOMWindow> piWin(do_QueryInterface(rootWindow));
  if (!piWin)
    return nsnull;

  nsCOMPtr<nsPIWindowRoot> window = do_QueryInterface(piWin->GetChromeEventHandler());
  return window.forget();
}

NS_IMETHODIMP
nsGlobalWindow::Scroll(PRInt32 aXScroll, PRInt32 aYScroll)
{
  return ScrollTo(aXScroll, aYScroll);
}

NS_IMETHODIMP
nsGlobalWindow::ScrollTo(PRInt32 aXScroll, PRInt32 aYScroll)
{
  FlushPendingNotifications(Flush_Layout);
  nsIScrollableFrame *sf = GetScrollFrame();

  if (sf) {
    // Here we calculate what the max pixel value is that we can
    // scroll to, we do this by dividing maxint with the pixel to
    // twips conversion factor, and substracting 4, the 4 comes from
    // experimenting with this value, anything less makes the view
    // code not scroll correctly, I have no idea why. -- jst
    const PRInt32 maxpx = nsPresContext::AppUnitsToIntCSSPixels(0x7fffffff) - 4;

    if (aXScroll > maxpx) {
      aXScroll = maxpx;
    }

    if (aYScroll > maxpx) {
      aYScroll = maxpx;
    }
    sf->ScrollTo(nsPoint(nsPresContext::CSSPixelsToAppUnits(aXScroll),
                         nsPresContext::CSSPixelsToAppUnits(aYScroll)),
                 nsIScrollableFrame::INSTANT);
  }

  return NS_OK;
}

NS_IMETHODIMP
nsGlobalWindow::ScrollBy(PRInt32 aXScrollDif, PRInt32 aYScrollDif)
{
  FlushPendingNotifications(Flush_Layout);
  nsIScrollableFrame *sf = GetScrollFrame();

  if (sf) {
    nsPoint scrollPos = sf->GetScrollPosition();
    // It seems like it would make more sense for ScrollBy to use
    // SMOOTH mode, but tests seem to depend on the synchronous behaviour.
    // Perhaps Web content does too.
    return ScrollTo(nsPresContext::AppUnitsToIntCSSPixels(scrollPos.x) + aXScrollDif,
                    nsPresContext::AppUnitsToIntCSSPixels(scrollPos.y) + aYScrollDif);
  }

  return NS_OK;
}

NS_IMETHODIMP
nsGlobalWindow::ScrollByLines(PRInt32 numLines)
{
  FlushPendingNotifications(Flush_Layout);
  nsIScrollableFrame *sf = GetScrollFrame();
  if (sf) {
    // It seems like it would make more sense for ScrollByLines to use
    // SMOOTH mode, but tests seem to depend on the synchronous behaviour.
    // Perhaps Web content does too.
    sf->ScrollBy(nsIntPoint(0, numLines), nsIScrollableFrame::LINES,
                 nsIScrollableFrame::INSTANT);
  }

  return NS_OK;
}

NS_IMETHODIMP
nsGlobalWindow::ScrollByPages(PRInt32 numPages)
{
  FlushPendingNotifications(Flush_Layout);
  nsIScrollableFrame *sf = GetScrollFrame();
  if (sf) {
    // It seems like it would make more sense for ScrollByPages to use
    // SMOOTH mode, but tests seem to depend on the synchronous behaviour.
    // Perhaps Web content does too.
    sf->ScrollBy(nsIntPoint(0, numPages), nsIScrollableFrame::PAGES,
                 nsIScrollableFrame::INSTANT);
  }

  return NS_OK;
}

NS_IMETHODIMP
nsGlobalWindow::ClearTimeout()
{
  return ClearTimeoutOrInterval();
}

NS_IMETHODIMP
nsGlobalWindow::ClearInterval()
{
  return ClearTimeoutOrInterval();
}

NS_IMETHODIMP
nsGlobalWindow::SetTimeout(PRInt32 *_retval)
{
  return SetTimeoutOrInterval(false, _retval);
}

NS_IMETHODIMP
nsGlobalWindow::SetInterval(PRInt32 *_retval)
{
  return SetTimeoutOrInterval(true, _retval);
}

NS_IMETHODIMP
nsGlobalWindow::SetResizable(bool aResizable)
{
  // nop

  return NS_OK;
}

static void
ReportUseOfDeprecatedMethod(nsGlobalWindow* aWindow, const char* aWarning)
{
  nsCOMPtr<nsIDocument> doc = do_QueryInterface(aWindow->GetExtantDocument());
  nsContentUtils::ReportToConsole(nsContentUtils::eDOM_PROPERTIES,
                                  aWarning,
                                  nsnull, 0,
                                  nsnull,
                                  EmptyString(), 0, 0,
                                  nsIScriptError::warningFlag,
                                  "DOM Events", doc);
}

NS_IMETHODIMP
nsGlobalWindow::CaptureEvents(PRInt32 aEventFlags)
{
  ReportUseOfDeprecatedMethod(this, "UseOfCaptureEventsWarning");
  return NS_OK;
}

NS_IMETHODIMP
nsGlobalWindow::ReleaseEvents(PRInt32 aEventFlags)
{
  ReportUseOfDeprecatedMethod(this, "UseOfReleaseEventsWarning");
  return NS_OK;
}

NS_IMETHODIMP
nsGlobalWindow::RouteEvent(nsIDOMEvent* aEvt)
{
  ReportUseOfDeprecatedMethod(this, "UseOfRouteEventWarning");
  return NS_OK;
}

NS_IMETHODIMP
nsGlobalWindow::EnableExternalCapture()
{
  return NS_ERROR_FAILURE;
}

NS_IMETHODIMP
nsGlobalWindow::DisableExternalCapture()
{
  return NS_ERROR_FAILURE;
}

static
bool IsPopupBlocked(nsIDOMDocument* aDoc)
{
  nsCOMPtr<nsIPopupWindowManager> pm =
    do_GetService(NS_POPUPWINDOWMANAGER_CONTRACTID);

  if (!pm) {
    return false;
  }

  bool blocked = true;
  nsCOMPtr<nsIDocument> doc(do_QueryInterface(aDoc));

  if (doc) {
    PRUint32 permission = nsIPopupWindowManager::ALLOW_POPUP;
    pm->TestPermission(doc->GetDocumentURI(), &permission);
    blocked = (permission == nsIPopupWindowManager::DENY_POPUP);
  }
  return blocked;
}

/* static */
void 
nsGlobalWindow::FirePopupBlockedEvent(nsIDOMDocument* aDoc,
                                      nsIDOMWindow *aRequestingWindow, nsIURI *aPopupURI,
                                      const nsAString &aPopupWindowName,
                                      const nsAString &aPopupWindowFeatures)
{
  if (aDoc) {
    // Fire a "DOMPopupBlocked" event so that the UI can hear about
    // blocked popups.
    nsCOMPtr<nsIDOMEvent> event;
    aDoc->CreateEvent(NS_LITERAL_STRING("PopupBlockedEvents"),
                      getter_AddRefs(event));
    if (event) {
      nsCOMPtr<nsIDOMPopupBlockedEvent> pbev(do_QueryInterface(event));
      pbev->InitPopupBlockedEvent(NS_LITERAL_STRING("DOMPopupBlocked"),
                                  true, true, aRequestingWindow,
                                  aPopupURI, aPopupWindowName,
                                  aPopupWindowFeatures);
      nsCOMPtr<nsIPrivateDOMEvent> privateEvent(do_QueryInterface(event));
      privateEvent->SetTrusted(true);

      nsCOMPtr<nsIDOMEventTarget> targ(do_QueryInterface(aDoc));
      bool defaultActionEnabled;
      targ->DispatchEvent(event, &defaultActionEnabled);
    }
  }
}

void FirePopupWindowEvent(nsIDOMDocument* aDoc)
{
  // Fire a "PopupWindow" event
  nsCOMPtr<nsIDocument> doc(do_QueryInterface(aDoc));
  nsContentUtils::DispatchTrustedEvent(doc, aDoc,
                                       NS_LITERAL_STRING("PopupWindow"),
                                       true, true);
}

// static
bool
nsGlobalWindow::CanSetProperty(const char *aPrefName)
{
  // Chrome can set any property.
  if (nsContentUtils::IsCallerTrustedForWrite()) {
    return true;
  }

  // If the pref is set to true, we can not set the property
  // and vice versa.
  return !Preferences::GetBool(aPrefName, true);
}

bool
nsGlobalWindow::PopupWhitelisted()
{
  if (!IsPopupBlocked(mDocument))
    return true;

  nsCOMPtr<nsIDOMWindow> parent;

  if (NS_FAILED(GetParent(getter_AddRefs(parent))) ||
      parent == static_cast<nsIDOMWindow*>(this))
  {
    return false;
  }

  return static_cast<nsGlobalWindow*>
                    (static_cast<nsIDOMWindow*>
                                (parent.get()))->PopupWhitelisted();
}

/*
 * Examine the current document state to see if we're in a way that is
 * typically abused by web designers. The window.open code uses this
 * routine to determine whether to allow the new window.
 * Returns a value from the PopupControlState enum.
 */
PopupControlState
nsGlobalWindow::RevisePopupAbuseLevel(PopupControlState aControl)
{
  FORWARD_TO_OUTER(RevisePopupAbuseLevel, (aControl), aControl);

  NS_ASSERTION(mDocShell, "Must have docshell");
  
  nsCOMPtr<nsIDocShellTreeItem> item(do_QueryInterface(mDocShell));

  NS_ASSERTION(item, "Docshell doesn't implement nsIDocShellTreeItem?");

  PRInt32 type = nsIDocShellTreeItem::typeChrome;
  item->GetItemType(&type);
  if (type != nsIDocShellTreeItem::typeContent)
    return openAllowed;

  PopupControlState abuse = aControl;
  switch (abuse) {
  case openControlled:
  case openAbused:
  case openOverridden:
    if (PopupWhitelisted())
      abuse = PopupControlState(abuse - 1);
  case openAllowed: break;
  default:
    NS_WARNING("Strange PopupControlState!");
  }

  // limit the number of simultaneously open popups
  if (abuse == openAbused || abuse == openControlled) {
    PRInt32 popupMax = Preferences::GetInt("dom.popup_maximum", -1);
    if (popupMax >= 0 && gOpenPopupSpamCount >= popupMax)
      abuse = openOverridden;
  }

  return abuse;
}

/* If a window open is blocked, fire the appropriate DOM events.
   aBlocked signifies we just blocked a popup.
   aWindow signifies we just opened what is probably a popup.
*/
void
nsGlobalWindow::FireAbuseEvents(bool aBlocked, bool aWindow,
                                const nsAString &aPopupURL,
                                const nsAString &aPopupWindowName,
                                const nsAString &aPopupWindowFeatures)
{
  // fetch the URI of the window requesting the opened window

  nsCOMPtr<nsIDOMWindow> topWindow;
  GetTop(getter_AddRefs(topWindow));
  if (!topWindow)
    return;

  nsCOMPtr<nsIDOMDocument> topDoc;
  topWindow->GetDocument(getter_AddRefs(topDoc));

  nsCOMPtr<nsIURI> popupURI;

  // build the URI of the would-have-been popup window
  // (see nsWindowWatcher::URIfromURL)

  // first, fetch the opener's base URI

  nsIURI *baseURL = 0;

  JSContext *cx = nsContentUtils::GetCurrentJSContext();
  nsCOMPtr<nsIDOMWindow> contextWindow;

  if (cx) {
    nsIScriptContext *currentCX = nsJSUtils::GetDynamicScriptContext(cx);
    if (currentCX) {
      contextWindow = do_QueryInterface(currentCX->GetGlobalObject());
    }
  }
  if (!contextWindow)
    contextWindow = static_cast<nsIDOMWindow*>(this);

  nsCOMPtr<nsIDOMDocument> domdoc;
  contextWindow->GetDocument(getter_AddRefs(domdoc));
  nsCOMPtr<nsIDocument> doc(do_QueryInterface(domdoc));
  if (doc)
    baseURL = doc->GetDocBaseURI();

  // use the base URI to build what would have been the popup's URI
  nsCOMPtr<nsIIOService> ios(do_GetService(NS_IOSERVICE_CONTRACTID));
  if (ios)
    ios->NewURI(NS_ConvertUTF16toUTF8(aPopupURL), 0, baseURL,
                getter_AddRefs(popupURI));

  // fire an event chock full of informative URIs
  if (aBlocked)
    FirePopupBlockedEvent(topDoc, this, popupURI, aPopupWindowName,
                          aPopupWindowFeatures);
  if (aWindow)
    FirePopupWindowEvent(topDoc);
}

NS_IMETHODIMP
nsGlobalWindow::Open(const nsAString& aUrl, const nsAString& aName,
                     const nsAString& aOptions, nsIDOMWindow **_retval)
{
  return OpenInternal(aUrl, aName, aOptions,
                      false,          // aDialog
                      false,          // aContentModal
                      true,           // aCalledNoScript
                      false,          // aDoJSFixups
                      nsnull, nsnull,    // No args
                      GetPrincipal(),    // aCalleePrincipal
                      nsnull,            // aJSCallerContext
                      _retval);
}

NS_IMETHODIMP
nsGlobalWindow::OpenJS(const nsAString& aUrl, const nsAString& aName,
                       const nsAString& aOptions, nsIDOMWindow **_retval)
{
  return OpenInternal(aUrl, aName, aOptions,
                      false,          // aDialog
                      false,          // aContentModal
                      false,          // aCalledNoScript
                      true,           // aDoJSFixups
                      nsnull, nsnull,    // No args
                      GetPrincipal(),    // aCalleePrincipal
                      nsContentUtils::GetCurrentJSContext(), // aJSCallerContext
                      _retval);
}

// like Open, but attaches to the new window any extra parameters past
// [features] as a JS property named "arguments"
NS_IMETHODIMP
nsGlobalWindow::OpenDialog(const nsAString& aUrl, const nsAString& aName,
                           const nsAString& aOptions,
                           nsISupports* aExtraArgument, nsIDOMWindow** _retval)
{
  return OpenInternal(aUrl, aName, aOptions,
                      true,                    // aDialog
                      false,                   // aContentModal
                      true,                    // aCalledNoScript
                      false,                   // aDoJSFixups
                      nsnull, aExtraArgument,     // Arguments
                      GetPrincipal(),             // aCalleePrincipal
                      nsnull,                     // aJSCallerContext
                      _retval);
}

NS_IMETHODIMP
nsGlobalWindow::OpenDialog(const nsAString& aUrl, const nsAString& aName,
                           const nsAString& aOptions, nsIDOMWindow** _retval)
{
  if (!nsContentUtils::IsCallerTrustedForWrite()) {
    return NS_ERROR_DOM_SECURITY_ERR;
  }

  nsAXPCNativeCallContext *ncc = nsnull;
  nsresult rv = nsContentUtils::XPConnect()->
    GetCurrentNativeCallContext(&ncc);
  NS_ENSURE_SUCCESS(rv, rv);

  if (!ncc)
    return NS_ERROR_NOT_AVAILABLE;

  JSContext *cx = nsnull;

  rv = ncc->GetJSContext(&cx);
  NS_ENSURE_SUCCESS(rv, rv);

  PRUint32 argc;
  jsval *argv = nsnull;

  // XXX - need to get this as nsISupports?
  ncc->GetArgc(&argc);
  ncc->GetArgvPtr(&argv);

  // Strip the url, name and options from the args seen by scripts.
  PRUint32 argOffset = argc < 3 ? argc : 3;
  nsCOMPtr<nsIArray> argvArray;
  rv = NS_CreateJSArgv(cx, argc - argOffset, argv + argOffset,
                       getter_AddRefs(argvArray));
  NS_ENSURE_SUCCESS(rv, rv);

  return OpenInternal(aUrl, aName, aOptions,
                      true,             // aDialog
                      false,            // aContentModal
                      false,            // aCalledNoScript
                      false,            // aDoJSFixups
                      argvArray, nsnull,   // Arguments
                      GetPrincipal(),      // aCalleePrincipal
                      cx,                  // aJSCallerContext
                      _retval);
}

NS_IMETHODIMP
nsGlobalWindow::GetFrames(nsIDOMWindow** aFrames)
{
  FORWARD_TO_OUTER(GetFrames, (aFrames), NS_ERROR_NOT_INITIALIZED);

  *aFrames = this;
  NS_ADDREF(*aFrames);

  FlushPendingNotifications(Flush_ContentAndNotify);

  return NS_OK;
}

nsGlobalWindow*
nsGlobalWindow::CallerInnerWindow()
{
  JSContext *cx = nsContentUtils::GetCurrentJSContext();
  if (!cx) {
    NS_ERROR("Please don't call this method from C++!");

    return nsnull;
  }

  JSObject *scope = nsnull;
  JSStackFrame *fp = nsnull;
  JS_FrameIterator(cx, &fp);
  if (fp) {
    while (!JS_IsScriptFrame(cx, fp)) {
      if (!JS_FrameIterator(cx, &fp))
        break;
    }

    if (fp)
      scope = JS_GetGlobalForFrame(fp);
  }

  if (!scope)
    scope = JS_GetGlobalForScopeChain(cx);

  JSAutoEnterCompartment ac;
  if (!ac.enter(cx, scope))
    return nsnull;

  nsCOMPtr<nsIXPConnectWrappedNative> wrapper;
  nsContentUtils::XPConnect()->
    GetWrappedNativeOfJSObject(cx, scope, getter_AddRefs(wrapper));
  if (!wrapper)
    return nsnull;

  // The calling window must be holding a reference, so we can just return a
  // raw pointer here and let the QI's addref be balanced by the nsCOMPtr
  // destructor's release.
  nsCOMPtr<nsPIDOMWindow> win = do_QueryWrappedNative(wrapper);
  if (!win)
    return GetCurrentInnerWindowInternal();
  return static_cast<nsGlobalWindow*>(win.get());
}

/**
 * Class used to represent events generated by calls to Window.postMessage,
 * which asynchronously creates and dispatches events.
 */
class PostMessageEvent : public nsRunnable
{
  public:
    NS_DECL_NSIRUNNABLE

    PostMessageEvent(nsGlobalWindow* aSource,
                     const nsAString& aCallerOrigin,
                     nsGlobalWindow* aTargetWindow,
                     nsIURI* aProvidedOrigin,
                     bool aTrustedCaller)
    : mSource(aSource),
      mCallerOrigin(aCallerOrigin),
      mMessage(nsnull),
      mMessageLen(0),
      mTargetWindow(aTargetWindow),
      mProvidedOrigin(aProvidedOrigin),
      mTrustedCaller(aTrustedCaller)
    {
      MOZ_COUNT_CTOR(PostMessageEvent);
    }
    
    ~PostMessageEvent()
    {
      NS_ASSERTION(!mMessage, "Message should have been deserialized!");
      MOZ_COUNT_DTOR(PostMessageEvent);
    }

    void SetJSData(JSAutoStructuredCloneBuffer& aBuffer)
    {
      NS_ASSERTION(!mMessage && mMessageLen == 0, "Don't call twice!");
      aBuffer.steal(&mMessage, &mMessageLen);
    }

    bool StoreISupports(nsISupports* aSupports)
    {
      mSupportsArray.AppendElement(aSupports);
      return true;
    }

  private:
    nsRefPtr<nsGlobalWindow> mSource;
    nsString mCallerOrigin;
    JSUint64* mMessage;
    size_t mMessageLen;
    nsRefPtr<nsGlobalWindow> mTargetWindow;
    nsCOMPtr<nsIURI> mProvidedOrigin;
    bool mTrustedCaller;
    nsTArray<nsCOMPtr<nsISupports> > mSupportsArray;
};

namespace {

struct StructuredCloneInfo {
  PostMessageEvent* event;
  bool subsumes;
};

static JSObject*
PostMessageReadStructuredClone(JSContext* cx,
                               JSStructuredCloneReader* reader,
                               uint32 tag,
                               uint32 data,
                               void* closure)
{
  NS_ASSERTION(closure, "Must have closure!");

  if (tag == SCTAG_DOM_BLOB || tag == SCTAG_DOM_FILELIST) {
    NS_ASSERTION(!data, "Data should be empty");

    nsISupports* supports;
    if (JS_ReadBytes(reader, &supports, sizeof(supports))) {
      JSObject* global = JS_GetGlobalForScopeChain(cx);
      if (global) {
        jsval val;
        nsCOMPtr<nsIXPConnectJSObjectHolder> wrapper;
        if (NS_SUCCEEDED(nsContentUtils::WrapNative(cx, global, supports,
                                                    &val,
                                                    getter_AddRefs(wrapper)))) {
          return JSVAL_TO_OBJECT(val);
        }
      }
    }
  }

  const JSStructuredCloneCallbacks* runtimeCallbacks =
    cx->runtime->structuredCloneCallbacks;

  if (runtimeCallbacks) {
    return runtimeCallbacks->read(cx, reader, tag, data, nsnull);
  }

  return JS_FALSE;
}

static JSBool
PostMessageWriteStructuredClone(JSContext* cx,
                                JSStructuredCloneWriter* writer,
                                JSObject* obj,
                                void *closure)
{
  StructuredCloneInfo* scInfo = static_cast<StructuredCloneInfo*>(closure);
  NS_ASSERTION(scInfo, "Must have scInfo!");

  nsCOMPtr<nsIXPConnectWrappedNative> wrappedNative;
  nsContentUtils::XPConnect()->
    GetWrappedNativeOfJSObject(cx, obj, getter_AddRefs(wrappedNative));
  if (wrappedNative) {
    PRUint32 scTag = 0;
    nsISupports* supports = wrappedNative->Native();

    nsCOMPtr<nsIDOMBlob> blob = do_QueryInterface(supports);
    if (blob && scInfo->subsumes)
      scTag = SCTAG_DOM_BLOB;

    nsCOMPtr<nsIDOMFileList> list = do_QueryInterface(supports);
    if (list && scInfo->subsumes)
      scTag = SCTAG_DOM_FILELIST;

    if (scTag)
      return JS_WriteUint32Pair(writer, scTag, 0) &&
             JS_WriteBytes(writer, &supports, sizeof(supports)) &&
             scInfo->event->StoreISupports(supports);
  }

  const JSStructuredCloneCallbacks* runtimeCallbacks =
    cx->runtime->structuredCloneCallbacks;

  if (runtimeCallbacks) {
    return runtimeCallbacks->write(cx, writer, obj, nsnull);
  }

  return JS_FALSE;
}

JSStructuredCloneCallbacks kPostMessageCallbacks = {
  PostMessageReadStructuredClone,
  PostMessageWriteStructuredClone,
  nsnull
};

} // anonymous namespace

NS_IMETHODIMP
PostMessageEvent::Run()
{
  NS_ABORT_IF_FALSE(mTargetWindow->IsOuterWindow(),
                    "should have been passed an outer window!");
  NS_ABORT_IF_FALSE(!mSource || mSource->IsOuterWindow(),
                    "should have been passed an outer window!");

  // Get the JSContext for the target window
  JSContext* cx = nsnull;
  nsIScriptContext* scriptContext = mTargetWindow->GetContext();
  if (scriptContext) {
    cx = scriptContext->GetNativeContext();
  }

  if (!cx) {
    // This can happen if mTargetWindow has been closed.  To avoid leaking,
    // we need to find a JSContext.
    nsIThreadJSContextStack* cxStack = nsContentUtils::ThreadJSContextStack();
    if (cxStack) {
      cxStack->GetSafeJSContext(&cx);
    }

    if (!cx) {
      NS_WARNING("Cannot find a JSContext!  Leaking PostMessage buffer.");
      return NS_ERROR_FAILURE;
    }
  }

  // If we bailed before this point we're going to leak mMessage, but
  // that's probably better than crashing.

  // Ensure that the buffer is freed even if we fail to post the message
  JSAutoStructuredCloneBuffer buffer;
  buffer.adopt(mMessage, mMessageLen);
  mMessage = nsnull;
  mMessageLen = 0;

  nsRefPtr<nsGlobalWindow> targetWindow;
  if (mTargetWindow->IsClosedOrClosing() ||
      !(targetWindow = mTargetWindow->GetCurrentInnerWindowInternal()) ||
      targetWindow->IsClosedOrClosing())
    return NS_OK;

  NS_ABORT_IF_FALSE(targetWindow->IsInnerWindow(),
                    "we ordered an inner window!");

  // Ensure that any origin which might have been provided is the origin of this
  // window's document.  Note that we do this *now* instead of when postMessage
  // is called because the target window might have been navigated to a
  // different location between then and now.  If this check happened when
  // postMessage was called, it would be fairly easy for a malicious webpage to
  // intercept messages intended for another site by carefully timing navigation
  // of the target window so it changed location after postMessage but before
  // now.
  if (mProvidedOrigin) {
    // Get the target's origin either from its principal or, in the case the
    // principal doesn't carry a URI (e.g. the system principal), the target's
    // document.
    nsIPrincipal* targetPrin = targetWindow->GetPrincipal();
    if (!targetPrin)
      return NS_OK;
    nsCOMPtr<nsIURI> targetURI;
    if (NS_FAILED(targetPrin->GetURI(getter_AddRefs(targetURI))))
      return NS_OK;
    if (!targetURI) {
      targetURI = targetWindow->mDoc->GetDocumentURI();
      if (!targetURI)
        return NS_OK;
    }

    // Note: This is contrary to the spec with respect to file: URLs, which
    //       the spec groups into a single origin, but given we intentionally
    //       don't do that in other places it seems better to hold the line for
    //       now.  Long-term, we want HTML5 to address this so that we can
    //       be compliant while being safer.
    nsIScriptSecurityManager* ssm = nsContentUtils::GetSecurityManager();
    nsresult rv =
      ssm->CheckSameOriginURI(mProvidedOrigin, targetURI, true);
    if (NS_FAILED(rv))
      return NS_OK;
  }

  // Deserialize the structured clone data
  jsval messageData;
  {
    JSAutoRequest ar(cx);
    StructuredCloneInfo scInfo;
    scInfo.event = this;

    if (!buffer.read(cx, &messageData, &kPostMessageCallbacks, &scInfo))
      return NS_ERROR_DOM_DATA_CLONE_ERR;
  }

  // Create the event
  nsCOMPtr<nsIDOMDocument> domDoc = do_QueryInterface(targetWindow->mDocument);
  if (!domDoc)
    return NS_OK;
  nsCOMPtr<nsIDOMEvent> event;
  domDoc->CreateEvent(NS_LITERAL_STRING("MessageEvent"),
                      getter_AddRefs(event));
  if (!event)
    return NS_OK;

  nsCOMPtr<nsIDOMMessageEvent> message = do_QueryInterface(event);
  nsresult rv = message->InitMessageEvent(NS_LITERAL_STRING("message"),
                                          false /* non-bubbling */,
                                          true /* cancelable */,
                                          messageData,
                                          mCallerOrigin,
                                          EmptyString(),
                                          mSource);
  if (NS_FAILED(rv))
    return NS_OK;


  // We can't simply call dispatchEvent on the window because doing so ends
  // up flipping the trusted bit on the event, and we don't want that to
  // happen because then untrusted content can call postMessage on a chrome
  // window if it can get a reference to it.

  nsIPresShell *shell = targetWindow->mDoc->GetShell();
  nsRefPtr<nsPresContext> presContext;
  if (shell)
    presContext = shell->GetPresContext();

  nsCOMPtr<nsIPrivateDOMEvent> privEvent = do_QueryInterface(message);
  privEvent->SetTrusted(mTrustedCaller);
  nsEvent *internalEvent = privEvent->GetInternalNSEvent();

  nsEventStatus status = nsEventStatus_eIgnore;
  nsEventDispatcher::Dispatch(static_cast<nsPIDOMWindow*>(mTargetWindow),
                              presContext,
                              internalEvent,
                              message,
                              &status);
  return NS_OK;
}

NS_IMETHODIMP
nsGlobalWindow::PostMessageMoz(const jsval& aMessage,
                               const nsAString& aOrigin,
                               JSContext* aCx)
{
  FORWARD_TO_OUTER(PostMessageMoz, (aMessage, aOrigin, aCx),
                   NS_ERROR_NOT_INITIALIZED);

  //
  // Window.postMessage is an intentional subversion of the same-origin policy.
  // As such, this code must be particularly careful in the information it
  // exposes to calling code.
  //
  // http://www.whatwg.org/specs/web-apps/current-work/multipage/section-crossDocumentMessages.html
  //

  // First, get the caller's window
  nsRefPtr<nsGlobalWindow> callerInnerWin = CallerInnerWindow();
  if (!callerInnerWin)
    return NS_OK;
  NS_ABORT_IF_FALSE(callerInnerWin->IsInnerWindow(),
                    "should have gotten an inner window here");

  // Compute the caller's origin either from its principal or, in the case the
  // principal doesn't carry a URI (e.g. the system principal), the caller's
  // document.  We must get this now instead of when the event is created and
  // dispatched, because ultimately it is the identity of the calling window
  // *now* that determines who sent the message (and not an identity which might
  // have changed due to intervening navigations).
  nsIPrincipal* callerPrin = callerInnerWin->GetPrincipal();
  if (!callerPrin)
    return NS_OK;
  
  nsCOMPtr<nsIURI> callerOuterURI;
  if (NS_FAILED(callerPrin->GetURI(getter_AddRefs(callerOuterURI))))
    return NS_OK;

  nsAutoString origin;
  if (callerOuterURI) {
    // if the principal has a URI, use that to generate the origin
    nsContentUtils::GetUTFOrigin(callerPrin, origin);
  }
  else {
    // otherwise use the URI of the document to generate origin
    nsCOMPtr<nsIDocument> doc = do_QueryInterface(callerInnerWin->mDocument);
    if (!doc)
      return NS_OK;
    callerOuterURI = doc->GetDocumentURI();
    // if the principal has a URI, use that to generate the origin
    nsContentUtils::GetUTFOrigin(callerOuterURI, origin);
  }

  // Convert the provided origin string into a URI for comparison purposes.
  // "*" indicates no specific origin is required.
  nsCOMPtr<nsIURI> providedOrigin;
  if (!aOrigin.EqualsASCII("*")) {
    if (NS_FAILED(NS_NewURI(getter_AddRefs(providedOrigin), aOrigin)))
      return NS_ERROR_DOM_SYNTAX_ERR;
    if (NS_FAILED(providedOrigin->SetUserPass(EmptyCString())) ||
        NS_FAILED(providedOrigin->SetPath(EmptyCString())))
      return NS_OK;
  }

  // Create and asynchronously dispatch a runnable which will handle actual DOM
  // event creation and dispatch.
  nsRefPtr<PostMessageEvent> event =
    new PostMessageEvent(nsContentUtils::IsCallerChrome()
                         ? nsnull
                         : callerInnerWin->GetOuterWindowInternal(),
                         origin,
                         this,
                         providedOrigin,
                         nsContentUtils::IsCallerTrustedForWrite());

  // We *must* clone the data here, or the jsval could be modified
  // by script
  JSAutoStructuredCloneBuffer buffer;
  StructuredCloneInfo scInfo;
  scInfo.event = event;

  nsIPrincipal* principal = GetPrincipal();
  if (NS_FAILED(callerPrin->Subsumes(principal, &scInfo.subsumes)))
    return NS_ERROR_DOM_DATA_CLONE_ERR;

  if (!buffer.write(aCx, aMessage, &kPostMessageCallbacks, &scInfo))
    return NS_ERROR_DOM_DATA_CLONE_ERR;

  event->SetJSData(buffer);

  return NS_DispatchToCurrentThread(event);
}

class nsCloseEvent : public nsRunnable {

  nsRefPtr<nsGlobalWindow> mWindow;

  nsCloseEvent(nsGlobalWindow *aWindow)
    : mWindow(aWindow)
  {}

public:

  static nsresult
  PostCloseEvent(nsGlobalWindow* aWindow) {
    nsCOMPtr<nsIRunnable> ev = new nsCloseEvent(aWindow);
    nsresult rv = NS_DispatchToCurrentThread(ev);
    if (NS_SUCCEEDED(rv))
      aWindow->MaybeForgiveSpamCount();
    return rv;
  }

  NS_IMETHOD Run() {
    if (mWindow)
      mWindow->ReallyCloseWindow();
    return NS_OK;
  }

};

bool
nsGlobalWindow::CanClose()
{
  if (!mDocShell)
    return true;

  // Ask the content viewer whether the toplevel window can close.
  // If the content viewer returns false, it is responsible for calling
  // Close() as soon as it is possible for the window to close.
  // This allows us to not close the window while printing is happening.

  nsCOMPtr<nsIContentViewer> cv;
  mDocShell->GetContentViewer(getter_AddRefs(cv));
  if (cv) {
    bool canClose;
    nsresult rv = cv->PermitUnload(false, &canClose);
    if (NS_SUCCEEDED(rv) && !canClose)
      return false;

    rv = cv->RequestWindowClose(&canClose);
    if (NS_SUCCEEDED(rv) && !canClose)
      return false;
  }

  return true;
}

NS_IMETHODIMP
nsGlobalWindow::Close()
{
  FORWARD_TO_OUTER(Close, (), NS_ERROR_NOT_INITIALIZED);

  if (IsFrame() || !mDocShell || IsInModalState()) {
    // window.close() is called on a frame in a frameset, on a window
    // that's already closed, or on a window for which there's
    // currently a modal dialog open. Ignore such calls.

    return NS_OK;
  }

  if (mHavePendingClose) {
    // We're going to be closed anyway; do nothing since we don't want
    // to double-close
    return NS_OK;
  }

  if (mBlockScriptedClosingFlag)
  {
    // A script's popup has been blocked and we don't want
    // the window to be closed directly after this event,
    // so the user can see that there was a blocked popup.
    return NS_OK;
  }

  // Don't allow scripts from content to close windows
  // that were not opened by script
  if (!mHadOriginalOpener && !nsContentUtils::IsCallerTrustedForWrite()) {
    bool allowClose =
      Preferences::GetBool("dom.allow_scripts_to_close_windows", true);
    if (!allowClose) {
      // We're blocking the close operation
      // report localized error msg in JS console
      nsContentUtils::ReportToConsole(
          nsContentUtils::eDOM_PROPERTIES,
          "WindowCloseBlockedWarning",
          nsnull, 0, // No params
          nsnull,
          EmptyString(), 0, 0, // No source, or column/line number
          nsIScriptError::warningFlag,
          "DOM Window", mDoc);  // Better name for the category?

      return NS_OK;
    }
  }

  if (!mInClose && !mIsClosed && !CanClose())
    return NS_OK;

  // Fire a DOM event notifying listeners that this window is about to
  // be closed. The tab UI code may choose to cancel the default
  // action for this event, if so, we won't actually close the window
  // (since the tab UI code will close the tab in stead). Sure, this
  // could be abused by content code, but do we care? I don't think
  // so...

  bool wasInClose = mInClose;
  mInClose = true;

  if (!DispatchCustomEvent("DOMWindowClose")) {
    // Someone chose to prevent the default action for this event, if
    // so, let's not close this window after all...

    mInClose = wasInClose;
    return NS_OK;
  }

  return FinalClose();
}

nsresult
nsGlobalWindow::ForceClose()
{
  if (IsFrame() || !mDocShell) {
    // This may be a frame in a frameset, or a window that's already closed.
    // Ignore such calls.

    return NS_OK;
  }

  if (mHavePendingClose) {
    // We're going to be closed anyway; do nothing since we don't want
    // to double-close
    return NS_OK;
  }

  mInClose = true;

  DispatchCustomEvent("DOMWindowClose");

  return FinalClose();
}

nsresult
nsGlobalWindow::FinalClose()
{
  nsresult rv;
  // Flag that we were closed.
  mIsClosed = true;

  nsCOMPtr<nsIJSContextStack> stack =
    do_GetService(sJSStackContractID);

  JSContext *cx = nsnull;

  if (stack) {
    stack->Peek(&cx);
  }

  if (cx) {
    nsIScriptContext *currentCX = nsJSUtils::GetDynamicScriptContext(cx);

    if (currentCX && currentCX == GetContextInternal()) {
      // We ignore the return value here.  If setting the termination function
      // fails, it's better to fail to close the window than it is to crash
      // (which is what would tend to happen if we did this synchronously
      // here).
      rv = currentCX->SetTerminationFunction(CloseWindow,
                                             static_cast<nsIDOMWindow *>
                                                        (this));
      if (NS_SUCCEEDED(rv)) {
        mHavePendingClose = true;
      }
      return NS_OK;
    }
  }

  
  // We may have plugins on the page that have issued this close from their
  // event loop and because we currently destroy the plugin window with
  // frames, we crash. So, if we are called from Javascript, post an event
  // to really close the window.
  rv = NS_ERROR_FAILURE;
  if (!nsContentUtils::IsCallerChrome()) {
    rv = nsCloseEvent::PostCloseEvent(this);
  }
  
  if (NS_FAILED(rv)) {
    ReallyCloseWindow();
    rv = NS_OK;
  } else {
    mHavePendingClose = true;
  }
  
  return rv;
}


void
nsGlobalWindow::ReallyCloseWindow()
{
  FORWARD_TO_OUTER_VOID(ReallyCloseWindow, ());

  // Make sure we never reenter this method.
  mHavePendingClose = true;

  nsCOMPtr<nsIBaseWindow> treeOwnerAsWin;
  GetTreeOwner(getter_AddRefs(treeOwnerAsWin));

  // If there's no treeOwnerAsWin, this window must already be closed.

  if (treeOwnerAsWin) {

    // but if we're a browser window we could be in some nasty
    // self-destroying cascade that we should mostly ignore

    nsCOMPtr<nsIDocShellTreeItem> docItem(do_QueryInterface(mDocShell));
    if (docItem) {
      nsCOMPtr<nsIBrowserDOMWindow> bwin;
      nsCOMPtr<nsIDocShellTreeItem> rootItem;
      docItem->GetRootTreeItem(getter_AddRefs(rootItem));
      nsCOMPtr<nsIDOMWindow> rootWin(do_GetInterface(rootItem));
      nsCOMPtr<nsIDOMChromeWindow> chromeWin(do_QueryInterface(rootWin));
      if (chromeWin)
        chromeWin->GetBrowserDOMWindow(getter_AddRefs(bwin));

      if (rootWin) {
        /* Normally we destroy the entire window, but not if
           this DOM window belongs to a tabbed browser and doesn't
           correspond to a tab. This allows a well-behaved tab
           to destroy the container as it should but is a final measure
           to prevent an errant tab from doing so when it shouldn't.
           This works because we reach this code when we shouldn't only
           in the particular circumstance that we belong to a tab
           that has just been closed (and is therefore already missing
           from the list of browsers) (and has an unload handler
           that closes the window). */
        // XXXbz now that we have mHavePendingClose, is this needed?
        bool isTab = false;
        if (rootWin == this ||
            !bwin || (bwin->IsTabContentWindow(GetOuterWindowInternal(),
                                               &isTab), isTab))
          treeOwnerAsWin->Destroy();
      }
    }

    CleanUp(false);
  }
}

nsIDOMWindow *
nsGlobalWindow::EnterModalState()
{
  nsGlobalWindow* topWin = GetTop();

  if (!topWin) {
    NS_ERROR("Uh, EnterModalState() called w/o a reachable top window?");

    return nsnull;
  }

  // If there is an active ESM in this window, clear it. Otherwise, this can
  // cause a problem if a modal state is entered during a mouseup event.
  nsEventStateManager* activeESM =
    static_cast<nsEventStateManager*>(nsEventStateManager::GetActiveEventStateManager());
  if (activeESM && activeESM->GetPresContext()) {
    nsIPresShell* activeShell = activeESM->GetPresContext()->GetPresShell();
    if (activeShell && (
        nsContentUtils::ContentIsCrossDocDescendantOf(activeShell->GetDocument(), mDoc) ||
        nsContentUtils::ContentIsCrossDocDescendantOf(mDoc, activeShell->GetDocument()))) {
      nsEventStateManager::ClearGlobalActiveContent(activeESM);

      activeShell->SetCapturingContent(nsnull, 0);

      if (activeShell) {
        nsRefPtr<nsFrameSelection> frameSelection = activeShell->FrameSelection();
        frameSelection->SetMouseDownState(false);
      }
    }
  }

  if (topWin->mModalStateDepth == 0) {
    NS_ASSERTION(!mSuspendedDoc, "Shouldn't have mSuspendedDoc here!");

    mSuspendedDoc = do_QueryInterface(topWin->GetExtantDocument());
    if (mSuspendedDoc && mSuspendedDoc->EventHandlingSuppressed()) {
      mSuspendedDoc->SuppressEventHandling();
    } else {
      mSuspendedDoc = nsnull;
    }
  }
  topWin->mModalStateDepth++;

  JSContext *cx = nsContentUtils::GetCurrentJSContext();

  nsCOMPtr<nsIDOMWindow> callerWin;
  nsIScriptContext *scx;
  if (cx && (scx = GetScriptContextFromJSContext(cx))) {
    scx->EnterModalState();
    callerWin = do_QueryInterface(nsJSUtils::GetDynamicScriptGlobal(cx));
  }

  if (mContext) {
    mContext->EnterModalState();
  }

  return callerWin;
}

// static
void
nsGlobalWindow::RunPendingTimeoutsRecursive(nsGlobalWindow *aTopWindow,
                                            nsGlobalWindow *aWindow)
{
  nsGlobalWindow *inner;

  // Return early if we're frozen or have no inner window.
  if (!(inner = aWindow->GetCurrentInnerWindowInternal()) ||
      inner->IsFrozen()) {
    return;
  }

  inner->RunTimeout(nsnull);

  // Check again if we're frozen since running pending timeouts
  // could've frozen us.
  if (inner->IsFrozen()) {
    return;
  }

  nsCOMPtr<nsIDOMWindowCollection> frames;
  aWindow->GetFrames(getter_AddRefs(frames));

  if (!frames) {
    return;
  }

  PRUint32 i, length;
  if (NS_FAILED(frames->GetLength(&length)) || !length) {
    return;
  }

  for (i = 0; i < length && aTopWindow->mModalStateDepth == 0; i++) {
    nsCOMPtr<nsIDOMWindow> child;
    frames->Item(i, getter_AddRefs(child));

    if (!child) {
      return;
    }

    nsGlobalWindow *childWin =
      static_cast<nsGlobalWindow *>
                 (static_cast<nsIDOMWindow *>
                             (child.get()));

    RunPendingTimeoutsRecursive(aTopWindow, childWin);
  }
}

class nsPendingTimeoutRunner : public nsRunnable
{
public:
  nsPendingTimeoutRunner(nsGlobalWindow *aWindow)
    : mWindow(aWindow)
  {
    NS_ASSERTION(mWindow, "mWindow is null.");
  }

  NS_IMETHOD Run()
  {
    nsGlobalWindow::RunPendingTimeoutsRecursive(mWindow, mWindow);

    return NS_OK;
  }

private:
  nsRefPtr<nsGlobalWindow> mWindow;
};

void
nsGlobalWindow::LeaveModalState(nsIDOMWindow *aCallerWin)
{
  nsGlobalWindow *topWin = GetTop();

  if (!topWin) {
    NS_ERROR("Uh, LeaveModalState() called w/o a reachable top window?");
    return;
  }

  topWin->mModalStateDepth--;

  if (topWin->mModalStateDepth == 0) {
    nsCOMPtr<nsIRunnable> runner = new nsPendingTimeoutRunner(topWin);
    if (NS_FAILED(NS_DispatchToCurrentThread(runner)))
      NS_WARNING("failed to dispatch pending timeout runnable");

    if (mSuspendedDoc) {
      nsCOMPtr<nsIDocument> currentDoc =
        do_QueryInterface(topWin->GetExtantDocument());
      mSuspendedDoc->UnsuppressEventHandlingAndFireEvents(currentDoc == mSuspendedDoc);
      mSuspendedDoc = nsnull;
    }
  }

  if (aCallerWin) {
    nsCOMPtr<nsIScriptGlobalObject> sgo(do_QueryInterface(aCallerWin));
    nsIScriptContext *scx = sgo->GetContext();
    if (scx)
      scx->LeaveModalState();
  }

  if (mContext) {
    mContext->LeaveModalState();
  }

  // Remember the time of the last dialog quit.
  nsGlobalWindow *inner = topWin->GetCurrentInnerWindowInternal();
  if (inner)
    inner->mLastDialogQuitTime = TimeStamp::Now();
}

bool
nsGlobalWindow::IsInModalState()
{
  nsGlobalWindow *topWin = GetTop();

  if (!topWin) {
    NS_ERROR("Uh, IsInModalState() called w/o a reachable top window?");

    return false;
  }

  return topWin->mModalStateDepth != 0;
}

// static
void
nsGlobalWindow::NotifyDOMWindowDestroyed(nsGlobalWindow* aWindow) {
  nsCOMPtr<nsIObserverService> observerService =
    do_GetService(NS_OBSERVERSERVICE_CONTRACTID);
  if (observerService) {
    observerService->
      NotifyObservers(static_cast<nsIScriptGlobalObject*>(aWindow),
                      DOM_WINDOW_DESTROYED_TOPIC, nsnull);
  }
}

class WindowDestroyedEvent : public nsRunnable
{
public:
  WindowDestroyedEvent(PRUint64 aID, const char* aTopic) :
    mID(aID), mTopic(aTopic) {}

  NS_IMETHOD Run()
  {
    nsCOMPtr<nsIObserverService> observerService =
      do_GetService("@mozilla.org/observer-service;1");
    if (observerService) {
      nsCOMPtr<nsISupportsPRUint64> wrapper =
        do_CreateInstance(NS_SUPPORTS_PRUINT64_CONTRACTID);
      if (wrapper) {
        wrapper->SetData(mID);
        observerService->NotifyObservers(wrapper, mTopic.get(), nsnull);
      }
    }
    return NS_OK;
  }

private:
  PRUint64 mID;
  nsCString mTopic;
};

void
nsGlobalWindow::NotifyWindowIDDestroyed(const char* aTopic)
{
  nsRefPtr<nsIRunnable> runnable = new WindowDestroyedEvent(mWindowID, aTopic);
  nsresult rv = NS_DispatchToCurrentThread(runnable);
  if (NS_SUCCEEDED(rv)) {
    mNotifiedIDDestroyed = true;
  }
}

// static
void
nsGlobalWindow::NotifyDOMWindowFrozen(nsGlobalWindow* aWindow) {
  if (aWindow && aWindow->IsInnerWindow()) {
    nsCOMPtr<nsIObserverService> observerService =
      do_GetService(NS_OBSERVERSERVICE_CONTRACTID);
    if (observerService) {
      observerService->
        NotifyObservers(static_cast<nsIScriptGlobalObject*>(aWindow),
                        DOM_WINDOW_FROZEN_TOPIC, nsnull);
    }
  }
}

// static
void
nsGlobalWindow::NotifyDOMWindowThawed(nsGlobalWindow* aWindow) {
  if (aWindow && aWindow->IsInnerWindow()) {
    nsCOMPtr<nsIObserverService> observerService =
      do_GetService(NS_OBSERVERSERVICE_CONTRACTID);
    if (observerService) {
      observerService->
        NotifyObservers(static_cast<nsIScriptGlobalObject*>(aWindow),
                        DOM_WINDOW_THAWED_TOPIC, nsnull);
    }
  }
}

void
nsGlobalWindow::InitJavaProperties()
{
  nsIScriptContext *scx = GetContextInternal();

  if (mDidInitJavaProperties || IsOuterWindow() || !scx || !mJSObject) {
    return;
  }

  // Set mDidInitJavaProperties to true here even if initialization
  // can fail. If it fails, we won't try again...
  mDidInitJavaProperties = true;

  mDummyJavaPluginOwner = new nsDummyJavaPluginOwner(mDoc);
  if (!mDummyJavaPluginOwner) {
    return;
  }

  nsCOMPtr<nsIPluginHost> pluginHostCOM(do_GetService(MOZ_PLUGIN_HOST_CONTRACTID));
  nsPluginHost *pluginHost = static_cast<nsPluginHost*>(pluginHostCOM.get());
  if (!pluginHost) {
    return;
  }  
  pluginHost->InstantiateDummyJavaPlugin(mDummyJavaPluginOwner);

  // It's possible for us (or the Java plugin, rather) to process
  // events during the above call, which can lead to this window being
  // torn down or what not, so re-check that the dummy plugin is still
  // around.
  if (!mDummyJavaPluginOwner) {
    return;
  }

  nsRefPtr<nsNPAPIPluginInstance> dummyPlugin;
  mDummyJavaPluginOwner->GetInstance(getter_AddRefs(dummyPlugin));

  if (dummyPlugin) {
    // A dummy plugin was instantiated. This means we have a Java
    // plugin that supports NPRuntime. For such a plugin, the plugin
    // instantiation code defines the Java properties for us, so we're
    // done here.

    return;
  }

  // No NPRuntime enabled Java plugin found, null out the owner we
  // would have used in that case as it's no longer needed.
  mDummyJavaPluginOwner = nsnull;
}

void*
nsGlobalWindow::GetCachedXBLPrototypeHandler(nsXBLPrototypeHandler* aKey)
{
  void* handler = nsnull;
  if (mCachedXBLPrototypeHandlers.IsInitialized()) {
    mCachedXBLPrototypeHandlers.Get(aKey, &handler);
  }
  return handler;
}

void
nsGlobalWindow::CacheXBLPrototypeHandler(nsXBLPrototypeHandler* aKey,
                                         nsScriptObjectHolder& aHandler)
{
  if (!mCachedXBLPrototypeHandlers.IsInitialized() &&
      !mCachedXBLPrototypeHandlers.Init()) {
    NS_ERROR("Failed to initiailize hashtable!");
    return;
  }

  if (!mCachedXBLPrototypeHandlers.Count()) {
    // Can't use macros to get the participant because nsGlobalChromeWindow also
    // runs through this code. Use QueryInterface to get the correct objects.
    nsXPCOMCycleCollectionParticipant* participant;
    CallQueryInterface(this, &participant);
    NS_ASSERTION(participant,
                 "Failed to QI to nsXPCOMCycleCollectionParticipant!");

    nsISupports* thisSupports;
    QueryInterface(NS_GET_IID(nsCycleCollectionISupports),
                   reinterpret_cast<void**>(&thisSupports));
    NS_ASSERTION(thisSupports, "Failed to QI to nsCycleCollectionISupports!");

    nsresult rv = nsContentUtils::HoldJSObjects(thisSupports, participant);
    if (NS_FAILED(rv)) {
      NS_ERROR("nsContentUtils::HoldJSObjects failed!");
      return;
    }
  }

  mCachedXBLPrototypeHandlers.Put(aKey, aHandler);
}

NS_IMETHODIMP
nsGlobalWindow::GetFrameElement(nsIDOMElement** aFrameElement)
{
  FORWARD_TO_OUTER(GetFrameElement, (aFrameElement), NS_ERROR_NOT_INITIALIZED);

  *aFrameElement = nsnull;

  nsCOMPtr<nsIDocShellTreeItem> docShellTI(do_QueryInterface(mDocShell));

  if (!docShellTI) {
    return NS_OK;
  }

  nsCOMPtr<nsIDocShellTreeItem> parent;
  docShellTI->GetSameTypeParent(getter_AddRefs(parent));

  if (!parent || parent == docShellTI) {
    // We're at a chrome boundary, don't expose the chrome iframe
    // element to content code.

    return NS_OK;
  }

  *aFrameElement = mFrameElement;
  NS_IF_ADDREF(*aFrameElement);

  return NS_OK;
}

// Helper for converting window.showModalDialog() options (list of ';'
// separated name (:|=) value pairs) to a format that's parsable by
// our normal window opening code.

void
ConvertDialogOptions(const nsAString& aOptions, nsAString& aResult)
{
  nsAString::const_iterator end;
  aOptions.EndReading(end);

  nsAString::const_iterator iter;
  aOptions.BeginReading(iter);

  while (iter != end) {
    // Skip whitespace.
    while (nsCRT::IsAsciiSpace(*iter) && iter != end) {
      ++iter;
    }

    nsAString::const_iterator name_start = iter;

    // Skip characters until we find whitespace, ';', ':', or '='
    while (iter != end && !nsCRT::IsAsciiSpace(*iter) &&
           *iter != ';' &&
           *iter != ':' &&
           *iter != '=') {
      ++iter;
    }

    nsAString::const_iterator name_end = iter;

    // Skip whitespace.
    while (nsCRT::IsAsciiSpace(*iter) && iter != end) {
      ++iter;
    }

    if (*iter == ';') {
      // No value found, skip the ';' and keep going.
      ++iter;

      continue;
    }

    nsAString::const_iterator value_start = iter;
    nsAString::const_iterator value_end = iter;

    if (*iter == ':' || *iter == '=') {
      // We found name followed by ':' or '='. Look for a value.

      iter++; // Skip the ':' or '='

      // Skip whitespace.
      while (nsCRT::IsAsciiSpace(*iter) && iter != end) {
        ++iter;
      }

      value_start = iter;

      // Skip until we find whitespace, or ';'.
      while (iter != end && !nsCRT::IsAsciiSpace(*iter) &&
             *iter != ';') {
        ++iter;
      }

      value_end = iter;

      // Skip whitespace.
      while (nsCRT::IsAsciiSpace(*iter) && iter != end) {
        ++iter;
      }
    }

    const nsDependentSubstring& name = Substring(name_start, name_end);
    const nsDependentSubstring& value = Substring(value_start, value_end);

    if (name.LowerCaseEqualsLiteral("center")) {
      if (value.LowerCaseEqualsLiteral("on")  ||
          value.LowerCaseEqualsLiteral("yes") ||
          value.LowerCaseEqualsLiteral("1")) {
        aResult.AppendLiteral(",centerscreen=1");
      }
    } else if (name.LowerCaseEqualsLiteral("dialogwidth")) {
      if (!value.IsEmpty()) {
        aResult.AppendLiteral(",width=");
        aResult.Append(value);
      }
    } else if (name.LowerCaseEqualsLiteral("dialogheight")) {
      if (!value.IsEmpty()) {
        aResult.AppendLiteral(",height=");
        aResult.Append(value);
      }
    } else if (name.LowerCaseEqualsLiteral("dialogtop")) {
      if (!value.IsEmpty()) {
        aResult.AppendLiteral(",top=");
        aResult.Append(value);
      }
    } else if (name.LowerCaseEqualsLiteral("dialogleft")) {
      if (!value.IsEmpty()) {
        aResult.AppendLiteral(",left=");
        aResult.Append(value);
      }
    } else if (name.LowerCaseEqualsLiteral("resizable")) {
      if (value.LowerCaseEqualsLiteral("on")  ||
          value.LowerCaseEqualsLiteral("yes") ||
          value.LowerCaseEqualsLiteral("1")) {
        aResult.AppendLiteral(",resizable=1");
      }
    } else if (name.LowerCaseEqualsLiteral("scroll")) {
      if (value.LowerCaseEqualsLiteral("off")  ||
          value.LowerCaseEqualsLiteral("no") ||
          value.LowerCaseEqualsLiteral("0")) {
        aResult.AppendLiteral(",scrollbars=0");
      }
    }

    if (iter == end) {
      break;
    }

    iter++;
  }
}

NS_IMETHODIMP
nsGlobalWindow::ShowModalDialog(const nsAString& aURI, nsIVariant *aArgs,
                                const nsAString& aOptions,
                                nsIVariant **aRetVal)
{
  FORWARD_TO_OUTER(ShowModalDialog, (aURI, aArgs, aOptions, aRetVal),
                   NS_ERROR_NOT_INITIALIZED);

  *aRetVal = nsnull;

  // Before bringing up the window/dialog, unsuppress painting and flush
  // pending reflows.
  EnsureReflowFlushAndPaint();

  if (AreDialogsBlocked() || !ConfirmDialogAllowed())
    return NS_ERROR_NOT_AVAILABLE;

  nsCOMPtr<nsIDOMWindow> dlgWin;
  nsAutoString options(NS_LITERAL_STRING("-moz-internal-modal=1,status=1"));

  ConvertDialogOptions(aOptions, options);

  options.AppendLiteral(",scrollbars=1,centerscreen=1,resizable=0");

  nsCOMPtr<nsIDOMWindow> callerWin = EnterModalState();
  nsresult rv = OpenInternal(aURI, EmptyString(), options,
                             false,          // aDialog
                             true,           // aContentModal
                             true,           // aCalledNoScript
                             true,           // aDoJSFixups
                             nsnull, aArgs,     // args
                             GetPrincipal(),    // aCalleePrincipal
                             nsnull,            // aJSCallerContext
                             getter_AddRefs(dlgWin));
  LeaveModalState(callerWin);

  NS_ENSURE_SUCCESS(rv, rv);
  
  if (dlgWin) {
    nsCOMPtr<nsIPrincipal> subjectPrincipal;
    rv = nsContentUtils::GetSecurityManager()->
      GetSubjectPrincipal(getter_AddRefs(subjectPrincipal));
    if (NS_FAILED(rv)) {
      return rv;
    }

    bool canAccess = true;

    if (subjectPrincipal) {
      nsCOMPtr<nsIScriptObjectPrincipal> objPrincipal =
        do_QueryInterface(dlgWin);
      nsCOMPtr<nsIPrincipal> dialogPrincipal;

      if (objPrincipal) {
        dialogPrincipal = objPrincipal->GetPrincipal();

        rv = subjectPrincipal->Subsumes(dialogPrincipal, &canAccess);
        NS_ENSURE_SUCCESS(rv, rv);
      } else {
        // Uh, not sure what kind of dialog this is. Prevent access to
        // be on the safe side...

        canAccess = false;
      }
    }

    nsCOMPtr<nsPIDOMWindow> win(do_QueryInterface(dlgWin));

    if (canAccess) {
      nsPIDOMWindow *inner = win->GetCurrentInnerWindow();

      nsCOMPtr<nsIDOMModalContentWindow> dlgInner(do_QueryInterface(inner));

      if (dlgInner) {
        dlgInner->GetReturnValue(aRetVal);
      }
    }

    nsRefPtr<nsGlobalWindow> winInternal =
      static_cast<nsGlobalWindow*>(win.get());
    if (winInternal->mCallCleanUpAfterModalDialogCloses) {
      winInternal->mCallCleanUpAfterModalDialogCloses = false;
      winInternal->CleanUp(true);
    }
  }
  
  return NS_OK;
}

class CommandDispatcher : public nsRunnable
{
public:
  CommandDispatcher(nsIDOMXULCommandDispatcher* aDispatcher,
                    const nsAString& aAction)
  : mDispatcher(aDispatcher), mAction(aAction) {}

  NS_IMETHOD Run()
  {
    return mDispatcher->UpdateCommands(mAction);
  }

  nsCOMPtr<nsIDOMXULCommandDispatcher> mDispatcher;
  nsString                             mAction;
};

NS_IMETHODIMP
nsGlobalWindow::UpdateCommands(const nsAString& anAction)
{
  nsPIDOMWindow *rootWindow = nsGlobalWindow::GetPrivateRoot();
  if (!rootWindow)
    return NS_OK;

  nsCOMPtr<nsIDOMXULDocument> xulDoc =
    do_QueryInterface(rootWindow->GetExtantDocument());
  // See if we contain a XUL document.
  if (xulDoc) {
    // Retrieve the command dispatcher and call updateCommands on it.
    nsCOMPtr<nsIDOMXULCommandDispatcher> xulCommandDispatcher;
    xulDoc->GetCommandDispatcher(getter_AddRefs(xulCommandDispatcher));
    if (xulCommandDispatcher) {
      nsContentUtils::AddScriptRunner(new CommandDispatcher(xulCommandDispatcher,
                                                            anAction));
    }
  }

  return NS_OK;
}

NS_IMETHODIMP
nsGlobalWindow::GetSelection(nsISelection** aSelection)
{
  FORWARD_TO_OUTER(GetSelection, (aSelection), NS_ERROR_NOT_INITIALIZED);

  NS_ENSURE_ARG_POINTER(aSelection);
  *aSelection = nsnull;

  if (!mDocShell)
    return NS_OK;

  nsCOMPtr<nsIPresShell> presShell;
  mDocShell->GetPresShell(getter_AddRefs(presShell));

  if (!presShell)
    return NS_OK;
    
  *aSelection = presShell->GetCurrentSelection(nsISelectionController::SELECTION_NORMAL);
  
  NS_IF_ADDREF(*aSelection);

  return NS_OK;
}

NS_IMETHODIMP
nsGlobalWindow::Find(const nsAString& aStr, bool aCaseSensitive,
                     bool aBackwards, bool aWrapAround, bool aWholeWord,
                     bool aSearchInFrames, bool aShowDialog,
                     bool *aDidFind)
{
  FORWARD_TO_OUTER(Find, (aStr, aCaseSensitive, aBackwards, aWrapAround,
                          aWholeWord, aSearchInFrames, aShowDialog, aDidFind),
                   NS_ERROR_NOT_INITIALIZED);

  nsresult rv = NS_OK;
  *aDidFind = false;

  nsCOMPtr<nsIWebBrowserFind> finder(do_GetInterface(mDocShell));
  NS_ENSURE_TRUE(finder, NS_ERROR_FAILURE);

  // Set the options of the search
  rv = finder->SetSearchString(PromiseFlatString(aStr).get());
  NS_ENSURE_SUCCESS(rv, rv);
  finder->SetMatchCase(aCaseSensitive);
  finder->SetFindBackwards(aBackwards);
  finder->SetWrapFind(aWrapAround);
  finder->SetEntireWord(aWholeWord);
  finder->SetSearchFrames(aSearchInFrames);

  // the nsIWebBrowserFind is initialized to use this window
  // as the search root, but uses focus to set the current search
  // frame. If we're being called from JS (as here), this window
  // should be the current search frame.
  nsCOMPtr<nsIWebBrowserFindInFrames> framesFinder(do_QueryInterface(finder));
  if (framesFinder) {
    framesFinder->SetRootSearchFrame(this);   // paranoia
    framesFinder->SetCurrentSearchFrame(this);
  }
  
  // The Find API does not accept empty strings. Launch the Find Dialog.
  if (aStr.IsEmpty() || aShowDialog) {
    // See if the find dialog is already up using nsIWindowMediator
    nsCOMPtr<nsIWindowMediator> windowMediator =
      do_GetService(NS_WINDOWMEDIATOR_CONTRACTID);

    nsCOMPtr<nsIDOMWindow> findDialog;

    if (windowMediator) {
      windowMediator->GetMostRecentWindow(NS_LITERAL_STRING("findInPage").get(),
                                          getter_AddRefs(findDialog));
    }

    if (findDialog) {
      // The Find dialog is already open, bring it to the top.
      rv = findDialog->Focus();
    } else { // Open a Find dialog
      if (finder) {
        nsCOMPtr<nsIDOMWindow> dialog;
        rv = OpenDialog(NS_LITERAL_STRING("chrome://global/content/finddialog.xul"),
                        NS_LITERAL_STRING("_blank"),
                        NS_LITERAL_STRING("chrome, resizable=no, dependent=yes"),
                        finder, getter_AddRefs(dialog));
      }
    }
  } else {
    // Launch the search with the passed in search string
    rv = finder->FindNext(aDidFind);
    NS_ENSURE_SUCCESS(rv, rv);
  }

  return rv;
}

NS_IMETHODIMP
nsGlobalWindow::Atob(const nsAString& aAsciiBase64String,
                     nsAString& aBinaryData)
{
  return nsContentUtils::Atob(aAsciiBase64String, aBinaryData);
}

NS_IMETHODIMP
nsGlobalWindow::Btoa(const nsAString& aBinaryData,
                     nsAString& aAsciiBase64String)
{
  return nsContentUtils::Btoa(aBinaryData, aAsciiBase64String);
}

//*****************************************************************************
// nsGlobalWindow::nsIDOMEventTarget
//*****************************************************************************

NS_IMETHODIMP
nsGlobalWindow::RemoveEventListener(const nsAString& aType,
                                    nsIDOMEventListener* aListener,
                                    bool aUseCapture)
{
  nsRefPtr<nsEventListenerManager> elm = GetListenerManager(false);
  if (elm) {
    elm->RemoveEventListener(aType, aListener, aUseCapture);
  }
  return NS_OK;
}

NS_IMETHODIMP
nsGlobalWindow::DispatchEvent(nsIDOMEvent* aEvent, bool* aRetVal)
{
  FORWARD_TO_INNER(DispatchEvent, (aEvent, aRetVal), NS_OK);

  if (!mDoc) {
    return NS_ERROR_FAILURE;
  }

  // Obtain a presentation shell
  nsIPresShell *shell = mDoc->GetShell();
  nsRefPtr<nsPresContext> presContext;
  if (shell) {
    // Retrieve the context
    presContext = shell->GetPresContext();
  }

  nsEventStatus status = nsEventStatus_eIgnore;
  nsresult rv =
    nsEventDispatcher::DispatchDOMEvent(GetOuterWindow(), nsnull, aEvent,
                                        presContext, &status);

  *aRetVal = (status != nsEventStatus_eConsumeNoDefault);
  return rv;
}

NS_IMETHODIMP
nsGlobalWindow::AddEventListener(const nsAString& aType,
                                 nsIDOMEventListener *aListener,
                                 bool aUseCapture, bool aWantsUntrusted,
                                 PRUint8 aOptionalArgc)
{
  NS_ASSERTION(!aWantsUntrusted || aOptionalArgc > 1,
               "Won't check if this is chrome, you want to set "
               "aWantsUntrusted to false or make the aWantsUntrusted "
               "explicit by making optional_argc non-zero.");

  if (IsOuterWindow() && mInnerWindow &&
      !nsContentUtils::CanCallerAccess(mInnerWindow)) {
    return NS_ERROR_DOM_SECURITY_ERR;
  }

  if (!aWantsUntrusted &&
      (aOptionalArgc < 2 && !nsContentUtils::IsChromeDoc(mDoc))) {
    aWantsUntrusted = true;
  }

  nsEventListenerManager* manager = GetListenerManager(true);
  NS_ENSURE_STATE(manager);
  manager->AddEventListener(aType, aListener, aUseCapture, aWantsUntrusted);
  return NS_OK;
}

nsEventListenerManager*
nsGlobalWindow::GetListenerManager(bool aCreateIfNotFound)
{
  FORWARD_TO_INNER_CREATE(GetListenerManager, (aCreateIfNotFound), nsnull);

  if (!mListenerManager && aCreateIfNotFound) {
    mListenerManager =
      new nsEventListenerManager(static_cast<nsIDOMEventTarget*>(this));
  }

  return mListenerManager;
}

nsIScriptContext*
nsGlobalWindow::GetContextForEventHandlers(nsresult* aRv)
{
  *aRv = NS_ERROR_UNEXPECTED;
  if (IsInnerWindow()) {
    nsPIDOMWindow* outer = GetOuterWindow();
    NS_ENSURE_TRUE(outer && outer->GetCurrentInnerWindow() == this, nsnull);
  }

  nsIScriptContext* scx;
  if ((scx = GetContext())) {
    *aRv = NS_OK;
    return scx;
  }
  return nsnull;
}

//*****************************************************************************
// nsGlobalWindow::nsPIDOMWindow
//*****************************************************************************

nsPIDOMWindow*
nsGlobalWindow::GetPrivateParent()
{
  FORWARD_TO_OUTER(GetPrivateParent, (), nsnull);

  nsCOMPtr<nsIDOMWindow> parent;
  GetParent(getter_AddRefs(parent));

  if (static_cast<nsIDOMWindow *>(this) == parent.get()) {
    nsCOMPtr<nsIContent> chromeElement(do_QueryInterface(mChromeEventHandler));
    if (!chromeElement)
      return nsnull;             // This is ok, just means a null parent.

    nsIDocument* doc = chromeElement->GetDocument();
    if (!doc)
      return nsnull;             // This is ok, just means a null parent.

    nsIScriptGlobalObject *globalObject = doc->GetScriptGlobalObject();
    if (!globalObject)
      return nsnull;             // This is ok, just means a null parent.

    parent = do_QueryInterface(globalObject);
  }

  if (parent) {
    return static_cast<nsGlobalWindow *>
                      (static_cast<nsIDOMWindow*>(parent.get()));
  }

  return nsnull;
}

nsPIDOMWindow*
nsGlobalWindow::GetPrivateRoot()
{
  FORWARD_TO_OUTER(GetPrivateRoot, (), nsnull);

  nsCOMPtr<nsIDOMWindow> top;
  GetTop(getter_AddRefs(top));

  nsCOMPtr<nsPIDOMWindow> ptop = do_QueryInterface(top);
  NS_ASSERTION(ptop, "cannot get ptop");
  if (!ptop)
    return nsnull;

  nsIDocShell *docShell = ptop->GetDocShell();

  // Get the chrome event handler from the doc shell, since we only
  // want to deal with XUL chrome handlers and not the new kind of
  // window root handler.
  nsCOMPtr<nsIDOMEventTarget> chromeEventHandler;
  docShell->GetChromeEventHandler(getter_AddRefs(chromeEventHandler));

  nsCOMPtr<nsIContent> chromeElement(do_QueryInterface(mChromeEventHandler));
  if (chromeElement) {
    nsIDocument* doc = chromeElement->GetDocument();
    if (doc) {
      nsIDOMWindow *parent = doc->GetWindow();
      if (parent) {
        parent->GetTop(getter_AddRefs(top));
      }
    }
  }

  return static_cast<nsGlobalWindow *>
                    (static_cast<nsIDOMWindow *>(top));
}


NS_IMETHODIMP
nsGlobalWindow::GetLocation(nsIDOMLocation ** aLocation)
{
  FORWARD_TO_INNER(GetLocation, (aLocation), NS_ERROR_NOT_INITIALIZED);

  *aLocation = nsnull;

  nsIDocShell *docShell = GetDocShell();
  if (!mLocation && docShell) {
    mLocation = new nsLocation(docShell);
    if (!mLocation) {
      return NS_ERROR_OUT_OF_MEMORY;
    }
  }

  NS_IF_ADDREF(*aLocation = mLocation);

  return NS_OK;
}

void
nsGlobalWindow::ActivateOrDeactivate(bool aActivate)
{
  // Set / unset mIsActive on the top level window, which is used for the
  // :-moz-window-inactive pseudoclass.
  nsCOMPtr<nsIWidget> mainWidget = GetMainWidget();
  if (!mainWidget)
    return;

  // Get the top level widget (if the main widget is a sheet, this will
  // be the sheet's top (non-sheet) parent).
  nsCOMPtr<nsIWidget> topLevelWidget = mainWidget->GetSheetWindowParent();
  if (!topLevelWidget) {
    topLevelWidget = mainWidget;
  }

  // Get the top level widget's nsGlobalWindow
  nsCOMPtr<nsIDOMWindow> topLevelWindow;
  if (topLevelWidget == mainWidget) {
    topLevelWindow = static_cast<nsIDOMWindow*>(this);
  } else {
    // This is a workaround for the following problem:
    // When a window with an open sheet loses focus, only the sheet window
    // receives the NS_DEACTIVATE event. However, it's not the sheet that
    // should lose the active styling, but the containing top level window.
    void* clientData;
    topLevelWidget->GetClientData(clientData); // clientData is nsXULWindow
    nsISupports* data = static_cast<nsISupports*>(clientData);
    nsCOMPtr<nsIInterfaceRequestor> req(do_QueryInterface(data));
    topLevelWindow = do_GetInterface(req);
  }
  if (topLevelWindow) {
    nsCOMPtr<nsPIDOMWindow> piWin(do_QueryInterface(topLevelWindow));
    piWin->SetActive(aActivate);
  }
}

static bool
NotifyDocumentTree(nsIDocument* aDocument, void* aData)
{
  aDocument->EnumerateSubDocuments(NotifyDocumentTree, nsnull);
  aDocument->DocumentStatesChanged(NS_DOCUMENT_STATE_WINDOW_INACTIVE);
  return true;
}

void
nsGlobalWindow::SetActive(bool aActive)
{
  nsPIDOMWindow::SetActive(aActive);
  NotifyDocumentTree(mDoc, nsnull);
}

void nsGlobalWindow::SetIsBackground(bool aIsBackground)
{
  bool resetTimers = (!aIsBackground && IsBackground());
  nsPIDOMWindow::SetIsBackground(aIsBackground);
  if (resetTimers) {
    ResetTimersForNonBackgroundWindow();
  }
}

void nsGlobalWindow::MaybeUpdateTouchState()
{
  FORWARD_TO_INNER_VOID(MaybeUpdateTouchState, ());

  nsIFocusManager* fm = nsFocusManager::GetFocusManager();

  nsCOMPtr<nsIDOMWindow> focusedWindow;
  fm->GetFocusedWindow(getter_AddRefs(focusedWindow));

  if(this == focusedWindow) {
    UpdateTouchState();
  }
}

void nsGlobalWindow::UpdateTouchState()
{
  FORWARD_TO_INNER_VOID(UpdateTouchState, ());

  nsCOMPtr<nsIWidget> mainWidget = GetMainWidget();
  if (!mainWidget)
    return;

  if (mMayHaveTouchEventListener) {
    mainWidget->RegisterTouchWindow();
  } else {
    mainWidget->UnregisterTouchWindow();
  }
}

void
nsGlobalWindow::EnableDeviceMotionUpdates()
{
  if (mHasDeviceMotion) {
    nsCOMPtr<nsIDeviceMotion> ac =
      do_GetService(NS_DEVICE_MOTION_CONTRACTID);
    if (ac) {
      ac->AddWindowListener(this);
    }
  }
}

void
nsGlobalWindow::DisableDeviceMotionUpdates()
{
  if (mHasDeviceMotion) {
    nsCOMPtr<nsIDeviceMotion> ac =
      do_GetService(NS_DEVICE_MOTION_CONTRACTID);
    if (ac) {
      ac->RemoveWindowListener(this);
    }
  }
}

void
nsGlobalWindow::SetChromeEventHandler(nsIDOMEventTarget* aChromeEventHandler)
{
  SetChromeEventHandlerInternal(aChromeEventHandler);
  if (IsOuterWindow()) {
    // update the chrome event handler on all our inner windows
    for (nsGlobalWindow *inner = (nsGlobalWindow *)PR_LIST_HEAD(this);
         inner != this;
         inner = (nsGlobalWindow*)PR_NEXT_LINK(inner)) {
      NS_ASSERTION(!inner->mOuterWindow || inner->mOuterWindow == this,
                   "bad outer window pointer");
      inner->SetChromeEventHandlerInternal(aChromeEventHandler);
    }
  } else if (mOuterWindow) {
    // Need the cast to be able to call the protected method on a
    // superclass. We could make the method public instead, but it's really
    // better this way.
    static_cast<nsGlobalWindow*>(mOuterWindow.get())->
      SetChromeEventHandlerInternal(aChromeEventHandler);
  }
}

static bool IsLink(nsIContent* aContent)
{
  nsCOMPtr<nsIDOMHTMLAnchorElement> anchor = do_QueryInterface(aContent);
  return (anchor || (aContent &&
                     aContent->AttrValueIs(kNameSpaceID_XLink, nsGkAtoms::type,
                                           nsGkAtoms::simple, eCaseMatters)));
}

void
nsGlobalWindow::SetFocusedNode(nsIContent* aNode,
                               PRUint32 aFocusMethod,
                               bool aNeedsFocus)
{
  FORWARD_TO_INNER_VOID(SetFocusedNode, (aNode, aFocusMethod, aNeedsFocus));

  NS_ASSERTION(!aNode || aNode->GetCurrentDoc() == mDoc,
               "setting focus to a node from the wrong document");

  if (mFocusedNode != aNode) {
    UpdateCanvasFocus(false, aNode);
    mFocusedNode = aNode;
    mFocusMethod = aFocusMethod & FOCUSMETHOD_MASK;
    mShowFocusRingForContent = false;
  }

  if (mFocusedNode) {
    // if a node was focused by a keypress, turn on focus rings for the
    // window.
    if (mFocusMethod & nsIFocusManager::FLAG_BYKEY) {
      mFocusByKeyOccurred = true;
    } else if (
      // otherwise, we set mShowFocusRingForContent, as we don't want this to
      // be permanent for the window. On Windows, focus rings are only shown
      // when the FLAG_SHOWRING flag is used. On other platforms, focus rings
      // are only hidden for clicks on links.
#ifndef XP_WIN
      !(mFocusMethod & nsIFocusManager::FLAG_BYMOUSE) || !IsLink(aNode) ||
#endif
      aFocusMethod & nsIFocusManager::FLAG_SHOWRING) {
        mShowFocusRingForContent = true;
    }
  }

  if (aNeedsFocus)
    mNeedsFocus = aNeedsFocus;
}

PRUint32
nsGlobalWindow::GetFocusMethod()
{
  FORWARD_TO_INNER(GetFocusMethod, (), 0);

  return mFocusMethod;
}

bool
nsGlobalWindow::ShouldShowFocusRing()
{
  FORWARD_TO_INNER(ShouldShowFocusRing, (), false);

  return mShowFocusRings || mShowFocusRingForContent || mFocusByKeyOccurred;
}

void
nsGlobalWindow::SetKeyboardIndicators(UIStateChangeType aShowAccelerators,
                                      UIStateChangeType aShowFocusRings)
{
  FORWARD_TO_INNER_VOID(SetKeyboardIndicators, (aShowAccelerators, aShowFocusRings));

  bool oldShouldShowFocusRing = ShouldShowFocusRing();

  // only change the flags that have been modified
  if (aShowAccelerators != UIStateChangeType_NoChange)
    mShowAccelerators = aShowAccelerators == UIStateChangeType_Set;
  if (aShowFocusRings != UIStateChangeType_NoChange)
    mShowFocusRings = aShowFocusRings == UIStateChangeType_Set;

  // propagate the indicators to child windows
  nsCOMPtr<nsIDocShellTreeNode> node = do_QueryInterface(GetDocShell());
  if (node) {
    PRInt32 childCount = 0;
    node->GetChildCount(&childCount);

    for (PRInt32 i = 0; i < childCount; ++i) {
      nsCOMPtr<nsIDocShellTreeItem> childShell;
      node->GetChildAt(i, getter_AddRefs(childShell));
      nsCOMPtr<nsPIDOMWindow> childWindow = do_GetInterface(childShell);
      if (childWindow) {
        childWindow->SetKeyboardIndicators(aShowAccelerators, aShowFocusRings);
      }
    }
  }

  bool newShouldShowFocusRing = ShouldShowFocusRing();
  if (mHasFocus && mFocusedNode &&
      oldShouldShowFocusRing != newShouldShowFocusRing &&
      mFocusedNode->IsElement()) {
    // Update mFocusedNode's state.
    if (newShouldShowFocusRing) {
      mFocusedNode->AsElement()->AddStates(NS_EVENT_STATE_FOCUSRING);
    } else {
      mFocusedNode->AsElement()->RemoveStates(NS_EVENT_STATE_FOCUSRING);
    }
  }
}

void
nsGlobalWindow::GetKeyboardIndicators(bool* aShowAccelerators,
                                      bool* aShowFocusRings)
{
  FORWARD_TO_INNER_VOID(GetKeyboardIndicators, (aShowAccelerators, aShowFocusRings));

  *aShowAccelerators = mShowAccelerators;
  *aShowFocusRings = mShowFocusRings;
}

bool
nsGlobalWindow::TakeFocus(bool aFocus, PRUint32 aFocusMethod)
{
  FORWARD_TO_INNER(TakeFocus, (aFocus, aFocusMethod), false);

  if (aFocus)
    mFocusMethod = aFocusMethod & FOCUSMETHOD_MASK;

  if (mHasFocus != aFocus) {
    mHasFocus = aFocus;
    UpdateCanvasFocus(true, mFocusedNode);
  }

  // if mNeedsFocus is true, then the document has not yet received a
  // document-level focus event. If there is a root content node, then return
  // true to tell the calling focus manager that a focus event is expected. If
  // there is no root content node, the document hasn't loaded enough yet, or
  // there isn't one and there is no point in firing a focus event.
  if (aFocus && mNeedsFocus && mDoc && mDoc->GetRootElement() != nsnull) {
    mNeedsFocus = false;
    return true;
  }

  mNeedsFocus = false;
  return false;
}

void
nsGlobalWindow::SetReadyForFocus()
{
  FORWARD_TO_INNER_VOID(SetReadyForFocus, ());

  bool oldNeedsFocus = mNeedsFocus;
  mNeedsFocus = false;

  // update whether focus rings need to be shown using the state from the
  // root window
  nsPIDOMWindow* root = GetPrivateRoot();
  if (root) {
    bool showAccelerators, showFocusRings;
    root->GetKeyboardIndicators(&showAccelerators, &showFocusRings);
    mShowFocusRings = showFocusRings;
  }

  nsIFocusManager* fm = nsFocusManager::GetFocusManager();
  if (fm)
    fm->WindowShown(this, oldNeedsFocus);
}

void
nsGlobalWindow::PageHidden()
{
  FORWARD_TO_INNER_VOID(PageHidden, ());

  // the window is being hidden, so tell the focus manager that the frame is
  // no longer valid. Use the persisted field to determine if the document
  // is being destroyed.

  nsIFocusManager* fm = nsFocusManager::GetFocusManager();
  if (fm)
    fm->WindowHidden(this);

  mNeedsFocus = true;
}

class HashchangeCallback : public nsRunnable
{
public:
  HashchangeCallback(const nsAString &aOldURL,
                     const nsAString &aNewURL,
                     nsGlobalWindow* aWindow)
    : mWindow(aWindow)
  {
    mOldURL.Assign(aOldURL);
    mNewURL.Assign(aNewURL);
  }

  NS_IMETHOD Run()
  {
    NS_PRECONDITION(NS_IsMainThread(), "Should be called on the main thread.");
    return mWindow->FireHashchange(mOldURL, mNewURL);
  }

private:
  nsString mOldURL;
  nsString mNewURL;
  nsRefPtr<nsGlobalWindow> mWindow;
};

nsresult
nsGlobalWindow::DispatchAsyncHashchange(nsIURI *aOldURI, nsIURI *aNewURI)
{
  FORWARD_TO_INNER(DispatchAsyncHashchange, (aOldURI, aNewURI), NS_OK);

  // Make sure that aOldURI and aNewURI are identical up to the '#', and that
  // their hashes are different.
  nsCAutoString oldBeforeHash, oldHash, newBeforeHash, newHash;
  nsContentUtils::SplitURIAtHash(aOldURI, oldBeforeHash, oldHash);
  nsContentUtils::SplitURIAtHash(aNewURI, newBeforeHash, newHash);

  NS_ENSURE_STATE(oldBeforeHash.Equals(newBeforeHash));
  NS_ENSURE_STATE(!oldHash.Equals(newHash));

  nsCAutoString oldSpec, newSpec;
  aOldURI->GetSpec(oldSpec);
  aNewURI->GetSpec(newSpec);

  NS_ConvertUTF8toUTF16 oldWideSpec(oldSpec);
  NS_ConvertUTF8toUTF16 newWideSpec(newSpec);

  nsCOMPtr<nsIRunnable> callback =
    new HashchangeCallback(oldWideSpec, newWideSpec, this);
  return NS_DispatchToMainThread(callback);
}

nsresult
nsGlobalWindow::FireHashchange(const nsAString &aOldURL,
                               const nsAString &aNewURL)
{
  NS_ENSURE_TRUE(IsInnerWindow(), NS_ERROR_FAILURE);

  // Don't do anything if the window is frozen.
  if (IsFrozen())
    return NS_OK;

  // Get a presentation shell for use in creating the hashchange event.
  NS_ENSURE_STATE(mDoc);

  nsIPresShell *shell = mDoc->GetShell();
  nsRefPtr<nsPresContext> presContext;
  if (shell) {
    presContext = shell->GetPresContext();
  }

  // Create a new hashchange event.
  nsCOMPtr<nsIDOMEvent> domEvent;
  nsresult rv =
    nsEventDispatcher::CreateEvent(presContext, nsnull,
                                   NS_LITERAL_STRING("hashchangeevent"),
                                   getter_AddRefs(domEvent));
  NS_ENSURE_SUCCESS(rv, rv);

  nsCOMPtr<nsIPrivateDOMEvent> privateEvent = do_QueryInterface(domEvent);
  NS_ENSURE_TRUE(privateEvent, NS_ERROR_UNEXPECTED);

  nsCOMPtr<nsIDOMHashChangeEvent> hashchangeEvent = do_QueryInterface(domEvent);
  NS_ENSURE_TRUE(hashchangeEvent, NS_ERROR_UNEXPECTED);

  // The hashchange event bubbles and isn't cancellable.
  rv = hashchangeEvent->InitHashChangeEvent(NS_LITERAL_STRING("hashchange"),
                                            true, false,
                                            aOldURL, aNewURL);
  NS_ENSURE_SUCCESS(rv, rv);

  rv = privateEvent->SetTrusted(true);
  NS_ENSURE_SUCCESS(rv, rv);

  bool dummy;
  return DispatchEvent(hashchangeEvent, &dummy);
}

nsresult
nsGlobalWindow::DispatchSyncPopState()
{
  FORWARD_TO_INNER(DispatchSyncPopState, (), NS_OK);

  NS_ASSERTION(nsContentUtils::IsSafeToRunScript(),
               "Must be safe to run script here.");

  // Check that PopState hasn't been pref'ed off.
  if (!Preferences::GetBool(sPopStatePrefStr, false)) {
    return NS_OK;
  }

  nsresult rv = NS_OK;

  // Bail if the window is frozen.
  if (IsFrozen()) {
    return NS_OK;
  }

  // Get the document's pending state object -- it contains the data we're
  // going to send along with the popstate event.  The object is serialized
  // using structured clone.
  nsCOMPtr<nsIVariant> stateObj;
  rv = mDoc->GetStateObject(getter_AddRefs(stateObj));
  NS_ENSURE_SUCCESS(rv, rv);

  // Obtain a presentation shell for use in creating a popstate event.
  nsIPresShell *shell = mDoc->GetShell();
  nsRefPtr<nsPresContext> presContext;
  if (shell) {
    presContext = shell->GetPresContext();
  }

  // Create a new popstate event
  nsCOMPtr<nsIDOMEvent> domEvent;
  rv = nsEventDispatcher::CreateEvent(presContext, nsnull,
                                      NS_LITERAL_STRING("popstateevent"),
                                      getter_AddRefs(domEvent));
  NS_ENSURE_SUCCESS(rv, rv);

  nsCOMPtr<nsIPrivateDOMEvent> privateEvent = do_QueryInterface(domEvent);
  NS_ENSURE_TRUE(privateEvent, NS_ERROR_FAILURE);

  // Initialize the popstate event, which does bubble but isn't cancellable.
  nsCOMPtr<nsIDOMPopStateEvent> popstateEvent = do_QueryInterface(domEvent);
  rv = popstateEvent->InitPopStateEvent(NS_LITERAL_STRING("popstate"),
                                        true, false,
                                        stateObj);
  NS_ENSURE_SUCCESS(rv, rv);

  rv = privateEvent->SetTrusted(true);
  NS_ENSURE_SUCCESS(rv, rv);

  nsCOMPtr<nsIDOMEventTarget> outerWindow =
    do_QueryInterface(GetOuterWindow());
  NS_ENSURE_TRUE(outerWindow, NS_ERROR_UNEXPECTED);

  rv = privateEvent->SetTarget(outerWindow);
  NS_ENSURE_SUCCESS(rv, rv);

  bool dummy; // default action
  return DispatchEvent(popstateEvent, &dummy);
}

// Find an nsICanvasFrame under aFrame.  Only search the principal
// child lists.  aFrame must be non-null.
static nsCanvasFrame* FindCanvasFrame(nsIFrame* aFrame)
{
    nsCanvasFrame* canvasFrame = do_QueryFrame(aFrame);
    if (canvasFrame) {
        return canvasFrame;
    }

    nsIFrame* kid = aFrame->GetFirstPrincipalChild();
    while (kid) {
        canvasFrame = FindCanvasFrame(kid);
        if (canvasFrame) {
            return canvasFrame;
        }
        kid = kid->GetNextSibling();
    }

    return nsnull;
}

//-------------------------------------------------------
// Tells the HTMLFrame/CanvasFrame that is now has focus
void
nsGlobalWindow::UpdateCanvasFocus(bool aFocusChanged, nsIContent* aNewContent)
{
  // this is called from the inner window so use GetDocShell
  nsIDocShell* docShell = GetDocShell();
  if (!docShell)
    return;

  nsCOMPtr<nsIEditorDocShell> editorDocShell = do_QueryInterface(docShell);
  if (editorDocShell) {
    bool editable;
    editorDocShell->GetEditable(&editable);
    if (editable)
      return;
  }

  nsCOMPtr<nsIPresShell> presShell;
  docShell->GetPresShell(getter_AddRefs(presShell));
  if (!presShell || !mDocument)
    return;

  nsCOMPtr<nsIDocument> doc(do_QueryInterface(mDocument));
  Element *rootElement = doc->GetRootElement();
  if (rootElement) {
      if ((mHasFocus || aFocusChanged) &&
          (mFocusedNode == rootElement || aNewContent == rootElement)) {
          nsIFrame* frame = rootElement->GetPrimaryFrame();
          if (frame) {
              frame = frame->GetParent();
              nsCanvasFrame* canvasFrame = do_QueryFrame(frame);
              if (canvasFrame) {
                  canvasFrame->SetHasFocus(mHasFocus && rootElement == aNewContent);
              }
          }
      }
  } else {
      // Look for the frame the hard way
      nsIFrame* frame = presShell->GetRootFrame();
      if (frame) {
          nsCanvasFrame* canvasFrame = FindCanvasFrame(frame);
          if (canvasFrame) {
              canvasFrame->SetHasFocus(false);
          }
      }      
  }
}

NS_IMETHODIMP
nsGlobalWindow::GetComputedStyle(nsIDOMElement* aElt,
                                 const nsAString& aPseudoElt,
                                 nsIDOMCSSStyleDeclaration** aReturn)
{
  FORWARD_TO_OUTER(GetComputedStyle, (aElt, aPseudoElt, aReturn),
                   NS_ERROR_NOT_INITIALIZED);

  NS_ENSURE_ARG_POINTER(aReturn);
  *aReturn = nsnull;

  if (!aElt) {
    return NS_ERROR_DOM_NOT_SUPPORTED_ERR;
  }

  if (!mDocShell) {
    return NS_OK;
  }

  nsCOMPtr<nsIPresShell> presShell;
  mDocShell->GetPresShell(getter_AddRefs(presShell));

  if (!presShell) {
    return NS_OK;
  }

  nsRefPtr<nsComputedDOMStyle> compStyle;
  nsresult rv = NS_NewComputedDOMStyle(aElt, aPseudoElt, presShell,
                                       getter_AddRefs(compStyle));
  NS_ENSURE_SUCCESS(rv, rv);

  *aReturn = compStyle.forget().get();

  return NS_OK;
}

NS_IMETHODIMP
nsGlobalWindow::GetSessionStorage(nsIDOMStorage ** aSessionStorage)
{
  FORWARD_TO_INNER(GetSessionStorage, (aSessionStorage), NS_ERROR_UNEXPECTED);

  nsIPrincipal *principal = GetPrincipal();
  nsIDocShell* docShell = GetDocShell();

  if (!principal || !docShell) {
    *aSessionStorage = nsnull;
    return NS_OK;
  }

  if (!Preferences::GetBool(kStorageEnabled)) {
    *aSessionStorage = nsnull;
    return NS_OK;
  }

  if (mSessionStorage) {
#ifdef PR_LOGGING
    if (PR_LOG_TEST(gDOMLeakPRLog, PR_LOG_DEBUG)) {
      PR_LogPrint("nsGlobalWindow %p has %p sessionStorage", this, mSessionStorage.get());
    }
#endif
    nsCOMPtr<nsPIDOMStorage> piStorage = do_QueryInterface(mSessionStorage);
    if (piStorage) {
      bool canAccess = piStorage->CanAccess(principal);
      NS_ASSERTION(canAccess,
                   "window %x owned sessionStorage "
                   "that could not be accessed!");
      if (!canAccess) {
          mSessionStorage = nsnull;
      }
    }
  }

  if (!mSessionStorage) {
    *aSessionStorage = nsnull;

    nsString documentURI;
    if (mDocument) {
      mDocument->GetDocumentURI(documentURI);
    }

    nsresult rv = docShell->GetSessionStorageForPrincipal(principal,
                                                          documentURI,
                                                          true,
                                                          getter_AddRefs(mSessionStorage));
    NS_ENSURE_SUCCESS(rv, rv);

#ifdef PR_LOGGING
    if (PR_LOG_TEST(gDOMLeakPRLog, PR_LOG_DEBUG)) {
      PR_LogPrint("nsGlobalWindow %p tried to get a new sessionStorage %p", this, mSessionStorage.get());
    }
#endif

    if (!mSessionStorage) {
      return NS_ERROR_DOM_NOT_SUPPORTED_ERR;
    }
  }

#ifdef PR_LOGGING
    if (PR_LOG_TEST(gDOMLeakPRLog, PR_LOG_DEBUG)) {
      PR_LogPrint("nsGlobalWindow %p returns %p sessionStorage", this, mSessionStorage.get());
    }
#endif

  NS_ADDREF(*aSessionStorage = mSessionStorage);
  return NS_OK;
}

NS_IMETHODIMP
nsGlobalWindow::GetGlobalStorage(nsIDOMStorageList ** aGlobalStorage)
{
  NS_ENSURE_ARG_POINTER(aGlobalStorage);

  nsCOMPtr<nsIDocument> document = do_QueryInterface(GetExtantDocument());
  if (document) {
    document->WarnOnceAbout(nsIDocument::eGlobalStorage);
  }

  if (!Preferences::GetBool(kStorageEnabled)) {
    *aGlobalStorage = nsnull;
    return NS_OK;
  }

  if (!sGlobalStorageList) {
    nsresult rv = NS_NewDOMStorageList(&sGlobalStorageList);
    NS_ENSURE_SUCCESS(rv, rv);
  }

  *aGlobalStorage = sGlobalStorageList;
  NS_IF_ADDREF(*aGlobalStorage);

  return NS_OK;
}

NS_IMETHODIMP
nsGlobalWindow::GetLocalStorage(nsIDOMStorage ** aLocalStorage)
{
  FORWARD_TO_INNER(GetLocalStorage, (aLocalStorage), NS_ERROR_UNEXPECTED);

  NS_ENSURE_ARG(aLocalStorage);

  if (!Preferences::GetBool(kStorageEnabled)) {
    *aLocalStorage = nsnull;
    return NS_OK;
  }

  if (!mLocalStorage) {
    *aLocalStorage = nsnull;

    nsresult rv;

    bool unused;
    if (!nsDOMStorage::CanUseStorage(&unused))
      return NS_ERROR_DOM_SECURITY_ERR;

    nsIPrincipal *principal = GetPrincipal();
    if (!principal)
      return NS_OK;

    nsCOMPtr<nsIDOMStorageManager> storageManager =
      do_GetService("@mozilla.org/dom/storagemanager;1", &rv);
    NS_ENSURE_SUCCESS(rv, rv);

    nsString documentURI;
    if (mDocument) {
      mDocument->GetDocumentURI(documentURI);
    }

    rv = storageManager->GetLocalStorageForPrincipal(principal,
                                                     documentURI,
                                                     getter_AddRefs(mLocalStorage));
    NS_ENSURE_SUCCESS(rv, rv);
  }

  NS_ADDREF(*aLocalStorage = mLocalStorage);
  return NS_OK;
}

//*****************************************************************************
// nsGlobalWindow::nsIDOMStorageIndexedDB
//*****************************************************************************

NS_IMETHODIMP
nsGlobalWindow::GetMozIndexedDB(nsIIDBFactory** _retval)
{
  if (!mIndexedDB) {
    if (!IsChromeWindow()) {
      nsCOMPtr<mozIThirdPartyUtil> thirdPartyUtil =
        do_GetService(THIRDPARTYUTIL_CONTRACTID);
      NS_ENSURE_TRUE(thirdPartyUtil, NS_ERROR_DOM_INDEXEDDB_UNKNOWN_ERR);

      bool isThirdParty;
      nsresult rv = thirdPartyUtil->IsThirdPartyWindow(this, nsnull,
                                                       &isThirdParty);
      NS_ENSURE_SUCCESS(rv, NS_ERROR_DOM_INDEXEDDB_UNKNOWN_ERR);

      if (isThirdParty) {
        NS_WARNING("IndexedDB is not permitted in a third-party window.");
        *_retval = nsnull;
        return NS_OK;
      }
    }

    mIndexedDB = indexedDB::IDBFactory::Create(this);
    NS_ENSURE_TRUE(mIndexedDB, NS_ERROR_DOM_INDEXEDDB_UNKNOWN_ERR);
  }

  nsCOMPtr<nsIIDBFactory> request(mIndexedDB);
  request.forget(_retval);
  return NS_OK;
}

//*****************************************************************************
// nsGlobalWindow::nsIInterfaceRequestor
//*****************************************************************************

NS_IMETHODIMP
nsGlobalWindow::GetInterface(const nsIID & aIID, void **aSink)
{
  NS_ENSURE_ARG_POINTER(aSink);
  *aSink = nsnull;

  if (aIID.Equals(NS_GET_IID(nsIDocCharset))) {
    FORWARD_TO_OUTER(GetInterface, (aIID, aSink), NS_ERROR_NOT_INITIALIZED);

    if (mDocShell) {
      nsCOMPtr<nsIDocCharset> docCharset(do_QueryInterface(mDocShell));
      if (docCharset) {
        *aSink = docCharset;
        NS_ADDREF(((nsISupports *) *aSink));
      }
    }
  }
  else if (aIID.Equals(NS_GET_IID(nsIWebNavigation))) {
    FORWARD_TO_OUTER(GetInterface, (aIID, aSink), NS_ERROR_NOT_INITIALIZED);

    if (mDocShell) {
      nsCOMPtr<nsIWebNavigation> webNav(do_QueryInterface(mDocShell));
      if (webNav) {
        *aSink = webNav;
        NS_ADDREF(((nsISupports *) *aSink));
      }
    }
  }
#ifdef NS_PRINTING
  else if (aIID.Equals(NS_GET_IID(nsIWebBrowserPrint))) {
    FORWARD_TO_OUTER(GetInterface, (aIID, aSink), NS_ERROR_NOT_INITIALIZED);

    if (mDocShell) {
      nsCOMPtr<nsIContentViewer> viewer;
      mDocShell->GetContentViewer(getter_AddRefs(viewer));
      if (viewer) {
        nsCOMPtr<nsIWebBrowserPrint> webBrowserPrint(do_QueryInterface(viewer));
        if (webBrowserPrint) {
          *aSink = webBrowserPrint;
          NS_ADDREF(((nsISupports *) *aSink));
        }
      }
    }
  }
#endif
  else if (aIID.Equals(NS_GET_IID(nsIDOMWindowUtils))) {
    FORWARD_TO_OUTER(GetInterface, (aIID, aSink), NS_ERROR_NOT_INITIALIZED);

    nsCOMPtr<nsISupports> utils(do_QueryReferent(mWindowUtils));
    if (utils) {
      *aSink = utils;
      NS_ADDREF(((nsISupports *) *aSink));
    } else {
      nsDOMWindowUtils *utilObj = new nsDOMWindowUtils(this);
      nsCOMPtr<nsISupports> utilsIfc =
                              NS_ISUPPORTS_CAST(nsIDOMWindowUtils *, utilObj);
      if (utilsIfc) {
        mWindowUtils = do_GetWeakReference(utilsIfc);
        *aSink = utilsIfc;
        NS_ADDREF(((nsISupports *) *aSink));
      }
    }
  }
  else {
    return QueryInterface(aIID, aSink);
  }

  return *aSink ? NS_OK : NS_ERROR_NO_INTERFACE;
}

void
nsGlobalWindow::FireOfflineStatusEvent()
{
  if (!mDoc)
    return;
  nsAutoString name;
  if (NS_IsOffline()) {
    name.AssignLiteral("offline");
  } else {
    name.AssignLiteral("online");
  }
  // The event is fired at the body element, or if there is no body element,
  // at the document.
  nsCOMPtr<nsISupports> eventTarget = mDoc.get();
  nsCOMPtr<nsIDOMHTMLDocument> htmlDoc = do_QueryInterface(mDoc);
  if (htmlDoc) {
    nsCOMPtr<nsIDOMHTMLElement> body;
    htmlDoc->GetBody(getter_AddRefs(body));
    if (body) {
      eventTarget = body;
    }
  }
  else {
    nsCOMPtr<nsIDOMElement> documentElement;
    mDocument->GetDocumentElement(getter_AddRefs(documentElement));
    if(documentElement) {        
      eventTarget = documentElement;
    }
  }
  nsContentUtils::DispatchTrustedEvent(mDoc, eventTarget, name, true, false);
}

nsresult
nsGlobalWindow::Observe(nsISupports* aSubject, const char* aTopic,
                        const PRUnichar* aData)
{
  if (!nsCRT::strcmp(aTopic, NS_IOSERVICE_OFFLINE_STATUS_TOPIC)) {
    if (IsFrozen()) {
      // if an even number of notifications arrive while we're frozen,
      // we don't need to fire.
      mFireOfflineStatusChangeEventOnThaw = !mFireOfflineStatusChangeEventOnThaw;
    } else {
      FireOfflineStatusEvent();
    }
    return NS_OK;
  }

  if (IsInnerWindow() && !nsCRT::strcmp(aTopic, "dom-storage-changed")) {
    nsIPrincipal *principal;
    nsresult rv;

    principal = GetPrincipal();
    if (principal) {
      // A global storage object changed, check to see if it's one
      // this window can access.

      nsCOMPtr<nsIURI> codebase;
      principal->GetURI(getter_AddRefs(codebase));

      if (!codebase) {
        return NS_OK;
      }

      nsCAutoString currentDomain;
      rv = codebase->GetAsciiHost(currentDomain);
      if (NS_FAILED(rv)) {
        return NS_OK;
      }

      if (!nsDOMStorageList::CanAccessDomain(NS_ConvertUTF16toUTF8(aData),
                                             currentDomain)) {
        // This window can't reach the global storage object for the
        // domain for which the change happened, so don't fire any
        // events in this window.

        return NS_OK;
      }
    }

    nsAutoString domain(aData);

    if (IsFrozen()) {
      // This window is frozen, rather than firing the events here,
      // store the domain in which the change happened and fire the
      // events if we're ever thawed.

      if (!mPendingStorageEventsObsolete) {
        mPendingStorageEventsObsolete = new nsDataHashtable<nsStringHashKey, bool>;
        NS_ENSURE_TRUE(mPendingStorageEventsObsolete, NS_ERROR_OUT_OF_MEMORY);

        rv = mPendingStorageEventsObsolete->Init();
        NS_ENSURE_SUCCESS(rv, rv);
      }

      mPendingStorageEventsObsolete->Put(domain, true);

      return NS_OK;
    }

    nsRefPtr<nsDOMStorageEventObsolete> event = new nsDOMStorageEventObsolete();
    NS_ENSURE_TRUE(event, NS_ERROR_OUT_OF_MEMORY);

    rv = event->InitStorageEvent(NS_LITERAL_STRING("storage"), false, false, domain);
    NS_ENSURE_SUCCESS(rv, rv);

    nsCOMPtr<nsIDOMHTMLDocument> htmlDoc(do_QueryInterface(mDocument));

    nsCOMPtr<nsIDOMEventTarget> target;

    if (htmlDoc) {
      nsCOMPtr<nsIDOMHTMLElement> body;
      htmlDoc->GetBody(getter_AddRefs(body));

      target = do_QueryInterface(body);
    }

    if (!target) {
      target = this;
    }

    bool defaultActionEnabled;
    target->DispatchEvent((nsIDOMStorageEventObsolete *)event, &defaultActionEnabled);

    return NS_OK;
  }

  if (IsInnerWindow() && !nsCRT::strcmp(aTopic, "dom-storage2-changed")) {
    nsIPrincipal *principal;
    nsresult rv;

    nsCOMPtr<nsIDOMStorageEvent> event = do_QueryInterface(aSubject, &rv);
    NS_ENSURE_SUCCESS(rv, rv);

    nsCOMPtr<nsIDOMStorage> changingStorage;
    rv = event->GetStorageArea(getter_AddRefs(changingStorage));
    NS_ENSURE_SUCCESS(rv, rv);

    nsCOMPtr<nsPIDOMStorage> pistorage = do_QueryInterface(changingStorage);
    nsPIDOMStorage::nsDOMStorageType storageType = pistorage->StorageType();

    principal = GetPrincipal();
    switch (storageType)
    {
    case nsPIDOMStorage::SessionStorage:
    {
      if (SameCOMIdentity(mSessionStorage, changingStorage)) {
        // Do not fire any events for the same storage object, it's not shared
        // among windows, see nsGlobalWindow::GetSessionStoarge()
        return NS_OK;
      }

      nsCOMPtr<nsIDOMStorage> storage = mSessionStorage;
      if (!storage) {
        nsIDocShell* docShell = GetDocShell();
        if (principal && docShell) {
          // No need to pass documentURI here, it's only needed when we want
          // to create a new storage, the third paramater would be true
          docShell->GetSessionStorageForPrincipal(principal,
                                                  EmptyString(),
                                                  false,
                                                  getter_AddRefs(storage));
        }
      }

      if (!pistorage->IsForkOf(storage)) {
        // This storage event is coming from a different doc shell,
        // i.e. it is a clone, ignore this event.
        return NS_OK;
      }

#ifdef PR_LOGGING
      if (PR_LOG_TEST(gDOMLeakPRLog, PR_LOG_DEBUG)) {
        PR_LogPrint("nsGlobalWindow %p with sessionStorage %p passing event from %p", this, mSessionStorage.get(), pistorage.get());
      }
#endif

      break;
    }
    case nsPIDOMStorage::LocalStorage:
    {
      if (SameCOMIdentity(mLocalStorage, changingStorage)) {
        // Do not fire any events for the same storage object, it's not shared
        // among windows, see nsGlobalWindow::GetLocalStoarge()
        return NS_OK;
      }

      // Allow event fire only for the same principal storages
      // XXX We have to use EqualsIgnoreDomain after bug 495337 lands
      nsIPrincipal *storagePrincipal = pistorage->Principal();
      bool equals;

      rv = storagePrincipal->Equals(principal, &equals);
      NS_ENSURE_SUCCESS(rv, rv);

      if (!equals)
        return NS_OK;

      break;
    }
    default:
      return NS_OK;
    }

    if (IsFrozen()) {
      // This window is frozen, rather than firing the events here,
      // store the domain in which the change happened and fire the
      // events if we're ever thawed.

      mPendingStorageEvents.AppendObject(event);
      return NS_OK;
    }

    bool defaultActionEnabled;
    DispatchEvent((nsIDOMStorageEvent *)event, &defaultActionEnabled);

    return NS_OK;
  }

  if (!nsCRT::strcmp(aTopic, "offline-cache-update-added")) {
    if (mApplicationCache)
      return NS_OK;

    // Instantiate the application object now. It observes update belonging to
    // this window's document and correctly updates the applicationCache object
    // state.
    nsCOMPtr<nsIDOMOfflineResourceList> applicationCache;
    GetApplicationCache(getter_AddRefs(applicationCache));
    nsCOMPtr<nsIObserver> observer = do_QueryInterface(applicationCache);
    if (observer)
      observer->Observe(aSubject, aTopic, aData);

    return NS_OK;
  }

  NS_WARNING("unrecognized topic in nsGlobalWindow::Observe");
  return NS_ERROR_FAILURE;
}

static PLDHashOperator
FirePendingStorageEvents(const nsAString& aKey, bool aData, void *userArg)
{
  nsGlobalWindow *win = static_cast<nsGlobalWindow *>(userArg);

  nsCOMPtr<nsIDOMStorage> storage;
  win->GetSessionStorage(getter_AddRefs(storage));

  if (storage) {
    win->Observe(storage, "dom-storage-changed",
                 aKey.IsEmpty() ? nsnull : PromiseFlatString(aKey).get());
  }

  return PL_DHASH_NEXT;
}

nsresult
nsGlobalWindow::FireDelayedDOMEvents()
{
  FORWARD_TO_INNER(FireDelayedDOMEvents, (), NS_ERROR_UNEXPECTED);

  for (PRInt32 i = 0; i < mPendingStorageEvents.Count(); ++i) {
    Observe(mPendingStorageEvents[i], "dom-storage2-changed", nsnull);
  }

  if (mPendingStorageEventsObsolete) {
    // Fire pending storage events.
    mPendingStorageEventsObsolete->EnumerateRead(FirePendingStorageEvents, this);
    mPendingStorageEventsObsolete = nsnull;
  }

  if (mApplicationCache) {
    static_cast<nsDOMOfflineResourceList*>(mApplicationCache.get())->FirePendingEvents();
  }

  if (mFireOfflineStatusChangeEventOnThaw) {
    mFireOfflineStatusChangeEventOnThaw = false;
    FireOfflineStatusEvent();
  }

  nsCOMPtr<nsIDocShellTreeNode> node =
    do_QueryInterface(GetDocShell());
  if (node) {
    PRInt32 childCount = 0;
    node->GetChildCount(&childCount);

    for (PRInt32 i = 0; i < childCount; ++i) {
      nsCOMPtr<nsIDocShellTreeItem> childShell;
      node->GetChildAt(i, getter_AddRefs(childShell));
      NS_ASSERTION(childShell, "null child shell");

      nsCOMPtr<nsPIDOMWindow> pWin = do_GetInterface(childShell);
      if (pWin) {
        nsGlobalWindow *win =
          static_cast<nsGlobalWindow*>
                     (static_cast<nsPIDOMWindow*>(pWin));
        win->FireDelayedDOMEvents();
      }
    }
  }

  return NS_OK;
}

//*****************************************************************************
// nsGlobalWindow: Window Control Functions
//*****************************************************************************

nsIDOMWindow *
nsGlobalWindow::GetParentInternal()
{
  FORWARD_TO_OUTER(GetParentInternal, (), nsnull);

  nsCOMPtr<nsIDOMWindow> parent;
  GetParent(getter_AddRefs(parent));

  if (parent && parent != static_cast<nsIDOMWindow *>(this)) {
    return parent;
  }

  return NULL;
}

// static
void
nsGlobalWindow::CloseBlockScriptTerminationFunc(nsISupports *aRef)
{
  nsGlobalWindow* pwin = static_cast<nsGlobalWindow*>
                                    (static_cast<nsPIDOMWindow*>(aRef));
  pwin->mBlockScriptedClosingFlag = false;
}

nsresult
nsGlobalWindow::OpenInternal(const nsAString& aUrl, const nsAString& aName,
                             const nsAString& aOptions, bool aDialog,
                             bool aContentModal, bool aCalledNoScript,
                             bool aDoJSFixups, nsIArray *argv,
                             nsISupports *aExtraArgument,
                             nsIPrincipal *aCalleePrincipal,
                             JSContext *aJSCallerContext,
                             nsIDOMWindow **aReturn)
{
  FORWARD_TO_OUTER(OpenInternal, (aUrl, aName, aOptions, aDialog,
                                  aContentModal, aCalledNoScript, aDoJSFixups,
                                  argv, aExtraArgument, aCalleePrincipal,
                                  aJSCallerContext, aReturn),
                   NS_ERROR_NOT_INITIALIZED);

#ifdef NS_DEBUG
  PRUint32 argc = 0;
  if (argv)
      argv->GetLength(&argc);
#endif
  NS_PRECONDITION(!aExtraArgument || (!argv && argc == 0),
                  "Can't pass in arguments both ways");
  NS_PRECONDITION(!aCalledNoScript || (!argv && argc == 0),
                  "Can't pass JS args when called via the noscript methods");
  NS_PRECONDITION(!aJSCallerContext || !aCalledNoScript,
                  "Shouldn't have caller context when called noscript");

  *aReturn = nsnull;

  nsCOMPtr<nsIWebBrowserChrome> chrome;
  GetWebBrowserChrome(getter_AddRefs(chrome));
  if (!chrome) {
    // No chrome means we don't want to go through with this open call
    // -- see nsIWindowWatcher.idl
    return NS_ERROR_NOT_AVAILABLE;
  }

  NS_ASSERTION(mDocShell, "Must have docshell here");

  const bool checkForPopup = !nsContentUtils::IsCallerChrome() &&
    !aDialog && !WindowExists(aName, !aCalledNoScript);

  // Note: it's very important that this be an nsXPIDLCString, since we want
  // .get() on it to return nsnull until we write stuff to it.  The window
  // watcher expects a null URL string if there is no URL to load.
  nsXPIDLCString url;
  nsresult rv = NS_OK;

  // It's important to do this security check before determining whether this
  // window opening should be blocked, to ensure that we don't FireAbuseEvents
  // for a window opening that wouldn't have succeeded in the first place.
  if (!aUrl.IsEmpty()) {
    AppendUTF16toUTF8(aUrl, url);

    /* Check whether the URI is allowed, but not for dialogs --
       see bug 56851. The security of this function depends on
       window.openDialog being inaccessible from web scripts */
    if (url.get() && !aDialog)
      rv = SecurityCheckURL(url.get());
  }

  if (NS_FAILED(rv))
    return rv;

  PopupControlState abuseLevel = gPopupControlState;
  if (checkForPopup) {
    abuseLevel = RevisePopupAbuseLevel(abuseLevel);
    if (abuseLevel >= openAbused) {
      if (aJSCallerContext) {
        // If script in some other window is doing a window.open on us and
        // it's being blocked, then it's OK to close us afterwards, probably.
        // But if we're doing a window.open on ourselves and block the popup,
        // prevent this window from closing until after this script terminates
        // so that whatever popup blocker UI the app has will be visible.
        if (mContext == GetScriptContextFromJSContext(aJSCallerContext)) {
          mBlockScriptedClosingFlag = true;
          mContext->SetTerminationFunction(CloseBlockScriptTerminationFunc,
                                           static_cast<nsPIDOMWindow*>
                                                      (this));
        }
      }

      FireAbuseEvents(true, false, aUrl, aName, aOptions);
      return aDoJSFixups ? NS_OK : NS_ERROR_FAILURE;
    }
  }    

  nsCOMPtr<nsIDOMWindow> domReturn;

  nsCOMPtr<nsIWindowWatcher> wwatch =
    do_GetService(NS_WINDOWWATCHER_CONTRACTID, &rv);
  NS_ENSURE_TRUE(wwatch, rv);

  NS_ConvertUTF16toUTF8 options(aOptions);
  NS_ConvertUTF16toUTF8 name(aName);

  const char *options_ptr = aOptions.IsEmpty() ? nsnull : options.get();
  const char *name_ptr = aName.IsEmpty() ? nsnull : name.get();

  {
    // Reset popup state while opening a window to prevent the
    // current state from being active the whole time a modal
    // dialog is open.
    nsAutoPopupStatePusher popupStatePusher(openAbused, true);

    if (!aCalledNoScript) {
      nsCOMPtr<nsPIWindowWatcher> pwwatch(do_QueryInterface(wwatch));
      NS_ASSERTION(pwwatch,
                   "Unable to open windows from JS because window watcher "
                   "is broken");
      NS_ENSURE_TRUE(pwwatch, NS_ERROR_UNEXPECTED);
        
      rv = pwwatch->OpenWindowJS(this, url.get(), name_ptr, options_ptr,
                                 aDialog, argv,
                                 getter_AddRefs(domReturn));
    } else {
      // Push a null JSContext here so that the window watcher won't screw us
      // up.  We do NOT want this case looking at the JS context on the stack
      // when searching.  Compare comments on
      // nsIDOMWindow::OpenWindow and nsIWindowWatcher::OpenWindow.
      nsCOMPtr<nsIJSContextStack> stack;

      if (!aContentModal) {
        stack = do_GetService(sJSStackContractID);
      }

      if (stack) {
        rv = stack->Push(nsnull);
        NS_ENSURE_SUCCESS(rv, rv);
      }
        
      rv = wwatch->OpenWindow(this, url.get(), name_ptr, options_ptr,
                              aExtraArgument, getter_AddRefs(domReturn));

      if (stack) {
        JSContext* cx;
        stack->Pop(&cx);
        NS_ASSERTION(!cx, "Unexpected JSContext popped!");
      }
    }
  }

  NS_ENSURE_SUCCESS(rv, rv);

  // success!

  domReturn.swap(*aReturn);

  if (aDoJSFixups) {      
    nsCOMPtr<nsIDOMChromeWindow> chrome_win(do_QueryInterface(*aReturn));
    if (!chrome_win) {
      // A new non-chrome window was created from a call to
      // window.open() from JavaScript, make sure there's a document in
      // the new window. We do this by simply asking the new window for
      // its document, this will synchronously create an empty document
      // if there is no document in the window.
      // XXXbz should this just use EnsureInnerWindow()?
#ifdef DEBUG_jst
      {
        nsCOMPtr<nsPIDOMWindow> pidomwin(do_QueryInterface(*aReturn));

        nsIDOMDocument *temp = pidomwin->GetExtantDocument();

        NS_ASSERTION(temp, "No document in new window!!!");
      }
#endif

      nsCOMPtr<nsIDOMDocument> doc;
      (*aReturn)->GetDocument(getter_AddRefs(doc));
    }
  }
    
  if (checkForPopup) {
    if (abuseLevel >= openControlled) {
      nsGlobalWindow *opened = static_cast<nsGlobalWindow *>(*aReturn);
      if (!opened->IsPopupSpamWindow()) {
        opened->SetPopupSpamWindow(true);
        ++gOpenPopupSpamCount;
      }
    }
    if (abuseLevel >= openAbused)
      FireAbuseEvents(false, true, aUrl, aName, aOptions);
  }

  return rv;
}

// static
void
nsGlobalWindow::CloseWindow(nsISupports *aWindow)
{
  nsCOMPtr<nsPIDOMWindow> win(do_QueryInterface(aWindow));

  nsGlobalWindow* globalWin =
    static_cast<nsGlobalWindow *>
               (static_cast<nsPIDOMWindow*>(win));

  // Need to post an event for closing, otherwise window and 
  // presshell etc. may get destroyed while creating frames, bug 338897.
  nsCloseEvent::PostCloseEvent(globalWin);
  // else if OOM, better not to close. That might cause a crash.
}

// static
void
nsGlobalWindow::ClearWindowScope(nsISupports *aWindow)
{
  nsCOMPtr<nsIScriptGlobalObject> sgo(do_QueryInterface(aWindow));
  nsIScriptContext *scx = sgo->GetContext();
  if (scx) {
    scx->ClearScope(sgo->GetGlobalJSObject(), true);
  }
}

//*****************************************************************************
// nsGlobalWindow: Timeout Functions
//*****************************************************************************

PRUint32 sNestingLevel;

nsresult
nsGlobalWindow::SetTimeoutOrInterval(nsIScriptTimeoutHandler *aHandler,
                                     PRInt32 interval,
                                     bool aIsInterval, PRInt32 *aReturn)
{
  FORWARD_TO_INNER(SetTimeoutOrInterval, (aHandler, interval, aIsInterval, aReturn),
                   NS_ERROR_NOT_INITIALIZED);

  // If we don't have a document (we could have been unloaded since
  // the call to setTimeout was made), do nothing.
  if (!mDocument) {
    return NS_OK;
  }

  // Disallow negative intervals.  If aIsInterval also disallow 0,
  // because we use that as a "don't repeat" flag.
  interval = NS_MAX(aIsInterval ? 1 : 0, interval);

  // Make sure we don't proceed with an interval larger than our timer
  // code can handle. (Note: we already forced |interval| to be non-negative,
  // so the PRUint32 cast (to avoid compiler warnings) is ok.)
  PRUint32 maxTimeoutMs = PR_IntervalToMilliseconds(DOM_MAX_TIMEOUT_VALUE);
  if (static_cast<PRUint32>(interval) > maxTimeoutMs) {
    interval = maxTimeoutMs;
  }

  nsRefPtr<nsTimeout> timeout = new nsTimeout();
  timeout->mIsInterval = aIsInterval;
  timeout->mInterval = interval;
  timeout->mScriptHandler = aHandler;

  // Now clamp the actual interval we will use for the timer based on
  PRUint32 nestingLevel = sNestingLevel + 1;
  PRInt32 realInterval = interval;
  if (aIsInterval || nestingLevel >= DOM_CLAMP_TIMEOUT_NESTING_LEVEL) {
    // Don't allow timeouts less than DOMMinTimeoutValue() from
    // now...
    realInterval = NS_MAX(realInterval, DOMMinTimeoutValue());
  }

  // Get principal of currently executing code, save for execution of timeout.
  // If our principals subsume the subject principal then use the subject
  // principal. Otherwise, use our principal to avoid running script in
  // elevated principals.

  nsCOMPtr<nsIPrincipal> subjectPrincipal;
  nsresult rv;
  rv = nsContentUtils::GetSecurityManager()->
    GetSubjectPrincipal(getter_AddRefs(subjectPrincipal));
  if (NS_FAILED(rv)) {
    return NS_ERROR_FAILURE;
  }

  bool subsumes = false;
  nsCOMPtr<nsIPrincipal> ourPrincipal = GetPrincipal();

  // Note the direction of this test: We don't allow setTimeouts running with
  // chrome privileges on content windows, but we do allow setTimeouts running
  // with content privileges on chrome windows (where they can't do very much,
  // of course).
  rv = ourPrincipal->Subsumes(subjectPrincipal, &subsumes);
  if (NS_FAILED(rv)) {
    return NS_ERROR_FAILURE;
  }

  if (subsumes) {
    timeout->mPrincipal = subjectPrincipal;
  } else {
    timeout->mPrincipal = ourPrincipal;
  }

  TimeDuration delta = TimeDuration::FromMilliseconds(realInterval);

  if (!IsFrozen() && !mTimeoutsSuspendDepth) {
    // If we're not currently frozen, then we set timeout->mWhen to be the
    // actual firing time of the timer (i.e., now + delta). We also actually
    // create a timer and fire it off.

    timeout->mWhen = TimeStamp::Now() + delta;

    timeout->mTimer = do_CreateInstance("@mozilla.org/timer;1", &rv);
    if (NS_FAILED(rv)) {
      return rv;
    }

    nsRefPtr<nsTimeout> copy = timeout;

    rv = timeout->mTimer->InitWithFuncCallback(TimerCallback, timeout,
                                               realInterval,
                                               nsITimer::TYPE_ONE_SHOT);
    if (NS_FAILED(rv)) {
      return rv;
    }

    // The timeout is now also held in the timer's closure.
    copy.forget();
  } else {
    // If we are frozen, however, then we instead simply set
    // timeout->mTimeRemaining to be the "time remaining" in the timeout (i.e.,
    // the interval itself). We don't create a timer for it, since that will
    // happen when we are thawed and the timeout will then get a timer and run
    // to completion.

    timeout->mTimeRemaining = delta;
  }

  timeout->mWindow = this;

  if (!aIsInterval) {
    timeout->mNestingLevel = nestingLevel;
  }

  // No popups from timeouts by default
  timeout->mPopupState = openAbused;

  if (gRunningTimeoutDepth == 0 && gPopupControlState < openAbused) {
    // This timeout is *not* set from another timeout and it's set
    // while popups are enabled. Propagate the state to the timeout if
    // its delay (interval) is equal to or less than what
    // "dom.disable_open_click_delay" is set to (in ms).

    PRInt32 delay =
      Preferences::GetInt("dom.disable_open_click_delay");

    // This is checking |interval|, not realInterval, on purpose,
    // because our lower bound for |realInterval| could be pretty high
    // in some cases.
    if (interval <= delay) {
      timeout->mPopupState = gPopupControlState;
    }
  }

  InsertTimeoutIntoList(timeout);

  timeout->mPublicId = ++mTimeoutPublicIdCounter;
  *aReturn = timeout->mPublicId;

  return NS_OK;

}

nsresult
nsGlobalWindow::SetTimeoutOrInterval(bool aIsInterval, PRInt32 *aReturn)
{
  // This needs to forward to the inner window, but since the current
  // inner may not be the inner in the calling scope, we need to treat
  // this specially here as we don't want timeouts registered in a
  // dying inner window to get registered and run on the current inner
  // window. To get this right, we need to forward this call to the
  // inner window that's calling window.setTimeout().

  if (IsOuterWindow()) {
    nsGlobalWindow* callerInner = CallerInnerWindow();
    NS_ENSURE_TRUE(callerInner, NS_ERROR_NOT_AVAILABLE);

    // If the caller and the callee share the same outer window,
    // forward to the callee inner. Else, we forward to the current
    // inner (e.g. someone is calling setTimeout() on a reference to
    // some other window).

    if (callerInner->GetOuterWindow() == this &&
        callerInner->IsInnerWindow()) {
      return callerInner->SetTimeoutOrInterval(aIsInterval, aReturn);
    }

    FORWARD_TO_INNER(SetTimeoutOrInterval, (aIsInterval, aReturn),
                     NS_ERROR_NOT_INITIALIZED);
  }

  PRInt32 interval = 0;
  bool isInterval = aIsInterval;
  nsCOMPtr<nsIScriptTimeoutHandler> handler;
  nsresult rv = NS_CreateJSTimeoutHandler(this,
                                          &isInterval,
                                          &interval,
                                          getter_AddRefs(handler));
  if (NS_FAILED(rv))
    return (rv == NS_ERROR_DOM_TYPE_ERR) ? NS_OK : rv;

  return SetTimeoutOrInterval(handler, interval, isInterval, aReturn);
}

// static
void
nsGlobalWindow::RunTimeout(nsTimeout *aTimeout)
{
  // If a modal dialog is open for this window, return early. Pending
  // timeouts will run when the modal dialog is dismissed.
  if (IsInModalState() || mTimeoutsSuspendDepth) {
    return;
  }

  NS_TIME_FUNCTION;

  NS_ASSERTION(IsInnerWindow(), "Timeout running on outer window!");
  NS_ASSERTION(!IsFrozen(), "Timeout running on a window in the bfcache!");

  nsTimeout *nextTimeout, *timeout;
  nsTimeout *last_expired_timeout, *last_insertion_point;
  nsTimeout dummy_timeout;
  PRUint32 firingDepth = mTimeoutFiringDepth + 1;

  // Make sure that the window and the script context don't go away as
  // a result of running timeouts
  nsCOMPtr<nsIScriptGlobalObject> windowKungFuDeathGrip(this);

  // A native timer has gone off. See which of our timeouts need
  // servicing
  TimeStamp now = TimeStamp::Now();
  TimeStamp deadline;

  if (aTimeout && aTimeout->mWhen > now) {
    // The OS timer fired early (yikes!), and possibly out of order
    // too. Set |deadline| to be the time when the OS timer *should*
    // have fired so that any timers that *should* have fired before
    // aTimeout *will* be fired now. This happens most of the time on
    // Win2k.

    deadline = aTimeout->mWhen;
  } else {
    deadline = now;
  }

  // The timeout list is kept in deadline order. Discover the latest
  // timeout whose deadline has expired. On some platforms, native
  // timeout events fire "early", so we need to test the timer as well
  // as the deadline.
  last_expired_timeout = nsnull;
  for (timeout = FirstTimeout(); IsTimeout(timeout); timeout = timeout->Next()) {
    if (((timeout == aTimeout) || (timeout->mWhen <= deadline)) &&
        (timeout->mFiringDepth == 0)) {
      // Mark any timeouts that are on the list to be fired with the
      // firing depth so that we can reentrantly run timeouts
      timeout->mFiringDepth = firingDepth;
      last_expired_timeout = timeout;
    }
  }

  // Maybe the timeout that the event was fired for has been deleted
  // and there are no others timeouts with deadlines that make them
  // eligible for execution yet. Go away.
  if (!last_expired_timeout) {
    return;
  }

  // Insert a dummy timeout into the list of timeouts between the
  // portion of the list that we are about to process now and those
  // timeouts that will be processed in a future call to
  // win_run_timeout(). This dummy timeout serves as the head of the
  // list for any timeouts inserted as a result of running a timeout.
  dummy_timeout.mFiringDepth = firingDepth;
  dummy_timeout.mWhen = now;
  PR_INSERT_AFTER(&dummy_timeout, last_expired_timeout);

  // Don't let ClearWindowTimeouts throw away our stack-allocated
  // dummy timeout.
  dummy_timeout.AddRef();
  dummy_timeout.AddRef();

  last_insertion_point = mTimeoutInsertionPoint;
  // If we ever start setting mTimeoutInsertionPoint to a non-dummy timeout,
  // the logic in ResetTimersForNonBackgroundWindow will need to change.
  mTimeoutInsertionPoint = &dummy_timeout;

  for (timeout = FirstTimeout();
       timeout != &dummy_timeout && !IsFrozen();
       timeout = nextTimeout) {
    nextTimeout = timeout->Next();

    if (timeout->mFiringDepth != firingDepth) {
      // We skip the timeout since it's on the list to run at another
      // depth.

      continue;
    }

    if (mTimeoutsSuspendDepth) {
      // Some timer did suspend us. Make sure the
      // rest of the timers get executed later.
      timeout->mFiringDepth = 0;
      continue;
    }

    // The timeout is on the list to run at this depth, go ahead and
    // process it.

    // Get the script context (a strong ref to prevent it going away)
    // for this timeout and ensure the script language is enabled.
    nsCOMPtr<nsIScriptContext> scx = GetScriptContextInternal(
                                timeout->mScriptHandler->GetScriptTypeID());

    if (!scx) {
      // No context means this window was closed or never properly
      // initialized for this language.
      continue;
    }

    // The "scripts disabled" concept is still a little vague wrt
    // multiple languages.  Prepare for the day when languages can be
    // disabled independently of the other languages...
    if (!scx->GetScriptsEnabled()) {
      // Scripts were enabled once in this window (unless aTimeout ==
      // nsnull) but now scripts are disabled (we might be in
      // print-preview, for instance), this means we shouldn't run any
      // timeouts at this point.
      //
      // If scripts are enabled for this language in this window again
      // we'll fire the timeouts that are due at that point.
      continue;
    }

    // This timeout is good to run
    nsTimeout *last_running_timeout = mRunningTimeout;
    mRunningTimeout = timeout;
    timeout->mRunning = true;

    // Push this timeout's popup control state, which should only be
    // eabled the first time a timeout fires that was created while
    // popups were enabled and with a delay less than
    // "dom.disable_open_click_delay".
    nsAutoPopupStatePusher popupStatePusher(timeout->mPopupState);

    // Clear the timeout's popup state, if any, to prevent interval
    // timeouts from repeatedly opening poups.
    timeout->mPopupState = openAbused;

    // Hold on to the timeout in case mExpr or mFunObj releases its
    // doc.
    timeout->AddRef();

    ++gRunningTimeoutDepth;
    ++mTimeoutFiringDepth;

    bool trackNestingLevel = !timeout->mIsInterval;
    PRUint32 nestingLevel;
    if (trackNestingLevel) {
      nestingLevel = sNestingLevel;
      sNestingLevel = timeout->mNestingLevel;
    }

    nsCOMPtr<nsIScriptTimeoutHandler> handler(timeout->mScriptHandler);
    void *scriptObject = handler->GetScriptObject();
    if (!scriptObject) {
      // Evaluate the timeout expression.
      const PRUnichar *script = handler->GetHandlerText();
      NS_ASSERTION(script, "timeout has no script nor handler text!");

      const char *filename = nsnull;
      PRUint32 lineNo = 0;
      handler->GetLocation(&filename, &lineNo);

      NS_TIME_FUNCTION_MARK("(file: %s, line: %d)", filename, lineNo);

      bool is_undefined;
      scx->EvaluateString(nsDependentString(script), FastGetGlobalJSObject(),
                          timeout->mPrincipal, filename, lineNo,
                          handler->GetScriptVersion(), nsnull,
                          &is_undefined);
    } else {
      // Let the script handler know about the "secret" final argument that
      // indicates timeout lateness in milliseconds
      TimeDuration lateness = now - timeout->mWhen;

      handler->SetLateness(lateness.ToMilliseconds());

      nsCOMPtr<nsIVariant> dummy;
      nsCOMPtr<nsISupports> me(static_cast<nsIDOMWindow *>(this));
      scx->CallEventHandler(me, FastGetGlobalJSObject(),
                            scriptObject, handler->GetArgv(),
                            // XXXmarkh - consider allowing CallEventHandler to
                            // accept nsnull?
                            getter_AddRefs(dummy));

    }
    handler = nsnull; // drop reference before dropping timeout refs.

    if (trackNestingLevel) {
      sNestingLevel = nestingLevel;
    }

    --mTimeoutFiringDepth;
    --gRunningTimeoutDepth;

    mRunningTimeout = last_running_timeout;
    timeout->mRunning = false;

    // We ignore any failures from calling EvaluateString() or
    // CallEventHandler() on the context here since we're in a loop
    // where we're likely to be running timeouts whose OS timers
    // didn't fire in time and we don't want to not fire those timers
    // now just because execution of one timer failed. We can't
    // propagate the error to anyone who cares about it from this
    // point anyway, and the script context should have already reported
    // the script error in the usual way - so we just drop it.

    // If all timeouts were cleared and |timeout != aTimeout| then
    // |timeout| may be the last reference to the timeout so check if
    // it was cleared before releasing it.
    bool timeout_was_cleared = timeout->mCleared;

    timeout->Release();

    if (timeout_was_cleared) {
      // The running timeout's window was cleared, this means that
      // ClearAllTimeouts() was called from a *nested* call, possibly
      // through a timeout that fired while a modal (to this window)
      // dialog was open or through other non-obvious paths.

      mTimeoutInsertionPoint = last_insertion_point;

      return;
    }

    bool isInterval = false;

    // If we have a regular interval timer, we re-schedule the
    // timeout, accounting for clock drift.
    if (timeout->mIsInterval) {
      // Compute time to next timeout for interval timer.
      // Make sure nextInterval is at least DOMMinTimeoutValue().
      TimeDuration nextInterval =
        TimeDuration::FromMilliseconds(NS_MAX(timeout->mInterval,
                                              PRUint32(DOMMinTimeoutValue())));

      // If we're running pending timeouts because they've been temporarily
      // disabled (!aTimeout), set the next interval to be relative to "now",
      // and not to when the timeout that was pending should have fired.
      TimeStamp firingTime;
      if (!aTimeout)
        firingTime = now + nextInterval;
      else
        firingTime = timeout->mWhen + nextInterval;

      TimeStamp currentNow = TimeStamp::Now();
      TimeDuration delay = firingTime - currentNow;

      // And make sure delay is nonnegative; that might happen if the timer
      // thread is firing our timers somewhat early or if they're taking a long
      // time to run the callback.
      if (delay < TimeDuration(0)) {
        delay = TimeDuration(0);
      }

      if (timeout->mTimer) {
        timeout->mWhen = currentNow + delay; // firingTime unless delay got
                                             // clamped, in which case it's
                                             // currentNow.

        // Reschedule the OS timer. Don't bother returning any error
        // codes if this fails since the callers of this method
        // doesn't care about them nobody who cares about them
        // anyways.

        // Make sure to cast the unsigned PR_USEC_PER_MSEC to signed
        // PRTime to make the division do the right thing on 64-bit
        // platforms whether delay is positive or negative (which we
        // know is always positive here, but cast anyways for
        // consistency).
        nsresult rv = timeout->mTimer->
          InitWithFuncCallback(TimerCallback, timeout,
                               delay.ToMilliseconds(),
                               nsITimer::TYPE_ONE_SHOT);

        if (NS_FAILED(rv)) {
          NS_ERROR("Error initializing timer for DOM timeout!");

          // We failed to initialize the new OS timer, this timer does
          // us no good here so we just cancel it (just in case) and
          // null out the pointer to the OS timer, this will release the
          // OS timer. As we continue executing the code below we'll end
          // up deleting the timeout since it's not an interval timeout
          // any more (since timeout->mTimer == nsnull).
          timeout->mTimer->Cancel();
          timeout->mTimer = nsnull;

          // Now that the OS timer no longer has a reference to the
          // timeout we need to drop that reference.
          timeout->Release();
        }
      } else {
        NS_ASSERTION(IsFrozen() || mTimeoutsSuspendDepth,
                     "How'd our timer end up null if we're not frozen or "
                     "suspended?");

        timeout->mTimeRemaining = delay;
        isInterval = true;
      }
    }

    if (timeout->mTimer) {
      if (timeout->mIsInterval) {
        isInterval = true;
      } else {
        // The timeout still has an OS timer, and it's not an
        // interval, that means that the OS timer could still fire (if
        // it didn't already, i.e. aTimeout == timeout), cancel the OS
        // timer and release its reference to the timeout.
        timeout->mTimer->Cancel();
        timeout->mTimer = nsnull;

        timeout->Release();
      }
    }

    // Running a timeout can cause another timeout to be deleted, so
    // we need to reset the pointer to the following timeout.
    nextTimeout = timeout->Next();

    PR_REMOVE_LINK(timeout);

    if (isInterval) {
      // Reschedule an interval timeout. Insert interval timeout
      // onto list sorted in deadline order.
      // AddRefs timeout.
      InsertTimeoutIntoList(timeout);
    }

    // Release the timeout struct since it's possibly out of the list
    timeout->Release();
  }

  // Take the dummy timeout off the head of the list
  PR_REMOVE_LINK(&dummy_timeout);

  mTimeoutInsertionPoint = last_insertion_point;
}

nsrefcnt
nsTimeout::Release()
{
  if (--mRefCnt > 0)
    return mRefCnt;

  // language specific cleanup done as mScriptHandler destructs...

  // Kill the timer if it is still alive.
  if (mTimer) {
    mTimer->Cancel();
    mTimer = nsnull;
  }

  delete this;
  return 0;
}

nsrefcnt
nsTimeout::AddRef()
{
  return ++mRefCnt;
}


nsresult
nsGlobalWindow::ClearTimeoutOrInterval(PRInt32 aTimerID)
{
  FORWARD_TO_INNER(ClearTimeoutOrInterval, (aTimerID), NS_ERROR_NOT_INITIALIZED);

  PRUint32 public_id = (PRUint32)aTimerID;
  nsTimeout *timeout;

  for (timeout = FirstTimeout();
       IsTimeout(timeout);
       timeout = timeout->Next()) {
    if (timeout->mPublicId == public_id) {
      if (timeout->mRunning) {
        /* We're running from inside the timeout. Mark this
           timeout for deferred deletion by the code in
           RunTimeout() */
        timeout->mIsInterval = false;
      }
      else {
        /* Delete the timeout from the pending timeout list */
        PR_REMOVE_LINK(timeout);

        if (timeout->mTimer) {
          timeout->mTimer->Cancel();
          timeout->mTimer = nsnull;
          timeout->Release();
        }
        timeout->Release();
      }
      break;
    }
  }

  return NS_OK;
}

nsresult nsGlobalWindow::ResetTimersForNonBackgroundWindow()
{
  FORWARD_TO_INNER(ResetTimersForNonBackgroundWindow, (),
                   NS_ERROR_NOT_INITIALIZED);

  if (IsFrozen() || mTimeoutsSuspendDepth) {
    return NS_OK;
  }

  TimeStamp now = TimeStamp::Now();

  // If mTimeoutInsertionPoint is non-null, we're in the middle of firing
  // timers and the timers we're planning to fire all come before
  // mTimeoutInsertionPoint; mTimeoutInsertionPoint itself is a dummy timeout
  // with an mWhen that may be semi-bogus.  In that case, we don't need to do
  // anything with mTimeoutInsertionPoint or anything before it, so should
  // start at the timer after mTimeoutInsertionPoint, if there is one.
  // Otherwise, start at the beginning of the list.
  for (nsTimeout *timeout = mTimeoutInsertionPoint ?
         mTimeoutInsertionPoint->Next() : FirstTimeout();
       IsTimeout(timeout); ) {
    // It's important that this check be <= so that we guarantee that
    // taking NS_MAX with |now| won't make a quantity equal to
    // timeout->mWhen below.
    if (timeout->mWhen <= now) {
      timeout = timeout->Next();
      continue;
    }

    if (timeout->mWhen - now >
        TimeDuration::FromMilliseconds(gMinBackgroundTimeoutValue)) {
      // No need to loop further.  Timeouts are sorted in mWhen order
      // and the ones after this point were all set up for at least
      // gMinBackgroundTimeoutValue ms and hence were not clamped.
      break;
    }

    /* We switched from background. Re-init the timer appropriately */
    // Compute the interval the timer should have had if it had not been set in a
    // background window
    TimeDuration interval =
      TimeDuration::FromMilliseconds(NS_MAX(timeout->mInterval,
                                            PRUint32(DOMMinTimeoutValue())));
    PRUint32 oldIntervalMillisecs = 0;
    timeout->mTimer->GetDelay(&oldIntervalMillisecs);
    TimeDuration oldInterval = TimeDuration::FromMilliseconds(oldIntervalMillisecs);
    if (oldInterval > interval) {
      // unclamp
      TimeStamp firingTime =
        NS_MAX(timeout->mWhen - oldInterval + interval, now);

      NS_ASSERTION(firingTime < timeout->mWhen,
                   "Our firing time should strictly decrease!");

      TimeDuration delay = firingTime - now;
      timeout->mWhen = firingTime;

      // Since we reset mWhen we need to move |timeout| to the right
      // place in the list so that it remains sorted by mWhen.
      
      // Get the pointer to the next timeout now, before we move the
      // current timeout in the list.
      nsTimeout* nextTimeout = timeout->Next();

      // It is safe to remove and re-insert because mWhen is now
      // strictly smaller than it used to be, so we know we'll insert
      // |timeout| before nextTimeout.
      NS_ASSERTION(!IsTimeout(nextTimeout) ||
                   timeout->mWhen < nextTimeout->mWhen, "How did that happen?");
      PR_REMOVE_LINK(timeout);
      // InsertTimeoutIntoList will addref |timeout| and reset
      // mFiringDepth.  Make sure to undo that after calling it.
      PRUint32 firingDepth = timeout->mFiringDepth;
      InsertTimeoutIntoList(timeout);
      timeout->mFiringDepth = firingDepth;
      timeout->Release();

      nsresult rv =
        timeout->mTimer->InitWithFuncCallback(TimerCallback,
                                              timeout,
                                              delay.ToMilliseconds(),
                                              nsITimer::TYPE_ONE_SHOT);

      if (NS_FAILED(rv)) {
        NS_WARNING("Error resetting non background timer for DOM timeout!");
        return rv;
      }

      timeout = nextTimeout;
    } else {
      timeout = timeout->Next();
    }
  }

  return NS_OK;
}

// A JavaScript specific version.
nsresult
nsGlobalWindow::ClearTimeoutOrInterval()
{
  FORWARD_TO_INNER(ClearTimeoutOrInterval, (), NS_ERROR_NOT_INITIALIZED);

  nsresult rv = NS_OK;
  nsAXPCNativeCallContext *ncc = nsnull;

  rv = nsContentUtils::XPConnect()->
    GetCurrentNativeCallContext(&ncc);
  NS_ENSURE_SUCCESS(rv, rv);

  if (!ncc)
    return NS_ERROR_NOT_AVAILABLE;

  JSContext *cx = nsnull;

  rv = ncc->GetJSContext(&cx);
  NS_ENSURE_SUCCESS(rv, rv);

  PRUint32 argc;

  ncc->GetArgc(&argc);

  if (argc < 1) {
    // No arguments, return early.

    return NS_OK;
  }

  jsval *argv = nsnull;

  ncc->GetArgvPtr(&argv);

  int32 timer_id;

  JSAutoRequest ar(cx);

  // XXXjst: Can we deal with this w/o using GetCurrentNativeCallContext()
  if (argv[0] == JSVAL_VOID || !::JS_ValueToInt32(cx, argv[0], &timer_id) ||
      timer_id <= 0) {
    // Undefined or non-positive number passed as argument, return
    // early. Make sure that JS_ValueToInt32 didn't set an exception.

    ::JS_ClearPendingException(cx);
    return NS_OK;
  }

  return ClearTimeoutOrInterval(timer_id);
}

void
nsGlobalWindow::ClearAllTimeouts()
{
  nsTimeout *timeout, *nextTimeout;

  for (timeout = FirstTimeout(); IsTimeout(timeout); timeout = nextTimeout) {
    /* If RunTimeout() is higher up on the stack for this
       window, e.g. as a result of document.write from a timeout,
       then we need to reset the list insertion point for
       newly-created timeouts in case the user adds a timeout,
       before we pop the stack back to RunTimeout. */
    if (mRunningTimeout == timeout)
      mTimeoutInsertionPoint = nsnull;

    nextTimeout = timeout->Next();

    if (timeout->mTimer) {
      timeout->mTimer->Cancel();
      timeout->mTimer = nsnull;

      // Drop the count since the timer isn't going to hold on
      // anymore.
      timeout->Release();
    }

    // Set timeout->mCleared to true to indicate that the timeout was
    // cleared and taken out of the list of timeouts
    timeout->mCleared = true;

    // Drop the count since we're removing it from the list.
    timeout->Release();
  }

  // Clear out our list
  PR_INIT_CLIST(&mTimeouts);
}

void
nsGlobalWindow::InsertTimeoutIntoList(nsTimeout *aTimeout)
{
  NS_ASSERTION(IsInnerWindow(),
               "InsertTimeoutIntoList() called on outer window!");

  // Start at mLastTimeout and go backwards.  Don't go further than
  // mTimeoutInsertionPoint, though.  This optimizes for the common case of
  // insertion at the end.
  nsTimeout* prevSibling;
  for (prevSibling = LastTimeout();
       IsTimeout(prevSibling) && prevSibling != mTimeoutInsertionPoint &&
         // This condition needs to match the one in SetTimeoutOrInterval that
         // determines whether to set mWhen or mTimeRemaining.
         ((IsFrozen() || mTimeoutsSuspendDepth) ?
          prevSibling->mTimeRemaining > aTimeout->mTimeRemaining :
          prevSibling->mWhen > aTimeout->mWhen);
       prevSibling = prevSibling->Prev()) {
    /* Do nothing; just searching */
  }

  // Now link in aTimeout after prevSibling.
  PR_INSERT_AFTER(aTimeout, prevSibling);

  aTimeout->mFiringDepth = 0;

  // Increment the timeout's reference count since it's now held on to
  // by the list
  aTimeout->AddRef();
}

// static
void
nsGlobalWindow::TimerCallback(nsITimer *aTimer, void *aClosure)
{
  nsRefPtr<nsTimeout> timeout = (nsTimeout *)aClosure;

  timeout->mWindow->RunTimeout(timeout);
}

//*****************************************************************************
// nsGlobalWindow: Helper Functions
//*****************************************************************************

nsresult
nsGlobalWindow::GetTreeOwner(nsIDocShellTreeOwner **aTreeOwner)
{
  FORWARD_TO_OUTER(GetTreeOwner, (aTreeOwner), NS_ERROR_NOT_INITIALIZED);

  nsCOMPtr<nsIDocShellTreeItem> docShellAsItem(do_QueryInterface(mDocShell));

  // If there's no docShellAsItem, this window must have been closed,
  // in that case there is no tree owner.

  if (!docShellAsItem) {
    *aTreeOwner = nsnull;

    return NS_OK;
  }

  return docShellAsItem->GetTreeOwner(aTreeOwner);
}

nsresult
nsGlobalWindow::GetTreeOwner(nsIBaseWindow **aTreeOwner)
{
  FORWARD_TO_OUTER(GetTreeOwner, (aTreeOwner), NS_ERROR_NOT_INITIALIZED);

  nsCOMPtr<nsIDocShellTreeItem> docShellAsItem(do_QueryInterface(mDocShell));
  nsCOMPtr<nsIDocShellTreeOwner> treeOwner;

  // If there's no docShellAsItem, this window must have been closed,
  // in that case there is no tree owner.

  if (docShellAsItem) {
    docShellAsItem->GetTreeOwner(getter_AddRefs(treeOwner));
  }

  if (!treeOwner) {
    *aTreeOwner = nsnull;
    return NS_OK;
  }

  return CallQueryInterface(treeOwner, aTreeOwner);
}

nsresult
nsGlobalWindow::GetWebBrowserChrome(nsIWebBrowserChrome **aBrowserChrome)
{
  nsCOMPtr<nsIDocShellTreeOwner> treeOwner;
  GetTreeOwner(getter_AddRefs(treeOwner));

  nsCOMPtr<nsIWebBrowserChrome> browserChrome(do_GetInterface(treeOwner));
  NS_IF_ADDREF(*aBrowserChrome = browserChrome);

  return NS_OK;
}

nsIScrollableFrame *
nsGlobalWindow::GetScrollFrame()
{
  FORWARD_TO_OUTER(GetScrollFrame, (), nsnull);

  if (!mDocShell) {
    return nsnull;
  }

  nsCOMPtr<nsIPresShell> presShell;
  mDocShell->GetPresShell(getter_AddRefs(presShell));
  if (presShell) {
    return presShell->GetRootScrollFrameAsScrollable();
  }
  return nsnull;
}

nsresult
nsGlobalWindow::BuildURIfromBase(const char *aURL, nsIURI **aBuiltURI,
                                 bool *aFreeSecurityPass,
                                 JSContext **aCXused)
{
  nsIScriptContext *scx = GetContextInternal();
  JSContext *cx = nsnull;

  *aBuiltURI = nsnull;
  *aFreeSecurityPass = false;
  if (aCXused)
    *aCXused = nsnull;

  // get JSContext
  NS_ASSERTION(scx, "opening window missing its context");
  NS_ASSERTION(mDocument, "opening window missing its document");
  if (!scx || !mDocument)
    return NS_ERROR_FAILURE;

  nsCOMPtr<nsIDOMChromeWindow> chrome_win = do_QueryObject(this);

  if (nsContentUtils::IsCallerChrome() && !chrome_win) {
    // If open() is called from chrome on a non-chrome window, we'll
    // use the context from the window on which open() is being called
    // to prevent giving chrome priveleges to new windows opened in
    // such a way. This also makes us get the appropriate base URI for
    // the below URI resolution code.

    cx = scx->GetNativeContext();
  } else {
    // get the JSContext from the call stack
    nsCOMPtr<nsIThreadJSContextStack> stack(do_GetService(sJSStackContractID));
    if (stack)
      stack->Peek(&cx);
  }

  /* resolve the URI, which could be relative to the calling window
     (note the algorithm to get the base URI should match the one
     used to actually kick off the load in nsWindowWatcher.cpp). */
  nsCAutoString charset(NS_LITERAL_CSTRING("UTF-8")); // default to utf-8
  nsIURI* baseURI = nsnull;
  nsCOMPtr<nsIURI> uriToLoad;
  nsCOMPtr<nsIDOMWindow> sourceWindow;

  if (cx) {
    nsIScriptContext *scriptcx = nsJSUtils::GetDynamicScriptContext(cx);
    if (scriptcx)
      sourceWindow = do_QueryInterface(scriptcx->GetGlobalObject());
  }

  if (!sourceWindow) {
    sourceWindow = do_QueryInterface(NS_ISUPPORTS_CAST(nsIDOMWindow *, this));
    *aFreeSecurityPass = true;
  }

  if (sourceWindow) {
    nsCOMPtr<nsIDOMDocument> domDoc;
    sourceWindow->GetDocument(getter_AddRefs(domDoc));
    nsCOMPtr<nsIDocument> doc(do_QueryInterface(domDoc));
    if (doc) {
      baseURI = doc->GetDocBaseURI();
      charset = doc->GetDocumentCharacterSet();
    }
  }

  if (aCXused)
    *aCXused = cx;
  return NS_NewURI(aBuiltURI, nsDependentCString(aURL), charset.get(), baseURI);
}

nsresult
nsGlobalWindow::SecurityCheckURL(const char *aURL)
{
  JSContext       *cx;
  bool             freePass;
  nsCOMPtr<nsIURI> uri;

  if (NS_FAILED(BuildURIfromBase(aURL, getter_AddRefs(uri), &freePass, &cx)))
    return NS_ERROR_FAILURE;

  if (!freePass && NS_FAILED(nsContentUtils::GetSecurityManager()->
        CheckLoadURIFromScript(cx, uri)))
    return NS_ERROR_FAILURE;

  return NS_OK;
}

void
nsGlobalWindow::FlushPendingNotifications(mozFlushType aType)
{
  if (mDoc) {
    mDoc->FlushPendingNotifications(aType);
  }
}

void
nsGlobalWindow::EnsureSizeUpToDate()
{
  // If we're a subframe, make sure our size is up to date.  It's OK that this
  // crosses the content/chrome boundary, since chrome can have pending reflows
  // too.
  nsGlobalWindow *parent =
    static_cast<nsGlobalWindow *>(GetPrivateParent());
  if (parent) {
    parent->FlushPendingNotifications(Flush_Layout);
  }
}

nsresult
nsGlobalWindow::SaveWindowState(nsISupports **aState)
{
  NS_PRECONDITION(IsOuterWindow(), "Can't save the inner window's state");

  *aState = nsnull;

  if (!mContext || !mJSObject) {
    // The window may be getting torn down; don't bother saving state.
    return NS_OK;
  }

  nsGlobalWindow *inner = GetCurrentInnerWindowInternal();
  NS_ASSERTION(inner, "No inner window to save");

  // Don't do anything else to this inner window! After this point, all
  // calls to SetTimeoutOrInterval will create entries in the timeout
  // list that will only run after this window has come out of the bfcache.
  // Also, while we're frozen, we won't dispatch online/offline events
  // to the page.
  inner->Freeze();

  // Remember the outer window's prototype.
  JSContext *cx = mContext->GetNativeContext();
  JSAutoRequest req(cx);

  nsIXPConnect *xpc = nsContentUtils::XPConnect();

  nsCOMPtr<nsIClassInfo> ci =
    do_QueryInterface((nsIScriptGlobalObject *)this);
  nsCOMPtr<nsIXPConnectJSObjectHolder> proto;
  nsresult rv = xpc->GetWrappedNativePrototype(cx, mJSObject, ci,
                                               getter_AddRefs(proto));
  NS_ENSURE_SUCCESS(rv, rv);

  JSObject *realProto = JS_GetPrototype(cx, mJSObject);
  nsCOMPtr<nsIXPConnectJSObjectHolder> realProtoHolder;
  if (realProto) {
    rv = xpc->HoldObject(cx, realProto, getter_AddRefs(realProtoHolder));
    NS_ENSURE_SUCCESS(rv, rv);
  }

  nsCOMPtr<nsISupports> state = new WindowStateHolder(inner,
                                                      mInnerWindowHolder,
                                                      mNavigator,
                                                      proto,
                                                      realProtoHolder);
  NS_ENSURE_TRUE(state, NS_ERROR_OUT_OF_MEMORY);

  JSObject *wnProto;
  proto->GetJSObject(&wnProto);
  if (!JS_SetPrototype(cx, mJSObject, wnProto)) {
    return NS_ERROR_FAILURE;
  }

#ifdef DEBUG_PAGE_CACHE
  printf("saving window state, state = %p\n", (void*)state);
#endif

  state.swap(*aState);
  return NS_OK;
}

nsresult
nsGlobalWindow::RestoreWindowState(nsISupports *aState)
{
  NS_ASSERTION(IsOuterWindow(), "Cannot restore an inner window");

  if (!mContext || !mJSObject) {
    // The window may be getting torn down; don't bother restoring state.
    return NS_OK;
  }

  nsCOMPtr<WindowStateHolder> holder = do_QueryInterface(aState);
  NS_ENSURE_TRUE(holder, NS_ERROR_FAILURE);

#ifdef DEBUG_PAGE_CACHE
  printf("restoring window state, state = %p\n", (void*)holder);
#endif

  // And we're ready to go!
  nsGlobalWindow *inner = GetCurrentInnerWindowInternal();

  // if a link is focused, refocus with the FLAG_SHOWRING flag set. This makes
  // it easy to tell which link was last clicked when going back a page.
  nsIContent* focusedNode = inner->GetFocusedNode();
  if (IsLink(focusedNode)) {
    nsIFocusManager* fm = nsFocusManager::GetFocusManager();
    if (fm) {
      nsCOMPtr<nsIDOMElement> focusedElement(do_QueryInterface(focusedNode));
      fm->SetFocus(focusedElement, nsIFocusManager::FLAG_NOSCROLL |
                                   nsIFocusManager::FLAG_SHOWRING);
    }
  }

  inner->Thaw();

  holder->DidRestoreWindow();

  return NS_OK;
}

void
nsGlobalWindow::SuspendTimeouts(PRUint32 aIncrease,
                                bool aFreezeChildren)
{
  FORWARD_TO_INNER_VOID(SuspendTimeouts, (aIncrease, aFreezeChildren));

  bool suspended = (mTimeoutsSuspendDepth != 0);
  mTimeoutsSuspendDepth += aIncrease;

  if (!suspended) {
    DisableDeviceMotionUpdates();

    // Suspend all of the workers for this window.
    nsIScriptContext *scx = GetContextInternal();
    JSContext *cx = scx ? scx->GetNativeContext() : nsnull;
    mozilla::dom::workers::SuspendWorkersForWindow(cx, this);

    TimeStamp now = TimeStamp::Now();
    for (nsTimeout *t = FirstTimeout(); IsTimeout(t); t = t->Next()) {
      // Set mTimeRemaining to be the time remaining for this timer.
      if (t->mWhen > now)
        t->mTimeRemaining = t->mWhen - now;
      else
        t->mTimeRemaining = TimeDuration(0);
  
      // Drop the XPCOM timer; we'll reschedule when restoring the state.
      if (t->mTimer) {
        t->mTimer->Cancel();
        t->mTimer = nsnull;
  
        // Drop the reference that the timer's closure had on this timeout, we'll
        // add it back in ResumeTimeouts. Note that it shouldn't matter that we're
        // passing null for the context, since this shouldn't actually release this
        // timeout.
        t->Release();
      }
    }
  }

  // Suspend our children as well.
  nsCOMPtr<nsIDocShellTreeNode> node(do_QueryInterface(GetDocShell()));
  if (node) {
    PRInt32 childCount = 0;
    node->GetChildCount(&childCount);

    for (PRInt32 i = 0; i < childCount; ++i) {
      nsCOMPtr<nsIDocShellTreeItem> childShell;
      node->GetChildAt(i, getter_AddRefs(childShell));
      NS_ASSERTION(childShell, "null child shell");

      nsCOMPtr<nsPIDOMWindow> pWin = do_GetInterface(childShell);
      if (pWin) {
        nsGlobalWindow *win =
          static_cast<nsGlobalWindow*>
                     (static_cast<nsPIDOMWindow*>(pWin));
        NS_ASSERTION(win->IsOuterWindow(), "Expected outer window");
        nsGlobalWindow* inner = win->GetCurrentInnerWindowInternal();

        // This is a bit hackish. Only freeze/suspend windows which are truly our
        // subwindows.
        nsCOMPtr<nsIContent> frame = do_QueryInterface(pWin->GetFrameElementInternal());
        if (!mDoc || !frame || mDoc != frame->OwnerDoc() || !inner) {
          continue;
        }

        win->SuspendTimeouts(aIncrease, aFreezeChildren);

        if (inner && aFreezeChildren) {
          inner->Freeze();
        }
      }
    }
  }
}

nsresult
nsGlobalWindow::ResumeTimeouts(bool aThawChildren)
{
  FORWARD_TO_INNER(ResumeTimeouts, (), NS_ERROR_NOT_INITIALIZED);

  NS_ASSERTION(mTimeoutsSuspendDepth, "Mismatched calls to ResumeTimeouts!");
  --mTimeoutsSuspendDepth;
  bool shouldResume = (mTimeoutsSuspendDepth == 0);
  nsresult rv;

  if (shouldResume) {
    EnableDeviceMotionUpdates();

    // Resume all of the workers for this window.
    nsIScriptContext *scx = GetContextInternal();
    JSContext *cx = scx ? scx->GetNativeContext() : nsnull;
    mozilla::dom::workers::ResumeWorkersForWindow(cx, this);

    // Restore all of the timeouts, using the stored time remaining
    // (stored in timeout->mTimeRemaining).

    TimeStamp now = TimeStamp::Now();

#ifdef DEBUG
    bool _seenDummyTimeout = false;
#endif

    for (nsTimeout *t = FirstTimeout(); IsTimeout(t); t = t->Next()) {
      // There's a chance we're being called with RunTimeout on the stack in which
      // case we have a dummy timeout in the list that *must not* be resumed. It
      // can be identified by a null mWindow.
      if (!t->mWindow) {
#ifdef DEBUG
        NS_ASSERTION(!_seenDummyTimeout, "More than one dummy timeout?!");
        _seenDummyTimeout = true;
#endif
        continue;
      }

      // XXXbz the combination of the way |delay| and |t->mWhen| are set here
      // makes no sense.  Are we trying to impose that min timeout value or
      // not???
      PRUint32 delay =
        NS_MAX(PRInt32(t->mTimeRemaining.ToMilliseconds()),
               DOMMinTimeoutValue());

      // Set mWhen back to the time when the timer is supposed to
      // fire.
      t->mWhen = now + t->mTimeRemaining;

      t->mTimer = do_CreateInstance("@mozilla.org/timer;1");
      NS_ENSURE_TRUE(t->mTimer, NS_ERROR_OUT_OF_MEMORY);

      rv = t->mTimer->InitWithFuncCallback(TimerCallback, t, delay,
                                           nsITimer::TYPE_ONE_SHOT);
      if (NS_FAILED(rv)) {
        t->mTimer = nsnull;
        return rv;
      }

      // Add a reference for the new timer's closure.
      t->AddRef();
    }
  }

  // Resume our children as well.
  nsCOMPtr<nsIDocShellTreeNode> node =
    do_QueryInterface(GetDocShell());
  if (node) {
    PRInt32 childCount = 0;
    node->GetChildCount(&childCount);

    for (PRInt32 i = 0; i < childCount; ++i) {
      nsCOMPtr<nsIDocShellTreeItem> childShell;
      node->GetChildAt(i, getter_AddRefs(childShell));
      NS_ASSERTION(childShell, "null child shell");

      nsCOMPtr<nsPIDOMWindow> pWin = do_GetInterface(childShell);
      if (pWin) {
        nsGlobalWindow *win =
          static_cast<nsGlobalWindow*>
                     (static_cast<nsPIDOMWindow*>(pWin));

        NS_ASSERTION(win->IsOuterWindow(), "Expected outer window");
        nsGlobalWindow* inner = win->GetCurrentInnerWindowInternal();

        // This is a bit hackish. Only thaw/resume windows which are truly our
        // subwindows.
        nsCOMPtr<nsIContent> frame = do_QueryInterface(pWin->GetFrameElementInternal());
        if (!mDoc || !frame || mDoc != frame->OwnerDoc() || !inner) {
          continue;
        }

        if (inner && aThawChildren) {
          inner->Thaw();
        }

        rv = win->ResumeTimeouts(aThawChildren);
        NS_ENSURE_SUCCESS(rv, rv);
      }
    }
  }

  return NS_OK;
}

PRUint32
nsGlobalWindow::TimeoutSuspendCount()
{
  FORWARD_TO_INNER(TimeoutSuspendCount, (), 0);
  return mTimeoutsSuspendDepth;
}

void
nsGlobalWindow::SetHasOrientationEventListener()
{
  mHasDeviceMotion = true;
  EnableDeviceMotionUpdates();
}

void
nsGlobalWindow::RemoveOrientationEventListener() {
  DisableDeviceMotionUpdates();
}

NS_IMETHODIMP
nsGlobalWindow::GetURL(nsIDOMMozURLProperty** aURL)
{
  FORWARD_TO_INNER(GetURL, (aURL), NS_ERROR_UNEXPECTED);

  if (!mURLProperty) {
    mURLProperty = new nsDOMMozURLProperty(this);
  }

  NS_ADDREF(*aURL = mURLProperty);

  return NS_OK;
}

// static
bool
nsGlobalWindow::HasIndexedDBSupport()
{
  return Preferences::GetBool("indexedDB.feature.enabled", true);
}

// static
bool
nsGlobalWindow::HasPerformanceSupport() 
{
  return Preferences::GetBool("dom.enable_performance", false);
}

PRInt64
nsGlobalWindow::SizeOf() const
{
  PRInt64 size = sizeof(*this);

  if (IsInnerWindow()) {
    nsEventListenerManager* elm =
      const_cast<nsGlobalWindow*>(this)->GetListenerManager(false);
    if (elm) {
      size += elm->SizeOf();
    }
    if (mDoc) {
      size += mDoc->SizeOf();
    }
  }

  size += mNavigator ? mNavigator->SizeOf() : 0;

  return size;
}

// nsGlobalChromeWindow implementation

NS_IMPL_CYCLE_COLLECTION_CLASS(nsGlobalChromeWindow)
NS_IMPL_CYCLE_COLLECTION_TRAVERSE_BEGIN_INHERITED(nsGlobalChromeWindow,
                                                  nsGlobalWindow)
  NS_IMPL_CYCLE_COLLECTION_TRAVERSE_NSCOMPTR(mBrowserDOMWindow)
  NS_IMPL_CYCLE_COLLECTION_TRAVERSE_NSCOMPTR(mMessageManager)
NS_IMPL_CYCLE_COLLECTION_TRAVERSE_END


NS_IMPL_CYCLE_COLLECTION_UNLINK_BEGIN_INHERITED(nsGlobalChromeWindow,
                                                nsGlobalWindow)
  NS_IMPL_CYCLE_COLLECTION_UNLINK_NSCOMPTR(mBrowserDOMWindow)
  if (tmp->mMessageManager) {
    static_cast<nsFrameMessageManager*>(
      tmp->mMessageManager.get())->Disconnect();
    NS_IMPL_CYCLE_COLLECTION_UNLINK_NSCOMPTR(mMessageManager)
  }
NS_IMPL_CYCLE_COLLECTION_UNLINK_END

DOMCI_DATA(ChromeWindow, nsGlobalChromeWindow)

// QueryInterface implementation for nsGlobalChromeWindow
NS_INTERFACE_MAP_BEGIN_CYCLE_COLLECTION_INHERITED(nsGlobalChromeWindow)
  NS_INTERFACE_MAP_ENTRY(nsIDOMChromeWindow)
  NS_DOM_INTERFACE_MAP_ENTRY_CLASSINFO(ChromeWindow)
NS_INTERFACE_MAP_END_INHERITING(nsGlobalWindow)

NS_IMPL_ADDREF_INHERITED(nsGlobalChromeWindow, nsGlobalWindow)
NS_IMPL_RELEASE_INHERITED(nsGlobalChromeWindow, nsGlobalWindow)

NS_IMETHODIMP
nsGlobalChromeWindow::GetWindowState(PRUint16* aWindowState)
{
  *aWindowState = nsIDOMChromeWindow::STATE_NORMAL;

  nsCOMPtr<nsIWidget> widget = GetMainWidget();

  PRInt32 aMode = 0;

  if (widget) {
    nsresult rv = widget->GetSizeMode(&aMode);
    NS_ENSURE_SUCCESS(rv, rv);
  }

  switch (aMode) {
    case nsSizeMode_Minimized:
      *aWindowState = nsIDOMChromeWindow::STATE_MINIMIZED;
      break;
    case nsSizeMode_Maximized:
      *aWindowState = nsIDOMChromeWindow::STATE_MAXIMIZED;
      break;
    case nsSizeMode_Fullscreen:
      *aWindowState = nsIDOMChromeWindow::STATE_FULLSCREEN;
      break;
    case nsSizeMode_Normal:
      *aWindowState = nsIDOMChromeWindow::STATE_NORMAL;
      break;
    default:
      NS_WARNING("Illegal window state for this chrome window");
      break;
  }

  return NS_OK;
}

NS_IMETHODIMP
nsGlobalChromeWindow::Maximize()
{
  nsCOMPtr<nsIWidget> widget = GetMainWidget();
  nsresult rv = NS_OK;

  if (widget) {
    rv = widget->SetSizeMode(nsSizeMode_Maximized);
  }

  return rv;
}

NS_IMETHODIMP
nsGlobalChromeWindow::Minimize()
{
  nsCOMPtr<nsIWidget> widget = GetMainWidget();
  nsresult rv = NS_OK;

  if (widget)
    rv = widget->SetSizeMode(nsSizeMode_Minimized);

  return rv;
}

NS_IMETHODIMP
nsGlobalChromeWindow::Restore()
{
  nsCOMPtr<nsIWidget> widget = GetMainWidget();
  nsresult rv = NS_OK;

  if (widget) {
    rv = widget->SetSizeMode(nsSizeMode_Normal);
  }

  return rv;
}

NS_IMETHODIMP
nsGlobalChromeWindow::GetAttention()
{
  return GetAttentionWithCycleCount(-1);
}

NS_IMETHODIMP
nsGlobalChromeWindow::GetAttentionWithCycleCount(PRInt32 aCycleCount)
{
  nsCOMPtr<nsIWidget> widget = GetMainWidget();
  nsresult rv = NS_OK;

  if (widget) {
    rv = widget->GetAttention(aCycleCount);
  }

  return rv;
}

NS_IMETHODIMP
nsGlobalChromeWindow::BeginWindowMove(nsIDOMEvent *aMouseDownEvent, nsIDOMElement* aPanel)
{
  nsCOMPtr<nsIWidget> widget;

  // if a panel was supplied, use its widget instead.
#ifdef MOZ_XUL
  if (aPanel) {
    nsCOMPtr<nsIContent> panel = do_QueryInterface(aPanel);
    NS_ENSURE_TRUE(panel, NS_ERROR_FAILURE);

    nsIFrame* frame = panel->GetPrimaryFrame();
    NS_ENSURE_TRUE(frame && frame->GetType() == nsGkAtoms::menuPopupFrame, NS_OK);

    (static_cast<nsMenuPopupFrame*>(frame))->GetWidget(getter_AddRefs(widget));
  }
  else {
#endif
    widget = GetMainWidget();
#ifdef MOZ_XUL
  }
#endif

  if (!widget) {
    return NS_OK;
  }

  nsCOMPtr<nsIPrivateDOMEvent> privEvent = do_QueryInterface(aMouseDownEvent);
  NS_ENSURE_TRUE(privEvent, NS_ERROR_FAILURE);
  nsEvent *internalEvent = privEvent->GetInternalNSEvent();
  NS_ENSURE_TRUE(internalEvent &&
                 internalEvent->eventStructType == NS_MOUSE_EVENT,
                 NS_ERROR_FAILURE);
  nsMouseEvent *mouseEvent = static_cast<nsMouseEvent*>(internalEvent);

  return widget->BeginMoveDrag(mouseEvent);
}

//Note: This call will lock the cursor, it will not change as it moves.
//To unlock, the cursor must be set back to CURSOR_AUTO.
NS_IMETHODIMP
nsGlobalChromeWindow::SetCursor(const nsAString& aCursor)
{
  FORWARD_TO_OUTER_CHROME(SetCursor, (aCursor), NS_ERROR_NOT_INITIALIZED);

  nsresult rv = NS_OK;
  PRInt32 cursor;

  // use C strings to keep the code/data size down
  NS_ConvertUTF16toUTF8 cursorString(aCursor);

  if (cursorString.Equals("auto"))
    cursor = NS_STYLE_CURSOR_AUTO;
  else {
    nsCSSKeyword keyword = nsCSSKeywords::LookupKeyword(aCursor);
    if (eCSSKeyword_UNKNOWN == keyword ||
        !nsCSSProps::FindKeyword(keyword, nsCSSProps::kCursorKTable, cursor)) {
      // XXX remove the following three values (leave return NS_OK) after 1.8
      // XXX since they should have been -moz- prefixed (covered by FindKeyword).
      // XXX (also remove |cursorString| at that point?).
      if (cursorString.Equals("grab"))
        cursor = NS_STYLE_CURSOR_GRAB;
      else if (cursorString.Equals("grabbing"))
        cursor = NS_STYLE_CURSOR_GRABBING;
      else if (cursorString.Equals("spinning"))
        cursor = NS_STYLE_CURSOR_SPINNING;
      else
        return NS_OK;
    }
  }

  nsRefPtr<nsPresContext> presContext;
  if (mDocShell) {
    mDocShell->GetPresContext(getter_AddRefs(presContext));
  }

  if (presContext) {
    // Need root widget.
    nsCOMPtr<nsIPresShell> presShell;
    mDocShell->GetPresShell(getter_AddRefs(presShell));
    NS_ENSURE_TRUE(presShell, NS_ERROR_FAILURE);

    nsIViewManager* vm = presShell->GetViewManager();
    NS_ENSURE_TRUE(vm, NS_ERROR_FAILURE);

    nsIView* rootView = vm->GetRootView();
    NS_ENSURE_TRUE(rootView, NS_ERROR_FAILURE);

    nsIWidget* widget = rootView->GetNearestWidget(nsnull);
    NS_ENSURE_TRUE(widget, NS_ERROR_FAILURE);

    // Call esm and set cursor.
    rv = presContext->EventStateManager()->SetCursor(cursor, nsnull,
                                                     false, 0.0f, 0.0f,
                                                     widget, true);
  }

  return rv;
}

NS_IMETHODIMP
nsGlobalChromeWindow::GetBrowserDOMWindow(nsIBrowserDOMWindow **aBrowserWindow)
{
  FORWARD_TO_OUTER_CHROME(GetBrowserDOMWindow, (aBrowserWindow),
                          NS_ERROR_NOT_INITIALIZED);

  NS_ENSURE_ARG_POINTER(aBrowserWindow);

  *aBrowserWindow = mBrowserDOMWindow;
  NS_IF_ADDREF(*aBrowserWindow);
  return NS_OK;
}

NS_IMETHODIMP
nsGlobalChromeWindow::SetBrowserDOMWindow(nsIBrowserDOMWindow *aBrowserWindow)
{
  FORWARD_TO_OUTER_CHROME(SetBrowserDOMWindow, (aBrowserWindow),
                          NS_ERROR_NOT_INITIALIZED);

  mBrowserDOMWindow = aBrowserWindow;
  return NS_OK;
}

NS_IMETHODIMP
nsGlobalChromeWindow::NotifyDefaultButtonLoaded(nsIDOMElement* aDefaultButton)
{
#ifdef MOZ_XUL
  NS_ENSURE_ARG(aDefaultButton);

  // Don't snap to a disabled button.
  nsCOMPtr<nsIDOMXULControlElement> xulControl =
                                      do_QueryInterface(aDefaultButton);
  NS_ENSURE_TRUE(xulControl, NS_ERROR_FAILURE);
  bool disabled;
  nsresult rv = xulControl->GetDisabled(&disabled);
  NS_ENSURE_SUCCESS(rv, rv);
  if (disabled)
    return NS_OK;

  // Get the button rect in screen coordinates.
  nsCOMPtr<nsIContent> content(do_QueryInterface(aDefaultButton));
  NS_ENSURE_TRUE(content, NS_ERROR_FAILURE);
  nsIFrame *frame = content->GetPrimaryFrame();
  NS_ENSURE_TRUE(frame, NS_ERROR_FAILURE);
  nsIntRect buttonRect = frame->GetScreenRect();

  // Get the widget rect in screen coordinates.
  nsIWidget *widget = GetNearestWidget();
  NS_ENSURE_TRUE(widget, NS_ERROR_FAILURE);
  nsIntRect widgetRect;
  rv = widget->GetScreenBounds(widgetRect);
  NS_ENSURE_SUCCESS(rv, rv);

  // Convert the buttonRect coordinates from screen to the widget.
  buttonRect -= widgetRect.TopLeft();
  rv = widget->OnDefaultButtonLoaded(buttonRect);
  if (rv == NS_ERROR_NOT_IMPLEMENTED)
    return NS_OK;
  return rv;
#else
  return NS_ERROR_NOT_IMPLEMENTED;
#endif
}

NS_IMETHODIMP
nsGlobalChromeWindow::GetMessageManager(nsIChromeFrameMessageManager** aManager)
{
  FORWARD_TO_INNER_CHROME(GetMessageManager, (aManager), NS_ERROR_FAILURE);
  if (!mMessageManager) {
    nsIScriptContext* scx = GetContextInternal();
    NS_ENSURE_STATE(scx);
    JSContext* cx = scx->GetNativeContext();
    NS_ENSURE_STATE(cx);
    nsCOMPtr<nsIChromeFrameMessageManager> globalMM =
      do_GetService("@mozilla.org/globalmessagemanager;1");
    mMessageManager =
      new nsFrameMessageManager(true,
                                nsnull,
                                nsnull,
                                nsnull,
                                nsnull,
                                static_cast<nsFrameMessageManager*>(globalMM.get()),
                                cx);
    NS_ENSURE_TRUE(mMessageManager, NS_ERROR_OUT_OF_MEMORY);
  }
  CallQueryInterface(mMessageManager, aManager);
  return NS_OK;
}

// nsGlobalModalWindow implementation

// QueryInterface implementation for nsGlobalModalWindow
NS_IMPL_CYCLE_COLLECTION_CLASS(nsGlobalModalWindow)
NS_IMPL_CYCLE_COLLECTION_TRAVERSE_BEGIN_INHERITED(nsGlobalModalWindow,
                                                  nsGlobalWindow)
  NS_IMPL_CYCLE_COLLECTION_TRAVERSE_NSCOMPTR(mReturnValue)
NS_IMPL_CYCLE_COLLECTION_TRAVERSE_END

DOMCI_DATA(ModalContentWindow, nsGlobalModalWindow)

NS_INTERFACE_MAP_BEGIN_CYCLE_COLLECTION_INHERITED(nsGlobalModalWindow)
  NS_INTERFACE_MAP_ENTRY(nsIDOMModalContentWindow)
  NS_DOM_INTERFACE_MAP_ENTRY_CLASSINFO(ModalContentWindow)
NS_INTERFACE_MAP_END_INHERITING(nsGlobalWindow)

NS_IMPL_ADDREF_INHERITED(nsGlobalModalWindow, nsGlobalWindow)
NS_IMPL_RELEASE_INHERITED(nsGlobalModalWindow, nsGlobalWindow)


NS_IMPL_CYCLE_COLLECTION_UNLINK_BEGIN_INHERITED(nsGlobalModalWindow,
                                                nsGlobalWindow)
  NS_IMPL_CYCLE_COLLECTION_UNLINK_NSCOMPTR(mReturnValue)
NS_IMPL_CYCLE_COLLECTION_UNLINK_END


NS_IMETHODIMP
nsGlobalModalWindow::GetDialogArguments(nsIArray **aArguments)
{
  FORWARD_TO_INNER_MODAL_CONTENT_WINDOW(GetDialogArguments, (aArguments),
                                        NS_ERROR_NOT_INITIALIZED);

  bool subsumes = false;
  nsIPrincipal *self = GetPrincipal();
  if (self && NS_SUCCEEDED(self->Subsumes(mArgumentsOrigin, &subsumes)) &&
      subsumes) {
    NS_IF_ADDREF(*aArguments = mArguments);
  } else {
    *aArguments = nsnull;
  }

  return NS_OK;
}

NS_IMETHODIMP
nsGlobalModalWindow::GetReturnValue(nsIVariant **aRetVal)
{
  FORWARD_TO_OUTER_MODAL_CONTENT_WINDOW(GetReturnValue, (aRetVal), NS_OK);

  NS_IF_ADDREF(*aRetVal = mReturnValue);

  return NS_OK;
}

NS_IMETHODIMP
nsGlobalModalWindow::SetReturnValue(nsIVariant *aRetVal)
{
  FORWARD_TO_OUTER_MODAL_CONTENT_WINDOW(SetReturnValue, (aRetVal), NS_OK);

  mReturnValue = aRetVal;

  return NS_OK;
}

nsresult
nsGlobalModalWindow::SetNewDocument(nsIDocument *aDocument,
                                    nsISupports *aState,
                                    bool aForceReuseInnerWindow)
{
  // If we're loading a new document into a modal dialog, clear the
  // return value that was set, if any, by the current document.
  if (aDocument) {
    mReturnValue = nsnull;
  }

  return nsGlobalWindow::SetNewDocument(aDocument, aState,
                                        aForceReuseInnerWindow);
}

//*****************************************************************************
// nsGlobalWindow: Creator Function (This should go away)
//*****************************************************************************

nsresult
NS_NewScriptGlobalObject(bool aIsChrome, bool aIsModalContentWindow,
                         nsIScriptGlobalObject **aResult)
{
  *aResult = nsnull;

  nsGlobalWindow *global;

  if (aIsChrome) {
    global = new nsGlobalChromeWindow(nsnull);
  } else if (aIsModalContentWindow) {
    global = new nsGlobalModalWindow(nsnull);
  } else {
    global = new nsGlobalWindow(nsnull);
  }

  NS_ENSURE_TRUE(global, NS_ERROR_OUT_OF_MEMORY);

  NS_ADDREF(*aResult = global);

  return NS_OK;
}

#define EVENT(name_, id_, type_, struct_)                                    \
  NS_IMETHODIMP nsGlobalWindow::GetOn##name_(JSContext *cx,                  \
                                             jsval *vp) {                    \
    nsEventListenerManager *elm = GetListenerManager(false);              \
    if (elm) {                                                               \
      elm->GetJSEventListener(nsGkAtoms::on##name_, vp);                     \
    } else {                                                                 \
      *vp = JSVAL_NULL;                                                      \
    }                                                                        \
    return NS_OK;                                                            \
  }                                                                          \
  NS_IMETHODIMP nsGlobalWindow::SetOn##name_(JSContext *cx,                  \
                                             const jsval &v) {               \
    nsEventListenerManager *elm = GetListenerManager(true);               \
    if (!elm) {                                                              \
      return NS_ERROR_OUT_OF_MEMORY;                                         \
    }                                                                        \
                                                                             \
    JSObject *obj = mJSObject;                                               \
    if (!obj) {                                                              \
      return NS_ERROR_UNEXPECTED;                                            \
    }                                                                        \
    return elm->SetJSEventListenerToJsval(nsGkAtoms::on##name_, cx, obj, v); \
  }
#define WINDOW_ONLY_EVENT EVENT
#define TOUCH_EVENT EVENT
#include "nsEventNameList.h"
#undef TOUCH_EVENT
#undef WINDOW_ONLY_EVENT
#undef EVENT
<|MERGE_RESOLUTION|>--- conflicted
+++ resolved
@@ -253,11 +253,7 @@
 #include "nsLocation.h"
 #include "nsWrapperCacheInlines.h"
 
-<<<<<<< HEAD
-#if defined(ANDROID) && defined(DEBUG)
-=======
 #ifdef ANDROID
->>>>>>> 02a9eed5
 #include <android/log.h>
 #endif
 
