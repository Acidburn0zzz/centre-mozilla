// Copyright 2016-2017 The Servo Project Developers. See the COPYRIGHT
// file at the top-level directory of this distribution and at
// http://rust-lang.org/COPYRIGHT.
//
// Licensed under the Apache License, Version 2.0 <LICENSE-APACHE or
// http://www.apache.org/licenses/LICENSE-2.0> or the MIT license
// <LICENSE-MIT or http://opensource.org/licenses/MIT>, at your
// option. This file may not be copied, modified, or distributed
// except according to those terms.

//! A crate for measuring the heap usage of data structures in a way that
//! integrates with Firefox's memory reporting, particularly the use of
//! mozjemalloc and DMD.
//!
//! This crate has a lot of overlap with the existing `heapsize` crate, and may
//! one day be merged into it. But for now, `heapsize` has the following
//! major shortcomings.
//! - It basically assumes that the `HeapSizeOf` trait can be used for every
//!   type, which is not true. Sometimes more than a single size measurement
//!   needs to be returned for a type, and sometimes additional synchronization
//!   arguments (such as lock guards) need to be passed in.
//! - It has no proper way of measuring some common types, such as `HashSet`
//!   and `HashMap`, that don't expose internal pointers.
//! - It has no proper way of handling values with multiple referents, such as
//!   `Rc` and `Arc`.
//!
//! This crate solves those problems.
//! - It provides traits for both "shallow" and "deep" measurement, which gives
//!   more flexibility in the cases where the traits can't be used.
//! - It allows for measuring blocks even when only an interior pointer can be
//!   obtained for heap allocations, e.g. `HashSet` and `HashMap`. (This relies
//!   on the heap allocator having suitable support, which mozjemalloc has.)
//! - It allows handling of types like `Rc` and `Arc` by providing special
//!   traits that are different to the ones for non-graph structures.
//!
//! Suggested uses are as follows.
//! - When possible, use the `MallocSizeOf` trait. (Deriving support is
//!   provided by the `malloc_size_of_derive` crate.)
//! - If you need an additional synchronization argument, provide a function
//!   that is like the standard trait method, but with the extra argument.
//! - If you need multiple measurements for a type, provide a function named
//!   `add_size_of_children` that takes a mutable reference to a struct that
//!   contains the multiple measurement fields.
//! - When deep measurement (via `MallocSizeOf`) cannot be implemented for a
//!   type, shallow measurement (via `MallocShallowSizeOf`) in combination with
//!   iteration can be a useful substitute.
//! - `Rc` and `Arc` are always tricky, which is why `MallocSizeOf` is not (and
//!   should not be) implemented for them.
//! - If an `Rc` or `Arc` is known to be a "primary" reference and can always
//!   be measured, it should be measured via the `MallocUnconditionalSizeOf`
//!   trait.
//! - If an `Rc` or `Arc` should be measured only if it hasn't been seen
//!   before, it should be measured via the `MallocConditionalSizeOf` trait.
//! - Using universal function call syntax is a good idea when measuring boxed
//!   fields in structs, because it makes it clear that the Box is being
//!   measured as well as the thing it points to. E.g.
//!   `<Box<_> as MallocSizeOf>::size_of(field, ops)`.

extern crate hashglobe;
extern crate servo_arc;
extern crate smallbitvec;
extern crate smallvec;

use hashglobe::hash_map::HashMap;
use servo_arc::Arc;
use smallbitvec::SmallBitVec;
use smallvec::{Array, SmallVec};
use std::collections::HashSet;
use std::hash::{BuildHasher, Hash};
use std::os::raw::c_void;

/// A C function that takes a pointer to a heap allocation and returns its size.
type VoidPtrToSizeFn = unsafe extern "C" fn(ptr: *const c_void) -> usize;

/// A closure implementing a stateful predicate on pointers.
type VoidPtrToBoolFnMut = FnMut(*const c_void) -> bool;

/// Operations used when measuring heap usage of data structures.
pub struct MallocSizeOfOps {
    /// A function that returns the size of a heap allocation.
    size_of_op: VoidPtrToSizeFn,

    /// Like `size_of_op`, but can take an interior pointer. Optional, because
    /// many places don't need it.
    enclosing_size_of_op: Option<VoidPtrToSizeFn>,

    /// Check if a pointer has been seen before, and remember it for next time.
    /// Useful when measuring `Rc`s and `Arc`s. Optional, because many places
    /// don't need it.
    have_seen_ptr_op: Option<Box<VoidPtrToBoolFnMut>>,
}

impl MallocSizeOfOps {
    pub fn new(size_of: VoidPtrToSizeFn,
               malloc_enclosing_size_of: Option<VoidPtrToSizeFn>,
               have_seen_ptr: Option<Box<VoidPtrToBoolFnMut>>) -> Self {
        MallocSizeOfOps {
            size_of_op: size_of,
            enclosing_size_of_op: malloc_enclosing_size_of,
            have_seen_ptr_op: have_seen_ptr,
        }
    }

    /// Check if an allocation is empty. This relies on knowledge of how Rust
    /// handles empty allocations, which may change in the future.
    fn is_empty<T: ?Sized>(ptr: *const T) -> bool {
        // The correct condition is this:
        //   `ptr as usize <= ::std::mem::align_of::<T>()`
        // But we can't call align_of() on a ?Sized T. So we approximate it
        // with the following. 256 is large enough that it should always be
        // larger than the required alignment, but small enough that it is
        // always in the first page of memory and therefore not a legitimate
        // address.
        return ptr as *const usize as usize <= 256
    }

    /// Call `size_of_op` on `ptr`, first checking that the allocation isn't
    /// empty, because some types (such as `Vec`) utilize empty allocations.
    pub unsafe fn malloc_size_of<T: ?Sized>(&self, ptr: *const T) -> usize {
        if MallocSizeOfOps::is_empty(ptr) {
            0
        } else {
            (self.size_of_op)(ptr as *const c_void)
        }
    }

    /// Call `enclosing_size_of_op` on `ptr`, which must not be empty.
    pub unsafe fn malloc_enclosing_size_of<T>(&self, ptr: *const T) -> usize {
        assert!(!MallocSizeOfOps::is_empty(ptr));
        let enclosing_size_of_op = self.enclosing_size_of_op.expect("missing enclosing_size_of_op");
        enclosing_size_of_op(ptr as *const c_void)
    }

    /// Call `have_seen_ptr_op` on `ptr`.
    pub fn have_seen_ptr<T>(&mut self, ptr: *const T) -> bool {
        let have_seen_ptr_op = self.have_seen_ptr_op.as_mut().expect("missing have_seen_ptr_op");
        have_seen_ptr_op(ptr as *const c_void)
    }
}

/// Trait for measuring the "deep" heap usage of a data structure. This is the
/// most commonly-used of the traits.
pub trait MallocSizeOf {
    /// Measure the heap usage of all descendant heap-allocated structures, but
    /// not the space taken up by the value itself.
    fn size_of(&self, ops: &mut MallocSizeOfOps) -> usize;
}

/// Trait for measuring the "shallow" heap usage of a container.
pub trait MallocShallowSizeOf {
    /// Measure the heap usage of immediate heap-allocated descendant
    /// structures, but not the space taken up by the value itself. Anything
    /// beyond the immediate descendants must be measured separately, using
    /// iteration.
    fn shallow_size_of(&self, ops: &mut MallocSizeOfOps) -> usize;
}

/// Like `MallocSizeOf`, but with a different name so it cannot be used
/// accidentally with derive(MallocSizeOf). For use with types like `Rc` and
/// `Arc` when appropriate (e.g. when measuring a "primary" reference).
pub trait MallocUnconditionalSizeOf {
    /// Measure the heap usage of all heap-allocated descendant structures, but
    /// not the space taken up by the value itself.
    fn unconditional_size_of(&self, ops: &mut MallocSizeOfOps) -> usize;
}

/// `MallocUnconditionalSizeOf` combined with `MallocShallowSizeOf`.
pub trait MallocUnconditionalShallowSizeOf {
    /// `unconditional_size_of` combined with `shallow_size_of`.
    fn unconditional_shallow_size_of(&self, ops: &mut MallocSizeOfOps) -> usize;
}

/// Like `MallocSizeOf`, but only measures if the value hasn't already been
/// measured. For use with types like `Rc` and `Arc` when appropriate (e.g.
/// when there is no "primary" reference).
pub trait MallocConditionalSizeOf {
    /// Measure the heap usage of all heap-allocated descendant structures, but
    /// not the space taken up by the value itself, and only if that heap usage
    /// hasn't already been measured.
    fn conditional_size_of(&self, ops: &mut MallocSizeOfOps) -> usize;
}

/// `MallocConditionalSizeOf` combined with `MallocShallowSizeOf`.
pub trait MallocConditionalShallowSizeOf {
    /// `conditional_size_of` combined with `shallow_size_of`.
    fn conditional_shallow_size_of(&self, ops: &mut MallocSizeOfOps) -> usize;
}

<<<<<<< HEAD
impl<T> MallocShallowSizeOf for Box<T> {
=======
impl<T: ?Sized> MallocShallowSizeOf for Box<T> {
>>>>>>> 34467467
    fn shallow_size_of(&self, ops: &mut MallocSizeOfOps) -> usize {
        unsafe { ops.malloc_size_of(&**self) }
    }
}

impl<T: MallocSizeOf + ?Sized> MallocSizeOf for Box<T> {
    fn size_of(&self, ops: &mut MallocSizeOfOps) -> usize {
        self.shallow_size_of(ops) + (**self).size_of(ops)
    }
}

impl<A: MallocSizeOf, B: MallocSizeOf> MallocSizeOf for (A, B) {
    fn size_of(&self, ops: &mut MallocSizeOfOps) -> usize {
        self.0.size_of(ops) + self.1.size_of(ops)
    }
}

impl<T: MallocSizeOf> MallocSizeOf for Option<T> {
    fn size_of(&self, ops: &mut MallocSizeOfOps) -> usize {
        if let Some(val) = self.as_ref() {
            val.size_of(ops)
        } else {
            0
        }
    }
}

impl<T: MallocSizeOf> MallocSizeOf for [T] {
    fn size_of(&self, ops: &mut MallocSizeOfOps) -> usize {
        let mut n = 0;
        for elem in self.iter() {
            n += elem.size_of(ops);
        }
        n
    }
}

impl<T> MallocShallowSizeOf for Vec<T> {
    fn shallow_size_of(&self, ops: &mut MallocSizeOfOps) -> usize {
        unsafe { ops.malloc_size_of(self.as_ptr()) }
    }
}

impl<T: MallocSizeOf> MallocSizeOf for Vec<T> {
    fn size_of(&self, ops: &mut MallocSizeOfOps) -> usize {
        let mut n = self.shallow_size_of(ops);
        for elem in self.iter() {
            n += elem.size_of(ops);
        }
        n
    }
}

impl<A: Array> MallocShallowSizeOf for SmallVec<A> {
    fn shallow_size_of(&self, ops: &mut MallocSizeOfOps) -> usize {
        if self.spilled() {
            unsafe { ops.malloc_size_of(self.as_ptr()) }
        } else {
            0
        }
    }
}

impl<A> MallocSizeOf for SmallVec<A>
    where A: Array,
          A::Item: MallocSizeOf
{
    fn size_of(&self, ops: &mut MallocSizeOfOps) -> usize {
        let mut n = self.shallow_size_of(ops);
        for elem in self.iter() {
            n += elem.size_of(ops);
        }
        n
    }
}

impl<T, S> MallocShallowSizeOf for HashSet<T, S>
    where T: Eq + Hash,
          S: BuildHasher
{
    fn shallow_size_of(&self, ops: &mut MallocSizeOfOps) -> usize {
        // The first value from the iterator gives us an interior pointer.
        // `ops.malloc_enclosing_size_of()` then gives us the storage size.
        // This assumes that the `HashSet`'s contents (values and hashes) are
        // all stored in a single contiguous heap allocation.
        self.iter().next().map_or(0, |t| unsafe { ops.malloc_enclosing_size_of(t) })
    }
}

impl<T, S> MallocSizeOf for HashSet<T, S>
    where T: Eq + Hash + MallocSizeOf,
          S: BuildHasher,
{
    fn size_of(&self, ops: &mut MallocSizeOfOps) -> usize {
        let mut n = self.shallow_size_of(ops);
        for t in self.iter() {
            n += t.size_of(ops);
        }
        n
    }
}

impl<K, V, S> MallocShallowSizeOf for HashMap<K, V, S>
    where K: Eq + Hash,
          S: BuildHasher
{
    fn shallow_size_of(&self, ops: &mut MallocSizeOfOps) -> usize {
        // The first value from the iterator gives us an interior pointer.
        // `ops.malloc_enclosing_size_of()` then gives us the storage size.
        // This assumes that the `HashMap`'s contents (keys, values, and
        // hashes) are all stored in a single contiguous heap allocation.
        self.values().next().map_or(0, |v| unsafe { ops.malloc_enclosing_size_of(v) })
    }
}

impl<K, V, S> MallocSizeOf for HashMap<K, V, S>
    where K: Eq + Hash + MallocSizeOf,
          V: MallocSizeOf,
          S: BuildHasher,
{
    fn size_of(&self, ops: &mut MallocSizeOfOps) -> usize {
        let mut n = self.shallow_size_of(ops);
        for (k, v) in self.iter() {
            n += k.size_of(ops);
            n += v.size_of(ops);
        }
        n
    }
}

// XXX: we don't want MallocSizeOf to be defined for Rc and Arc. If negative
// trait bounds are ever allowed, this code should be uncommented.
// (We do have a compile-fail test for this:
// rc_arc_must_not_derive_malloc_size_of.rs)
//impl<T> !MallocSizeOf for Arc<T> { }
//impl<T> !MallocShallowSizeOf for Arc<T> { }

impl<T> MallocUnconditionalShallowSizeOf for Arc<T> {
    fn unconditional_shallow_size_of(&self, ops: &mut MallocSizeOfOps) -> usize {
<<<<<<< HEAD
        ops.malloc_size_of(self.heap_ptr())
=======
        unsafe { ops.malloc_size_of(self.heap_ptr()) }
>>>>>>> 34467467
    }
}

impl<T: MallocSizeOf> MallocUnconditionalSizeOf for Arc<T> {
    fn unconditional_size_of(&self, ops: &mut MallocSizeOfOps) -> usize {
        self.unconditional_shallow_size_of(ops) + (**self).size_of(ops)
    }
}

impl<T> MallocConditionalShallowSizeOf for Arc<T> {
    fn conditional_shallow_size_of(&self, ops: &mut MallocSizeOfOps) -> usize {
        if ops.have_seen_ptr(self.heap_ptr()) {
            0
        } else {
            self.unconditional_shallow_size_of(ops)
        }
    }
}

impl<T: MallocSizeOf> MallocConditionalSizeOf for Arc<T> {
    fn conditional_size_of(&self, ops: &mut MallocSizeOfOps) -> usize {
        if ops.have_seen_ptr(self.heap_ptr()) {
            0
        } else {
            self.unconditional_size_of(ops)
        }
    }
}

/// For use on types where size_of() returns 0.
#[macro_export]
macro_rules! size_of_is_0(
    ($($ty:ty),+) => (
        $(
            impl $crate::MallocSizeOf for $ty {
                #[inline(always)]
                fn size_of(&self, _: &mut $crate::MallocSizeOfOps) -> usize {
                    0
                }
            }
        )+
    );
    ($($ty:ident<$($gen:ident),+>),+) => (
        $(
        impl<$($gen: $crate::MallocSizeOf),+> $crate::MallocSizeOf for $ty<$($gen),+> {
            #[inline(always)]
            fn size_of(&self, _: &mut $crate::MallocSizeOfOps) -> usize {
                0
            }
        }
        )+
    );
);

size_of_is_0!(char, str);
size_of_is_0!(u8, u16, u32, u64, usize);
size_of_is_0!(i8, i16, i32, i64, isize);
size_of_is_0!(bool, f32, f64);

// XXX: once we upgrade smallbitvec to 1.0.4, use the new heap_ptr() method to
// implement this properly
size_of_is_0!(SmallBitVec);
<|MERGE_RESOLUTION|>--- conflicted
+++ resolved
@@ -186,11 +186,7 @@
     fn conditional_shallow_size_of(&self, ops: &mut MallocSizeOfOps) -> usize;
 }
 
-<<<<<<< HEAD
-impl<T> MallocShallowSizeOf for Box<T> {
-=======
 impl<T: ?Sized> MallocShallowSizeOf for Box<T> {
->>>>>>> 34467467
     fn shallow_size_of(&self, ops: &mut MallocSizeOfOps) -> usize {
         unsafe { ops.malloc_size_of(&**self) }
     }
@@ -330,11 +326,7 @@
 
 impl<T> MallocUnconditionalShallowSizeOf for Arc<T> {
     fn unconditional_shallow_size_of(&self, ops: &mut MallocSizeOfOps) -> usize {
-<<<<<<< HEAD
-        ops.malloc_size_of(self.heap_ptr())
-=======
         unsafe { ops.malloc_size_of(self.heap_ptr()) }
->>>>>>> 34467467
     }
 }
 
