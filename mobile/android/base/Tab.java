/* -*- Mode: Java; c-basic-offset: 4; tab-width: 20; indent-tabs-mode: nil; -*-
 * This Source Code Form is subject to the terms of the Mozilla Public
 * License, v. 2.0. If a copy of the MPL was not distributed with this
 * file, You can obtain one at http://mozilla.org/MPL/2.0/. */

package org.mozilla.gecko;

import org.mozilla.gecko.db.BrowserDB;
import org.mozilla.gecko.gfx.Layer;
import org.mozilla.gecko.util.ThreadUtils;

import org.json.JSONException;
import org.json.JSONObject;

import android.content.ContentResolver;
import android.content.Context;
import android.graphics.Bitmap;
import android.graphics.Color;
import android.graphics.drawable.BitmapDrawable;
import android.graphics.drawable.Drawable;
import android.os.Build;
import android.text.TextUtils;
import android.util.Log;
import android.view.View;

import java.util.ArrayList;
import java.util.Collection;
import java.util.HashMap;
import java.util.regex.Matcher;
import java.util.regex.Pattern;

public class Tab {
    private static final String LOGTAG = "GeckoTab";

    private static Pattern sColorPattern;
    private final int mId;
    private long mLastUsed;
    private String mUrl;
    private String mBaseDomain;
    private String mUserSearch;
    private String mTitle;
    private Bitmap mFavicon;
    private String mFaviconUrl;
    private int mFaviconSize;
    private boolean mFeedsEnabled;
    private JSONObject mIdentityData;
    private boolean mReaderEnabled;
    private BitmapDrawable mThumbnail;
    private int mHistoryIndex;
    private int mHistorySize;
    private int mParentId;
    private boolean mExternal;
    private boolean mBookmark;
    private boolean mReadingListItem;
    private long mFaviconLoadId;
    private String mDocumentURI;
    private String mContentType;
    private boolean mHasTouchListeners;
    private ZoomConstraints mZoomConstraints;
    private boolean mIsRTL;
    private ArrayList<View> mPluginViews;
    private HashMap<Object, Layer> mPluginLayers;
    private int mBackgroundColor;
    private int mState;
    private Bitmap mThumbnailBitmap;
    private boolean mDesktopMode;
    private boolean mEnteringReaderMode;
    private Context mAppContext;
    private static final int MAX_HISTORY_LIST_SIZE = 50;

    public static final int STATE_DELAYED = 0;
    public static final int STATE_LOADING = 1;
    public static final int STATE_SUCCESS = 2;
    public static final int STATE_ERROR = 3;

    private static final int DEFAULT_BACKGROUND_COLOR = Color.WHITE;

    public Tab(Context context, int id, String url, boolean external, int parentId, String title) {
        mAppContext = context.getApplicationContext();
        mId = id;
        mLastUsed = 0;
        mUrl = url;
        mBaseDomain = "";
        mUserSearch = "";
        mExternal = external;
        mParentId = parentId;
        mTitle = title == null ? "" : title;
        mFavicon = null;
        mFaviconUrl = null;
        mFaviconSize = 0;
        mFeedsEnabled = false;
        mIdentityData = null;
        mReaderEnabled = false;
        mEnteringReaderMode = false;
        mThumbnail = null;
        mHistoryIndex = -1;
        mHistorySize = 0;
        mBookmark = false;
        mReadingListItem = false;
        mFaviconLoadId = 0;
        mDocumentURI = "";
        mContentType = "";
        mZoomConstraints = new ZoomConstraints(false);
        mPluginViews = new ArrayList<View>();
        mPluginLayers = new HashMap<Object, Layer>();
        mState = shouldShowProgress(url) ? STATE_SUCCESS : STATE_LOADING;

        // At startup, the background is set to a color specified by LayerView
        // when the LayerView is created. Shortly after, this background color
        // will be used before the tab's content is shown.
        mBackgroundColor = DEFAULT_BACKGROUND_COLOR;
    }

    private ContentResolver getContentResolver() {
        return mAppContext.getContentResolver();
    }

    public void onDestroy() {
        Tabs.getInstance().notifyListeners(this, Tabs.TabEvents.CLOSED);
    }

    public int getId() {
        return mId;
    }

    public synchronized void onChange() {
        mLastUsed = System.currentTimeMillis();
    }

    public synchronized long getLastUsed() {
        return mLastUsed;
    }

    public int getParentId() {
        return mParentId;
    }

    // may be null if user-entered query hasn't yet been resolved to a URI
    public synchronized String getURL() {
        return mUrl;
    }

    // mUserSearch should never be null, but it may be an empty string
    public synchronized String getUserSearch() {
        return mUserSearch;
    }

    // mTitle should never be null, but it may be an empty string
    public synchronized String getTitle() {
        return mTitle;
    }

    public String getDisplayTitle() {
        if (mTitle != null && mTitle.length() > 0) {
            return mTitle;
        }

        return mUrl;
    }

    public String getBaseDomain() {
        return mBaseDomain;
    }

    public Bitmap getFavicon() {
        return mFavicon;
    }

    public Drawable getThumbnail() {
        return mThumbnail;
    }

    public Bitmap getThumbnailBitmap(int width, int height) {
        if (mThumbnailBitmap != null) {
            // Bug 787318 - Honeycomb has a bug with bitmap caching, we can't
            // reuse the bitmap there.
            boolean honeycomb = (Build.VERSION.SDK_INT >= Build.VERSION_CODES.HONEYCOMB
                              && Build.VERSION.SDK_INT <= Build.VERSION_CODES.HONEYCOMB_MR2);
            boolean sizeChange = mThumbnailBitmap.getWidth() != width
                              || mThumbnailBitmap.getHeight() != height;
            if (honeycomb || sizeChange) {
                mThumbnailBitmap = null;
            }
        }

        if (mThumbnailBitmap == null) {
            Bitmap.Config config = (GeckoAppShell.getScreenDepth() == 24) ?
                Bitmap.Config.ARGB_8888 : Bitmap.Config.RGB_565;
            mThumbnailBitmap = Bitmap.createBitmap(width, height, config);
        }

        return mThumbnailBitmap;
    }

    public void updateThumbnail(final Bitmap b) {
        ThreadUtils.postToBackgroundThread(new Runnable() {
            @Override
            public void run() {
                if (b != null) {
                    try {
                        mThumbnail = new BitmapDrawable(b);
                        if (mState == Tab.STATE_SUCCESS)
                            saveThumbnailToDB();
                    } catch (OutOfMemoryError oom) {
                        Log.w(LOGTAG, "Unable to create/scale bitmap.", oom);
                        mThumbnail = null;
                    }
                } else {
                    mThumbnail = null;
                }

                Tabs.getInstance().notifyListeners(Tab.this, Tabs.TabEvents.THUMBNAIL);
            }
        });
    }

    public synchronized String getFaviconURL() {
        return mFaviconUrl;
    }

    public boolean getFeedsEnabled() {
        return mFeedsEnabled;
    }

    public String getSecurityMode() {
        try {
            return mIdentityData.getString("mode");
        } catch (Exception e) {
            // If mIdentityData is null, or we get a JSONException
            return SiteIdentityPopup.UNKNOWN;
        }
    }

    public JSONObject getIdentityData() {
        return mIdentityData;
    }

    public boolean getReaderEnabled() {
        return mReaderEnabled;
    }

    public boolean isBookmark() {
        return mBookmark;
    }

    public boolean isReadingListItem() {
        return mReadingListItem;
    }

    public boolean isExternal() {
        return mExternal;
    }

    public synchronized void updateURL(String url) {
        if (url != null && url.length() > 0) {
            mUrl = url;
            updateBookmark();
        }
    }

    private synchronized void updateUserSearch(String userSearch) {
        mUserSearch = userSearch;
    }

    public void setDocumentURI(String documentURI) {
        mDocumentURI = documentURI;
    }

    public String getDocumentURI() {
        return mDocumentURI;
    }

    public void setContentType(String contentType) {
        mContentType = (contentType == null) ? "" : contentType;
    }

    public String getContentType() {
        return mContentType;
    }

    public synchronized void updateTitle(String title) {
        // Keep the title unchanged while entering reader mode
        if (mEnteringReaderMode)
            return;

        mTitle = (title == null ? "" : title);
        Tabs.getInstance().notifyListeners(this, Tabs.TabEvents.TITLE);
    }

    public void setState(int state) {
        mState = state;

        if (mState != Tab.STATE_LOADING)
            mEnteringReaderMode = false;
    }

    public int getState() {
        return mState;
    }

    public void setZoomConstraints(ZoomConstraints constraints) {
        mZoomConstraints = constraints;
    }

    public ZoomConstraints getZoomConstraints() {
        return mZoomConstraints;
    }

    public void setIsRTL(boolean aIsRTL) {
        mIsRTL = aIsRTL;
    }

    public boolean getIsRTL() {
        return mIsRTL;
    }

    public void setHasTouchListeners(boolean aValue) {
        mHasTouchListeners = aValue;
    }

    public boolean getHasTouchListeners() {
        return mHasTouchListeners;
    }

    public void setFaviconLoadId(long faviconLoadId) {
        mFaviconLoadId = faviconLoadId;
    }

    public long getFaviconLoadId() {
        return mFaviconLoadId;
    }

    public void updateFavicon(Bitmap favicon) {
        mFavicon = favicon;
    }

    public synchronized void updateFaviconURL(String faviconUrl, int size) {
        // If we already have an "any" sized icon, don't update the icon.
        if (mFaviconSize == -1)
            return;

        // Only update the favicon if it's bigger than the current favicon.
        // We use -1 to represent icons with sizes="any".
        if (size == -1 || size >= mFaviconSize) {
            mFaviconUrl = faviconUrl;
            mFaviconSize = size;
        }
    }

    public synchronized void clearFavicon() {
        // Keep the favicon unchanged while entering reader mode
        if (mEnteringReaderMode)
            return;

        mFavicon = null;
        mFaviconUrl = null;
        mFaviconSize = 0;
    }

    public void setFeedsEnabled(boolean feedsEnabled) {
        mFeedsEnabled = feedsEnabled;
    }

    public void updateIdentityData(JSONObject identityData) {
        mIdentityData = identityData;
    }

    public void setReaderEnabled(boolean readerEnabled) {
        mReaderEnabled = readerEnabled;
        Tabs.getInstance().notifyListeners(this, Tabs.TabEvents.MENU_UPDATED);
    }

    void updateBookmark() {
        ThreadUtils.postToBackgroundThread(new Runnable() {
            @Override
            public void run() {
                final String url = getURL();
                if (url == null)
                    return;

                if (url.equals(getURL())) {
                    mBookmark = BrowserDB.isBookmark(getContentResolver(), url);
                    mReadingListItem = BrowserDB.isReadingListItem(getContentResolver(), url);
                }

                Tabs.getInstance().notifyListeners(Tab.this, Tabs.TabEvents.MENU_UPDATED);
            }
        });
    }

    public void addBookmark() {
        ThreadUtils.postToBackgroundThread(new Runnable() {
            @Override
            public void run() {
                String url = getURL();
                if (url == null)
                    return;

                BrowserDB.addBookmark(getContentResolver(), mTitle, url);
            }
        });
    }

    public void removeBookmark() {
        ThreadUtils.postToBackgroundThread(new Runnable() {
            @Override
            public void run() {
                String url = getURL();
                if (url == null)
                    return;

                BrowserDB.removeBookmarksWithURL(getContentResolver(), url);
            }
        });
    }

    public void addToReadingList() {
        if (!mReaderEnabled)
            return;

        JSONObject json = new JSONObject();
        try {
            json.put("tabID", String.valueOf(getId()));
        } catch (JSONException e) {
            Log.e(LOGTAG, "JSON error - failing to add to reading list", e);
            return;
        }

        GeckoEvent e = GeckoEvent.createBroadcastEvent("Reader:Add", json.toString());
        GeckoAppShell.sendEventToGecko(e);
    }

    public void toggleReaderMode() {
        if (ReaderModeUtils.isAboutReader(mUrl)) {
            Tabs.getInstance().loadUrl(ReaderModeUtils.getUrlFromAboutReader(mUrl));
        } else if (mReaderEnabled) {
            mEnteringReaderMode = true;
            Tabs.getInstance().loadUrl(ReaderModeUtils.getAboutReaderForUrl(mUrl, mId, mReadingListItem));
        }
    }

    public boolean isEnteringReaderMode() {
        return mEnteringReaderMode;
    }

    public void doReload() {
        GeckoEvent e = GeckoEvent.createBroadcastEvent("Session:Reload", "");
        GeckoAppShell.sendEventToGecko(e);
    }

    // Our version of nsSHistory::GetCanGoBack
    public boolean canDoBack() {
        return mHistoryIndex > 0;
    }

    public boolean doBack() {
        if (!canDoBack())
            return false;

        GeckoEvent e = GeckoEvent.createBroadcastEvent("Session:Back", "");
        GeckoAppShell.sendEventToGecko(e);
        return true;
    }

    public boolean showBackHistory() {
        if (!canDoBack())
            return false;
        return this.showHistory(Math.max(mHistoryIndex - MAX_HISTORY_LIST_SIZE, 0), mHistoryIndex, mHistoryIndex);
    }

    public boolean showForwardHistory() {
        if (!canDoForward())
            return false;
        return this.showHistory(mHistoryIndex, Math.min(mHistorySize - 1, mHistoryIndex + MAX_HISTORY_LIST_SIZE), mHistoryIndex);
    }

    public boolean showAllHistory() {
        if (!canDoForward() && !canDoBack())
            return false;

        int min = mHistoryIndex - MAX_HISTORY_LIST_SIZE / 2;
        int max = mHistoryIndex + MAX_HISTORY_LIST_SIZE / 2;
        if (min < 0) {
            max -= min;
        }
        if (max > mHistorySize - 1) {
            min -= max - (mHistorySize - 1);
            max = mHistorySize - 1;
        }
        min = Math.max(min, 0);

        return this.showHistory(min, max, mHistoryIndex);
    }

    /**
     * This method will show the history starting on fromIndex until toIndex of the history.
     */
    public boolean showHistory(int fromIndex, int toIndex, int selIndex) {
        JSONObject json = new JSONObject();
        try {
            json.put("fromIndex", fromIndex);
            json.put("toIndex", toIndex);
            json.put("selIndex", selIndex);
        } catch (JSONException e) {
            Log.e(LOGTAG, "JSON error", e);
        }
        GeckoEvent e = GeckoEvent.createBroadcastEvent("Session:ShowHistory", json.toString());
        GeckoAppShell.sendEventToGecko(e);
        return true;
    }

    public void doStop() {
        GeckoEvent e = GeckoEvent.createBroadcastEvent("Session:Stop", "");
        GeckoAppShell.sendEventToGecko(e);
    }

    // Our version of nsSHistory::GetCanGoForward
    public boolean canDoForward() {
        return mHistoryIndex < mHistorySize - 1;
    }

    public boolean doForward() {
        if (!canDoForward())
            return false;

        GeckoEvent e = GeckoEvent.createBroadcastEvent("Session:Forward", "");
        GeckoAppShell.sendEventToGecko(e);
        return true;
    }

    void handleSessionHistoryMessage(String event, JSONObject message) throws JSONException {
        if (event.equals("New")) {
            final String url = message.getString("url");
            mHistoryIndex++;
            mHistorySize = mHistoryIndex + 1;
        } else if (event.equals("Back")) {
            if (!canDoBack()) {
                Log.w(LOGTAG, "Received unexpected back notification");
                return;
            }
            mHistoryIndex--;
        } else if (event.equals("Forward")) {
            if (!canDoForward()) {
                Log.w(LOGTAG, "Received unexpected forward notification");
                return;
            }
            mHistoryIndex++;
        } else if (event.equals("Goto")) {
            int index = message.getInt("index");
            if (index < 0 || index >= mHistorySize) {
                Log.w(LOGTAG, "Received unexpected history-goto notification");
                return;
            }
            mHistoryIndex = index;
        } else if (event.equals("Purge")) {
            int numEntries = message.getInt("numEntries");
            if (numEntries > mHistorySize) {
                Log.w(LOGTAG, "Received unexpectedly large number of history entries to purge");
                mHistoryIndex = -1;
                mHistorySize = 0;
                return;
            }

            mHistorySize -= numEntries;
            mHistoryIndex -= numEntries;

            // If we weren't at the last history entry, mHistoryIndex may have become too small
            if (mHistoryIndex < -1)
                mHistoryIndex = -1;
        }
    }

    void handleLocationChange(JSONObject message) throws JSONException {
        final String uri = message.getString("uri");
        mEnteringReaderMode = ReaderModeUtils.isEnteringReaderMode(mUrl, uri);
        updateURL(uri);
        updateUserSearch(message.getString("userSearch"));

        setDocumentURI(message.getString("documentURI"));
        mBaseDomain = message.optString("baseDomain");
        if (message.getBoolean("sameDocument")) {
            // We can get a location change event for the same document with an anchor tag
            // Notify listeners so that buttons like back or forward will update themselves
            Tabs.getInstance().notifyListeners(this, Tabs.TabEvents.LOCATION_CHANGE, uri);
            return;
        }

        setContentType(message.getString("contentType"));
        clearFavicon();
        setFeedsEnabled(false);
        updateTitle(null);
        updateIdentityData(null);
        setReaderEnabled(false);
        setZoomConstraints(new ZoomConstraints(true));
        setHasTouchListeners(false);
        setBackgroundColor(DEFAULT_BACKGROUND_COLOR);

        Tabs.getInstance().notifyListeners(this, Tabs.TabEvents.LOCATION_CHANGE, uri);
    }

    private boolean shouldShowProgress(String url) {
        return "about:home".equals(url) || ReaderModeUtils.isAboutReader(url);
    }

<<<<<<< HEAD
=======
    private int getBackgroundColorForUrl(String url) {
        if ("about:home".equals(url)) {
            return mAppContext.getResources().getColor(R.color.background_normal);
        }
        return Color.WHITE;
    }

>>>>>>> cf04ff5f
    void handleDocumentStart(boolean showProgress, String url) {
        setState(shouldShowProgress(url) ? STATE_SUCCESS : STATE_LOADING);
        updateIdentityData(null);
        setReaderEnabled(false);
    }

    void handleDocumentStop(boolean success) {
        setState(success ? STATE_SUCCESS : STATE_ERROR);

        final String oldURL = getURL();
        final Tab tab = this;
        ThreadUtils.getBackgroundHandler().postDelayed(new Runnable() {
            @Override
            public void run() {
                // tab.getURL() may return null
                if (!TextUtils.equals(oldURL, getURL()))
                    return;

                ThumbnailHelper.getInstance().getAndProcessThumbnailFor(tab);
            }
        }, 500);
     }

    protected void saveThumbnailToDB() {
        try {
            String url = getURL();
            if (url == null)
                return;

            BrowserDB.updateThumbnailForUrl(getContentResolver(), url, mThumbnail);
        } catch (Exception e) {
            // ignore
        }
    }

    public void addPluginView(View view) {
        mPluginViews.add(view);
    }

    public void removePluginView(View view) {
        mPluginViews.remove(view);
    }

    public View[] getPluginViews() {
        return mPluginViews.toArray(new View[mPluginViews.size()]);
    }

    public void addPluginLayer(Object surfaceOrView, Layer layer) {
        synchronized(mPluginLayers) {
            mPluginLayers.put(surfaceOrView, layer);
        }
    }

    public Layer getPluginLayer(Object surfaceOrView) {
        synchronized(mPluginLayers) {
            return mPluginLayers.get(surfaceOrView);
        }
    }

    public Collection<Layer> getPluginLayers() {
        synchronized(mPluginLayers) {
            return new ArrayList<Layer>(mPluginLayers.values());
        }
    }

    public Layer removePluginLayer(Object surfaceOrView) {
        synchronized(mPluginLayers) {
            return mPluginLayers.remove(surfaceOrView);
        }
    }

    public int getBackgroundColor() {
        return mBackgroundColor;
    }

    /** Sets a new color for the background. */
    public void setBackgroundColor(int color) {
        mBackgroundColor = color;
    }

    /** Parses and sets a new color for the background. */
    public void setBackgroundColor(String newColor) {
        setBackgroundColor(parseColorFromGecko(newColor));
    }

    // Parses a color from an RGB triple of the form "rgb([0-9]+, [0-9]+, [0-9]+)". If the color
    // cannot be parsed, returns white.
    private static int parseColorFromGecko(String string) {
        if (sColorPattern == null) {
            sColorPattern = Pattern.compile("rgb\\((\\d+),\\s*(\\d+),\\s*(\\d+)\\)");
        }

        Matcher matcher = sColorPattern.matcher(string);
        if (!matcher.matches()) {
            return Color.WHITE;
        }

        int r = Integer.parseInt(matcher.group(1));
        int g = Integer.parseInt(matcher.group(2));
        int b = Integer.parseInt(matcher.group(3));
        return Color.rgb(r, g, b);
    }

    public void setDesktopMode(boolean enabled) {
        mDesktopMode = enabled;
    }

    public boolean getDesktopMode() {
        return mDesktopMode;
    }

    public boolean isPrivate() {
        return false;
    }
}<|MERGE_RESOLUTION|>--- conflicted
+++ resolved
@@ -602,16 +602,6 @@
         return "about:home".equals(url) || ReaderModeUtils.isAboutReader(url);
     }
 
-<<<<<<< HEAD
-=======
-    private int getBackgroundColorForUrl(String url) {
-        if ("about:home".equals(url)) {
-            return mAppContext.getResources().getColor(R.color.background_normal);
-        }
-        return Color.WHITE;
-    }
-
->>>>>>> cf04ff5f
     void handleDocumentStart(boolean showProgress, String url) {
         setState(shouldShowProgress(url) ? STATE_SUCCESS : STATE_LOADING);
         updateIdentityData(null);
