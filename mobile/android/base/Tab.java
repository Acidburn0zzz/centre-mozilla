/* -*- Mode: Java; c-basic-offset: 4; tab-width: 20; indent-tabs-mode: nil; -*-
 * This Source Code Form is subject to the terms of the Mozilla Public
 * License, v. 2.0. If a copy of the MPL was not distributed with this
 * file, You can obtain one at http://mozilla.org/MPL/2.0/. */

package org.mozilla.gecko;

import org.mozilla.gecko.db.BrowserDB;
import org.mozilla.gecko.gfx.Layer;
import org.mozilla.gecko.home.HomePager;
import org.mozilla.gecko.util.ThreadUtils;

import org.json.JSONException;
import org.json.JSONObject;

import android.content.ContentResolver;
import android.content.Context;
import android.graphics.Bitmap;
import android.graphics.Color;
import android.graphics.drawable.BitmapDrawable;
import android.graphics.drawable.Drawable;
import android.os.Build;
import android.text.TextUtils;
import android.util.Log;
import android.view.View;

import java.util.ArrayList;
import java.util.Collection;
import java.util.HashMap;
import java.util.regex.Matcher;
import java.util.regex.Pattern;

public class Tab {
    private static final String LOGTAG = "GeckoTab";

    private static Pattern sColorPattern;
    private final int mId;
    private long mLastUsed;
    private String mUrl;
    private String mBaseDomain;
    private String mUserSearch;
    private String mTitle;
    private Bitmap mFavicon;
    private String mFaviconUrl;
    private int mFaviconSize;
    private boolean mFeedsEnabled;
    private JSONObject mIdentityData;
    private boolean mReaderEnabled;
    private BitmapDrawable mThumbnail;
    private int mHistoryIndex;
    private int mHistorySize;
    private int mParentId;
    private HomePager.Page mAboutHomePage;
    private boolean mExternal;
    private boolean mBookmark;
    private boolean mReadingListItem;
    private long mFaviconLoadId;
    private String mContentType;
    private boolean mHasTouchListeners;
    private ZoomConstraints mZoomConstraints;
    private boolean mIsRTL;
    private ArrayList<View> mPluginViews;
    private HashMap<Object, Layer> mPluginLayers;
    private int mBackgroundColor;
    private int mState;
    private Bitmap mThumbnailBitmap;
    private boolean mDesktopMode;
    private boolean mEnteringReaderMode;
    private Context mAppContext;
    private ErrorType mErrorType = ErrorType.NONE;
    private static final int MAX_HISTORY_LIST_SIZE = 50;

    public static final int STATE_DELAYED = 0;
    public static final int STATE_LOADING = 1;
    public static final int STATE_SUCCESS = 2;
    public static final int STATE_ERROR = 3;

<<<<<<< HEAD
    private static final int DEFAULT_BACKGROUND_COLOR = Color.WHITE;
=======
    public enum ErrorType {
        CERT_ERROR,  // Pages with certificate problems
        BLOCKED,     // Pages blocked for phishing or malware warnings
        NET_ERROR,       // All other types of error
        NONE         // Non error pages
    }
>>>>>>> 1e4d5d32

    public Tab(Context context, int id, String url, boolean external, int parentId, String title) {
        mAppContext = context.getApplicationContext();
        mId = id;
        mLastUsed = 0;
        mUrl = url;
        mBaseDomain = "";
        mUserSearch = "";
        mExternal = external;
        mParentId = parentId;
        mAboutHomePage = HomePager.Page.BOOKMARKS;
        mTitle = title == null ? "" : title;
        mFavicon = null;
        mFaviconUrl = null;
        mFaviconSize = 0;
        mFeedsEnabled = false;
        mIdentityData = null;
        mReaderEnabled = false;
        mEnteringReaderMode = false;
        mThumbnail = null;
        mHistoryIndex = -1;
        mHistorySize = 0;
        mBookmark = false;
        mReadingListItem = false;
        mFaviconLoadId = 0;
        mContentType = "";
        mZoomConstraints = new ZoomConstraints(false);
        mPluginViews = new ArrayList<View>();
        mPluginLayers = new HashMap<Object, Layer>();
        mState = shouldShowProgress(url) ? STATE_SUCCESS : STATE_LOADING;

        // At startup, the background is set to a color specified by LayerView
        // when the LayerView is created. Shortly after, this background color
        // will be used before the tab's content is shown.
        mBackgroundColor = DEFAULT_BACKGROUND_COLOR;
    }

    private ContentResolver getContentResolver() {
        return mAppContext.getContentResolver();
    }

    public void onDestroy() {
        Tabs.getInstance().notifyListeners(this, Tabs.TabEvents.CLOSED);
    }

    public int getId() {
        return mId;
    }

    public synchronized void onChange() {
        mLastUsed = System.currentTimeMillis();
    }

    public synchronized long getLastUsed() {
        return mLastUsed;
    }

    public int getParentId() {
        return mParentId;
    }

    public HomePager.Page getAboutHomePage() {
        return mAboutHomePage;
    }

    private void setAboutHomePage(HomePager.Page page) {
        mAboutHomePage = page;
    }


    // may be null if user-entered query hasn't yet been resolved to a URI
    public synchronized String getURL() {
        return mUrl;
    }

    // mUserSearch should never be null, but it may be an empty string
    public synchronized String getUserSearch() {
        return mUserSearch;
    }

    // mTitle should never be null, but it may be an empty string
    public synchronized String getTitle() {
        return mTitle;
    }

    public String getDisplayTitle() {
        if (mTitle != null && mTitle.length() > 0) {
            return mTitle;
        }

        return mUrl;
    }

    public String getBaseDomain() {
        return mBaseDomain;
    }

    public Bitmap getFavicon() {
        return mFavicon;
    }

    public Drawable getThumbnail() {
        return mThumbnail;
    }

    public Bitmap getThumbnailBitmap(int width, int height) {
        if (mThumbnailBitmap != null) {
            // Bug 787318 - Honeycomb has a bug with bitmap caching, we can't
            // reuse the bitmap there.
            boolean honeycomb = (Build.VERSION.SDK_INT >= Build.VERSION_CODES.HONEYCOMB
                              && Build.VERSION.SDK_INT <= Build.VERSION_CODES.HONEYCOMB_MR2);
            boolean sizeChange = mThumbnailBitmap.getWidth() != width
                              || mThumbnailBitmap.getHeight() != height;
            if (honeycomb || sizeChange) {
                mThumbnailBitmap = null;
            }
        }

        if (mThumbnailBitmap == null) {
            Bitmap.Config config = (GeckoAppShell.getScreenDepth() == 24) ?
                Bitmap.Config.ARGB_8888 : Bitmap.Config.RGB_565;
            mThumbnailBitmap = Bitmap.createBitmap(width, height, config);
        }

        return mThumbnailBitmap;
    }

    public void updateThumbnail(final Bitmap b) {
        ThreadUtils.postToBackgroundThread(new Runnable() {
            @Override
            public void run() {
                if (b != null) {
                    try {
                        mThumbnail = new BitmapDrawable(b);
                        if (mState == Tab.STATE_SUCCESS)
                            saveThumbnailToDB();
                    } catch (OutOfMemoryError oom) {
                        Log.w(LOGTAG, "Unable to create/scale bitmap.", oom);
                        mThumbnail = null;
                    }
                } else {
                    mThumbnail = null;
                }

                Tabs.getInstance().notifyListeners(Tab.this, Tabs.TabEvents.THUMBNAIL);
            }
        });
    }

    public synchronized String getFaviconURL() {
        return mFaviconUrl;
    }

    public boolean getFeedsEnabled() {
        return mFeedsEnabled;
    }

    public String getSecurityMode() {
        try {
            return mIdentityData.getString("mode");
        } catch (Exception e) {
            // If mIdentityData is null, or we get a JSONException
            return SiteIdentityPopup.UNKNOWN;
        }
    }

    public JSONObject getIdentityData() {
        return mIdentityData;
    }

    public boolean getReaderEnabled() {
        return mReaderEnabled;
    }

    public boolean isBookmark() {
        return mBookmark;
    }

    public boolean isReadingListItem() {
        return mReadingListItem;
    }

    public boolean isExternal() {
        return mExternal;
    }

    public synchronized void updateURL(String url) {
        if (url != null && url.length() > 0) {
            mUrl = url;
            updateBookmark();
        }
    }

    private synchronized void updateUserSearch(String userSearch) {
        mUserSearch = userSearch;
    }

    public void setErrorType(String type) {
        if ("blocked".equals(type))
            setErrorType(ErrorType.BLOCKED);
        else if ("certerror".equals(type))
            setErrorType(ErrorType.CERT_ERROR);
        else if ("neterror".equals(type))
            setErrorType(ErrorType.NET_ERROR);
        else
            setErrorType(ErrorType.NONE);
    }

    public void setErrorType(ErrorType type) {
        mErrorType = type;
    }

    public ErrorType getErrorType() {
        return mErrorType;
    }

    public void setContentType(String contentType) {
        mContentType = (contentType == null) ? "" : contentType;
    }

    public String getContentType() {
        return mContentType;
    }

    public synchronized void updateTitle(String title) {
        // Keep the title unchanged while entering reader mode
        if (mEnteringReaderMode)
            return;

        mTitle = (title == null ? "" : title);
        Tabs.getInstance().notifyListeners(this, Tabs.TabEvents.TITLE);
    }

    public void setState(int state) {
        mState = state;

        if (mState != Tab.STATE_LOADING)
            mEnteringReaderMode = false;
    }

    public int getState() {
        return mState;
    }

    public void setZoomConstraints(ZoomConstraints constraints) {
        mZoomConstraints = constraints;
    }

    public ZoomConstraints getZoomConstraints() {
        return mZoomConstraints;
    }

    public void setIsRTL(boolean aIsRTL) {
        mIsRTL = aIsRTL;
    }

    public boolean getIsRTL() {
        return mIsRTL;
    }

    public void setHasTouchListeners(boolean aValue) {
        mHasTouchListeners = aValue;
    }

    public boolean getHasTouchListeners() {
        return mHasTouchListeners;
    }

    public void setFaviconLoadId(long faviconLoadId) {
        mFaviconLoadId = faviconLoadId;
    }

    public long getFaviconLoadId() {
        return mFaviconLoadId;
    }

    public void updateFavicon(Bitmap favicon) {
        mFavicon = favicon;
    }

    public synchronized void updateFaviconURL(String faviconUrl, int size) {
        // If we already have an "any" sized icon, don't update the icon.
        if (mFaviconSize == -1)
            return;

        // Only update the favicon if it's bigger than the current favicon.
        // We use -1 to represent icons with sizes="any".
        if (size == -1 || size >= mFaviconSize) {
            mFaviconUrl = faviconUrl;
            mFaviconSize = size;
        }
    }

    public synchronized void clearFavicon() {
        // Keep the favicon unchanged while entering reader mode
        if (mEnteringReaderMode)
            return;

        mFavicon = null;
        mFaviconUrl = null;
        mFaviconSize = 0;
    }

    public void setFeedsEnabled(boolean feedsEnabled) {
        mFeedsEnabled = feedsEnabled;
    }

    public void updateIdentityData(JSONObject identityData) {
        mIdentityData = identityData;
    }

    public void setReaderEnabled(boolean readerEnabled) {
        mReaderEnabled = readerEnabled;
        Tabs.getInstance().notifyListeners(this, Tabs.TabEvents.MENU_UPDATED);
    }

    void updateBookmark() {
        ThreadUtils.postToBackgroundThread(new Runnable() {
            @Override
            public void run() {
                final String url = getURL();
                if (url == null)
                    return;

                if (url.equals(getURL())) {
                    mBookmark = BrowserDB.isBookmark(getContentResolver(), url);
                    mReadingListItem = BrowserDB.isReadingListItem(getContentResolver(), url);
                }

                Tabs.getInstance().notifyListeners(Tab.this, Tabs.TabEvents.MENU_UPDATED);
            }
        });
    }

    public void addBookmark() {
        ThreadUtils.postToBackgroundThread(new Runnable() {
            @Override
            public void run() {
                String url = getURL();
                if (url == null)
                    return;

                BrowserDB.addBookmark(getContentResolver(), mTitle, url);
            }
        });
    }

    public void removeBookmark() {
        ThreadUtils.postToBackgroundThread(new Runnable() {
            @Override
            public void run() {
                String url = getURL();
                if (url == null)
                    return;

                BrowserDB.removeBookmarksWithURL(getContentResolver(), url);
            }
        });
    }

    public void addToReadingList() {
        if (!mReaderEnabled)
            return;

        JSONObject json = new JSONObject();
        try {
            json.put("tabID", String.valueOf(getId()));
        } catch (JSONException e) {
            Log.e(LOGTAG, "JSON error - failing to add to reading list", e);
            return;
        }

        GeckoEvent e = GeckoEvent.createBroadcastEvent("Reader:Add", json.toString());
        GeckoAppShell.sendEventToGecko(e);
    }

    public void toggleReaderMode() {
        if (ReaderModeUtils.isAboutReader(mUrl)) {
            Tabs.getInstance().loadUrl(ReaderModeUtils.getUrlFromAboutReader(mUrl));
        } else if (mReaderEnabled) {
            mEnteringReaderMode = true;
            Tabs.getInstance().loadUrl(ReaderModeUtils.getAboutReaderForUrl(mUrl, mId, mReadingListItem));
        }
    }

    public boolean isEnteringReaderMode() {
        return mEnteringReaderMode;
    }

    public void doReload() {
        GeckoEvent e = GeckoEvent.createBroadcastEvent("Session:Reload", "");
        GeckoAppShell.sendEventToGecko(e);
    }

    // Our version of nsSHistory::GetCanGoBack
    public boolean canDoBack() {
        return mHistoryIndex > 0;
    }

    public boolean doBack() {
        if (!canDoBack())
            return false;

        GeckoEvent e = GeckoEvent.createBroadcastEvent("Session:Back", "");
        GeckoAppShell.sendEventToGecko(e);
        return true;
    }

    public boolean showBackHistory() {
        if (!canDoBack())
            return false;
        return this.showHistory(Math.max(mHistoryIndex - MAX_HISTORY_LIST_SIZE, 0), mHistoryIndex, mHistoryIndex);
    }

    public boolean showForwardHistory() {
        if (!canDoForward())
            return false;
        return this.showHistory(mHistoryIndex, Math.min(mHistorySize - 1, mHistoryIndex + MAX_HISTORY_LIST_SIZE), mHistoryIndex);
    }

    public boolean showAllHistory() {
        if (!canDoForward() && !canDoBack())
            return false;

        int min = mHistoryIndex - MAX_HISTORY_LIST_SIZE / 2;
        int max = mHistoryIndex + MAX_HISTORY_LIST_SIZE / 2;
        if (min < 0) {
            max -= min;
        }
        if (max > mHistorySize - 1) {
            min -= max - (mHistorySize - 1);
            max = mHistorySize - 1;
        }
        min = Math.max(min, 0);

        return this.showHistory(min, max, mHistoryIndex);
    }

    /**
     * This method will show the history starting on fromIndex until toIndex of the history.
     */
    public boolean showHistory(int fromIndex, int toIndex, int selIndex) {
        JSONObject json = new JSONObject();
        try {
            json.put("fromIndex", fromIndex);
            json.put("toIndex", toIndex);
            json.put("selIndex", selIndex);
        } catch (JSONException e) {
            Log.e(LOGTAG, "JSON error", e);
        }
        GeckoEvent e = GeckoEvent.createBroadcastEvent("Session:ShowHistory", json.toString());
        GeckoAppShell.sendEventToGecko(e);
        return true;
    }

    public void doStop() {
        GeckoEvent e = GeckoEvent.createBroadcastEvent("Session:Stop", "");
        GeckoAppShell.sendEventToGecko(e);
    }

    // Our version of nsSHistory::GetCanGoForward
    public boolean canDoForward() {
        return mHistoryIndex < mHistorySize - 1;
    }

    public boolean doForward() {
        if (!canDoForward())
            return false;

        GeckoEvent e = GeckoEvent.createBroadcastEvent("Session:Forward", "");
        GeckoAppShell.sendEventToGecko(e);
        return true;
    }

    void handleSessionHistoryMessage(String event, JSONObject message) throws JSONException {
        if (event.equals("New")) {
            final String url = message.getString("url");
            mHistoryIndex++;
            mHistorySize = mHistoryIndex + 1;
        } else if (event.equals("Back")) {
            if (!canDoBack()) {
                Log.w(LOGTAG, "Received unexpected back notification");
                return;
            }
            mHistoryIndex--;
        } else if (event.equals("Forward")) {
            if (!canDoForward()) {
                Log.w(LOGTAG, "Received unexpected forward notification");
                return;
            }
            mHistoryIndex++;
        } else if (event.equals("Goto")) {
            int index = message.getInt("index");
            if (index < 0 || index >= mHistorySize) {
                Log.w(LOGTAG, "Received unexpected history-goto notification");
                return;
            }
            mHistoryIndex = index;
        } else if (event.equals("Purge")) {
            int numEntries = message.getInt("numEntries");
            if (numEntries > mHistorySize) {
                Log.w(LOGTAG, "Received unexpectedly large number of history entries to purge");
                mHistoryIndex = -1;
                mHistorySize = 0;
                return;
            }

            mHistorySize -= numEntries;
            mHistoryIndex -= numEntries;

            // If we weren't at the last history entry, mHistoryIndex may have become too small
            if (mHistoryIndex < -1)
                mHistoryIndex = -1;
        }
    }

    void handleLocationChange(JSONObject message) throws JSONException {
        final String uri = message.getString("uri");
        mEnteringReaderMode = ReaderModeUtils.isEnteringReaderMode(mUrl, uri);
        updateURL(uri);
        updateUserSearch(message.getString("userSearch"));

        mBaseDomain = message.optString("baseDomain");
        if (message.getBoolean("sameDocument")) {
            // We can get a location change event for the same document with an anchor tag
            // Notify listeners so that buttons like back or forward will update themselves
            Tabs.getInstance().notifyListeners(this, Tabs.TabEvents.LOCATION_CHANGE, uri);
            return;
        }

        setContentType(message.getString("contentType"));
        clearFavicon();
        setFeedsEnabled(false);
        updateTitle(null);
        updateIdentityData(null);
        setReaderEnabled(false);
        setZoomConstraints(new ZoomConstraints(true));
        setHasTouchListeners(false);
<<<<<<< HEAD
        setBackgroundColor(DEFAULT_BACKGROUND_COLOR);

        final String homePage = message.getString("aboutHomePage");
        if (!TextUtils.isEmpty(homePage)) {
            setAboutHomePage(HomePager.Page.valueOf(homePage));
        }
=======
        setBackgroundColor(getBackgroundColorForUrl(uri));
        setErrorType(ErrorType.NONE);
>>>>>>> 1e4d5d32

        Tabs.getInstance().notifyListeners(this, Tabs.TabEvents.LOCATION_CHANGE, uri);
    }

    private boolean shouldShowProgress(String url) {
        return "about:home".equals(url) || ReaderModeUtils.isAboutReader(url);
    }

    void handleDocumentStart(boolean showProgress, String url) {
        setState(shouldShowProgress(url) ? STATE_SUCCESS : STATE_LOADING);
        updateIdentityData(null);
        setReaderEnabled(false);
    }

    void handleDocumentStop(boolean success) {
        setState(success ? STATE_SUCCESS : STATE_ERROR);

        final String oldURL = getURL();
        final Tab tab = this;
        ThreadUtils.getBackgroundHandler().postDelayed(new Runnable() {
            @Override
            public void run() {
                // tab.getURL() may return null
                if (!TextUtils.equals(oldURL, getURL()))
                    return;

                ThumbnailHelper.getInstance().getAndProcessThumbnailFor(tab);
            }
        }, 500);
     }

    protected void saveThumbnailToDB() {
        try {
            String url = getURL();
            if (url == null)
                return;

            BrowserDB.updateThumbnailForUrl(getContentResolver(), url, mThumbnail);
        } catch (Exception e) {
            // ignore
        }
    }

    public void addPluginView(View view) {
        mPluginViews.add(view);
    }

    public void removePluginView(View view) {
        mPluginViews.remove(view);
    }

    public View[] getPluginViews() {
        return mPluginViews.toArray(new View[mPluginViews.size()]);
    }

    public void addPluginLayer(Object surfaceOrView, Layer layer) {
        synchronized(mPluginLayers) {
            mPluginLayers.put(surfaceOrView, layer);
        }
    }

    public Layer getPluginLayer(Object surfaceOrView) {
        synchronized(mPluginLayers) {
            return mPluginLayers.get(surfaceOrView);
        }
    }

    public Collection<Layer> getPluginLayers() {
        synchronized(mPluginLayers) {
            return new ArrayList<Layer>(mPluginLayers.values());
        }
    }

    public Layer removePluginLayer(Object surfaceOrView) {
        synchronized(mPluginLayers) {
            return mPluginLayers.remove(surfaceOrView);
        }
    }

    public int getBackgroundColor() {
        return mBackgroundColor;
    }

    /** Sets a new color for the background. */
    public void setBackgroundColor(int color) {
        mBackgroundColor = color;
    }

    /** Parses and sets a new color for the background. */
    public void setBackgroundColor(String newColor) {
        setBackgroundColor(parseColorFromGecko(newColor));
    }

    // Parses a color from an RGB triple of the form "rgb([0-9]+, [0-9]+, [0-9]+)". If the color
    // cannot be parsed, returns white.
    private static int parseColorFromGecko(String string) {
        if (sColorPattern == null) {
            sColorPattern = Pattern.compile("rgb\\((\\d+),\\s*(\\d+),\\s*(\\d+)\\)");
        }

        Matcher matcher = sColorPattern.matcher(string);
        if (!matcher.matches()) {
            return Color.WHITE;
        }

        int r = Integer.parseInt(matcher.group(1));
        int g = Integer.parseInt(matcher.group(2));
        int b = Integer.parseInt(matcher.group(3));
        return Color.rgb(r, g, b);
    }

    public void setDesktopMode(boolean enabled) {
        mDesktopMode = enabled;
    }

    public boolean getDesktopMode() {
        return mDesktopMode;
    }

    public boolean isPrivate() {
        return false;
    }
}<|MERGE_RESOLUTION|>--- conflicted
+++ resolved
@@ -75,16 +75,14 @@
     public static final int STATE_SUCCESS = 2;
     public static final int STATE_ERROR = 3;
 
-<<<<<<< HEAD
     private static final int DEFAULT_BACKGROUND_COLOR = Color.WHITE;
-=======
+
     public enum ErrorType {
         CERT_ERROR,  // Pages with certificate problems
         BLOCKED,     // Pages blocked for phishing or malware warnings
-        NET_ERROR,       // All other types of error
+        NET_ERROR,   // All other types of error
         NONE         // Non error pages
     }
->>>>>>> 1e4d5d32
 
     public Tab(Context context, int id, String url, boolean external, int parentId, String title) {
         mAppContext = context.getApplicationContext();
@@ -623,17 +621,13 @@
         setReaderEnabled(false);
         setZoomConstraints(new ZoomConstraints(true));
         setHasTouchListeners(false);
-<<<<<<< HEAD
         setBackgroundColor(DEFAULT_BACKGROUND_COLOR);
+        setErrorType(ErrorType.NONE);
 
         final String homePage = message.getString("aboutHomePage");
         if (!TextUtils.isEmpty(homePage)) {
             setAboutHomePage(HomePager.Page.valueOf(homePage));
         }
-=======
-        setBackgroundColor(getBackgroundColorForUrl(uri));
-        setErrorType(ErrorType.NONE);
->>>>>>> 1e4d5d32
 
         Tabs.getInstance().notifyListeners(this, Tabs.TabEvents.LOCATION_CHANGE, uri);
     }
