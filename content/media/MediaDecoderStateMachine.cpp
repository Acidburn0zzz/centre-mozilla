--- conflicted
+++ resolved
@@ -1850,24 +1850,6 @@
   AssertCurrentThreadInMonitor();
   NS_ASSERTION(mState > DECODER_STATE_DECODING_METADATA,
                "Must have loaded metadata for GetBuffered() to work");
-<<<<<<< HEAD
-  dom::TimeRanges buffered;
-
-  nsresult res = mDecoder->GetBuffered(&buffered);
-  NS_ENSURE_SUCCESS(res, 0);
-  double currentTime = GetCurrentTime();
-
-  nsIDOMTimeRanges* r = static_cast<nsIDOMTimeRanges*>(&buffered);
-  uint32_t length = 0;
-  res = r->GetLength(&length);
-  NS_ENSURE_SUCCESS(res, 0);
-
-  for (uint32_t index = 0; index < length; ++index) {
-    double start, end;
-    res = r->Start(index, &start);
-    NS_ENSURE_SUCCESS(res, 0);
-=======
->>>>>>> ca0ddef5
 
   bool reliable;
   double bytesPerSecond = mDecoder->ComputePlaybackRate(&reliable);
