--- conflicted
+++ resolved
@@ -1,7865 +1,3926 @@
-<<<<<<< HEAD
-/* -*- Mode: C++; tab-width: 2; indent-tabs-mode: nil; c-basic-offset: 2 -*-
- * This Source Code Form is subject to the terms of the Mozilla Public
- * License, v. 2.0. If a copy of the MPL was not distributed with this
- * file, You can obtain one at http://mozilla.org/MPL/2.0/. */
-
-#include "base/basictypes.h"
-#include "CanvasRenderingContext2D.h"
-
-#include "nsIDOMXULElement.h"
-
-#include "prenv.h"
-
-#include "nsIServiceManager.h"
-#include "nsMathUtils.h"
-
-#include "nsContentUtils.h"
-
-#include "nsIDocument.h"
-#include "nsHTMLCanvasElement.h"
-#include "nsSVGEffects.h"
-#include "nsPresContext.h"
-#include "nsIPresShell.h"
-#include "nsIVariant.h"
-
-#include "nsIInterfaceRequestorUtils.h"
-#include "nsIFrame.h"
-#include "nsError.h"
-#include "nsIScriptError.h"
-
-#include "nsCSSParser.h"
-#include "mozilla/css/StyleRule.h"
-#include "mozilla/css/Declaration.h"
-#include "nsComputedDOMStyle.h"
-#include "nsStyleSet.h"
-
-#include "nsPrintfCString.h"
-
-#include "nsReadableUtils.h"
-
-#include "nsColor.h"
-#include "nsGfxCIID.h"
-#include "nsIScriptSecurityManager.h"
-#include "nsIDocShell.h"
-#include "nsIDOMWindow.h"
-#include "nsPIDOMWindow.h"
-#include "nsIDocShellTreeItem.h"
-#include "nsIDocShellTreeNode.h"
-#include "nsIXPConnect.h"
-#include "nsDisplayList.h"
-
-#include "nsTArray.h"
-
-#include "imgIEncoder.h"
-
-#include "gfxContext.h"
-#include "gfxASurface.h"
-#include "gfxImageSurface.h"
-#include "gfxPlatform.h"
-#include "gfxFont.h"
-#include "gfxBlur.h"
-#include "gfxUtils.h"
-#include "gfxFontMissingGlyphs.h"
-
-#include "nsFrameManager.h"
-#include "nsFrameLoader.h"
-#include "nsBidi.h"
-#include "nsBidiPresUtils.h"
-#include "Layers.h"
-#include "CanvasUtils.h"
-#include "nsIMemoryReporter.h"
-#include "nsStyleUtil.h"
-#include "CanvasImageCache.h"
-
-#include <algorithm>
-
-#include "jsapi.h"
-#include "jsfriendapi.h"
-
-#include "mozilla/Assertions.h"
-#include "mozilla/CheckedInt.h"
-#include "mozilla/dom/ContentParent.h"
-#include "mozilla/dom/ImageData.h"
-#include "mozilla/dom/PBrowserParent.h"
-#include "mozilla/dom/TypedArray.h"
-#include "mozilla/gfx/2D.h"
-#include "mozilla/gfx/PathHelpers.h"
-#include "mozilla/ipc/DocumentRendererParent.h"
-#include "mozilla/ipc/PDocumentRendererParent.h"
-#include "mozilla/Preferences.h"
-#include "mozilla/Telemetry.h"
-#include "mozilla/unused.h"
-#include "nsCCUncollectableMarker.h"
-#include "nsWrapperCacheInlines.h"
-#include "nsJSUtils.h"
-#include "XPCQuickStubs.h"
-#include "mozilla/dom/BindingUtils.h"
-#include "nsHTMLImageElement.h"
-#include "nsHTMLVideoElement.h"
-#include "mozilla/dom/CanvasRenderingContext2DBinding.h"
-
-#ifdef XP_WIN
-#include "gfxWindowsPlatform.h"
-#endif
-
-// windows.h (included by chromium code) defines this, in its infinite wisdom
-#undef DrawText
-
-using namespace mozilla;
-using namespace mozilla::CanvasUtils;
-using namespace mozilla::css;
-using namespace mozilla::gfx;
-using namespace mozilla::ipc;
-using namespace mozilla::layers;
-
-namespace mgfx = mozilla::gfx;
-
-#define NS_TEXTMETRICSAZURE_PRIVATE_IID \
-  {0x9793f9e7, 0x9dc1, 0x4e9c, {0x81, 0xc8, 0xfc, 0xa7, 0x14, 0xf4, 0x30, 0x79}}
-
-namespace mozilla {
-namespace dom {
-
-static float kDefaultFontSize = 10.0;
-static NS_NAMED_LITERAL_STRING(kDefaultFontName, "sans-serif");
-static NS_NAMED_LITERAL_STRING(kDefaultFontStyle, "10px sans-serif");
-
-// Cap sigma to avoid overly large temp surfaces.
-const Float SIGMA_MAX = 100;
-
-/* Memory reporter stuff */
-static nsIMemoryReporter *gCanvasAzureMemoryReporter = nullptr;
-static int64_t gCanvasAzureMemoryUsed = 0;
-
-static int64_t GetCanvasAzureMemoryUsed() {
-  return gCanvasAzureMemoryUsed;
-}
-
-// This is KIND_OTHER because it's not always clear where in memory the pixels
-// of a canvas are stored.  Furthermore, this memory will be tracked by the
-// underlying surface implementations.  See bug 655638 for details.
-NS_MEMORY_REPORTER_IMPLEMENT(CanvasAzureMemory,
-  "canvas-2d-pixel-bytes",
-  KIND_OTHER,
-  UNITS_BYTES,
-  GetCanvasAzureMemoryUsed,
-  "Memory used by 2D canvases. Each canvas requires (width * height * 4) "
-  "bytes.")
-
-class CanvasRadialGradient : public CanvasGradient
-{
-public:
-  CanvasRadialGradient(const Point &aBeginOrigin, Float aBeginRadius,
-                       const Point &aEndOrigin, Float aEndRadius)
-    : CanvasGradient(RADIAL)
-    , mCenter1(aBeginOrigin)
-    , mCenter2(aEndOrigin)
-    , mRadius1(aBeginRadius)
-    , mRadius2(aEndRadius)
-  {
-  }
-
-  Point mCenter1;
-  Point mCenter2;
-  Float mRadius1;
-  Float mRadius2;
-};
-
-class CanvasLinearGradient : public CanvasGradient
-{
-public:
-  CanvasLinearGradient(const Point &aBegin, const Point &aEnd)
-    : CanvasGradient(LINEAR)
-    , mBegin(aBegin)
-    , mEnd(aEnd)
-  {
-  }
-
-protected:
-  friend class CanvasGeneralPattern;
-
-  // Beginning of linear gradient.
-  Point mBegin;
-  // End of linear gradient.
-  Point mEnd;
-};
-
-// This class is named 'GeneralCanvasPattern' instead of just
-// 'GeneralPattern' to keep Windows PGO builds from confusing the
-// GeneralPattern class in gfxContext.cpp with this one.
-
-class CanvasGeneralPattern
-{
-public:
-  typedef CanvasRenderingContext2D::Style Style;
-  typedef CanvasRenderingContext2D::ContextState ContextState;
-
-  CanvasGeneralPattern() : mPattern(nullptr) {}
-  ~CanvasGeneralPattern()
-  {
-    if (mPattern) {
-      mPattern->~Pattern();
-    }
-  }
-
-  Pattern& ForStyle(CanvasRenderingContext2D *aCtx,
-                    Style aStyle,
-                    DrawTarget *aRT)
-  {
-    // This should only be called once or the mPattern destructor will
-    // not be executed.
-    NS_ASSERTION(!mPattern, "ForStyle() should only be called once on CanvasGeneralPattern!");
-
-    const ContextState &state = aCtx->CurrentState();
-
-    if (state.StyleIsColor(aStyle)) {
-      mPattern = new (mColorPattern.addr()) ColorPattern(Color::FromABGR(state.colorStyles[aStyle]));
-    } else if (state.gradientStyles[aStyle] &&
-               state.gradientStyles[aStyle]->GetType() == CanvasGradient::LINEAR) {
-      CanvasLinearGradient *gradient =
-        static_cast<CanvasLinearGradient*>(state.gradientStyles[aStyle].get());
-
-      mPattern = new (mLinearGradientPattern.addr())
-        LinearGradientPattern(gradient->mBegin, gradient->mEnd,
-                              gradient->GetGradientStopsForTarget(aRT));
-    } else if (state.gradientStyles[aStyle] &&
-               state.gradientStyles[aStyle]->GetType() == CanvasGradient::RADIAL) {
-      CanvasRadialGradient *gradient =
-        static_cast<CanvasRadialGradient*>(state.gradientStyles[aStyle].get());
-
-      mPattern = new (mRadialGradientPattern.addr())
-        RadialGradientPattern(gradient->mCenter1, gradient->mCenter2, gradient->mRadius1,
-                              gradient->mRadius2, gradient->GetGradientStopsForTarget(aRT));
-    } else if (state.patternStyles[aStyle]) {
-      if (aCtx->mCanvasElement) {
-        CanvasUtils::DoDrawImageSecurityCheck(aCtx->mCanvasElement,
-                                              state.patternStyles[aStyle]->mPrincipal,
-                                              state.patternStyles[aStyle]->mForceWriteOnly,
-                                              state.patternStyles[aStyle]->mCORSUsed);
-      }
-
-      ExtendMode mode;
-      if (state.patternStyles[aStyle]->mRepeat == CanvasPattern::NOREPEAT) {
-        mode = EXTEND_CLAMP;
-      } else {
-        mode = EXTEND_REPEAT;
-      }
-      mPattern = new (mSurfacePattern.addr())
-        SurfacePattern(state.patternStyles[aStyle]->mSurface, mode);
-    }
-
-    return *mPattern;
-  }
-
-  union {
-    AlignedStorage2<ColorPattern> mColorPattern;
-    AlignedStorage2<LinearGradientPattern> mLinearGradientPattern;
-    AlignedStorage2<RadialGradientPattern> mRadialGradientPattern;
-    AlignedStorage2<SurfacePattern> mSurfacePattern;
-  };
-  Pattern *mPattern;
-};
-
-/* This is an RAII based class that can be used as a drawtarget for
- * operations that need a shadow drawn. It will automatically provide a
- * temporary target when needed, and if so blend it back with a shadow.
- *
- * aBounds specifies the bounds of the drawing operation that will be
- * drawn to the target, it is given in device space! This function will
- * change aBounds to incorporate shadow bounds. If this is NULL the drawing
- * operation will be assumed to cover an infinite rect.
- */
-class AdjustedTarget
-{
-public:
-  typedef CanvasRenderingContext2D::ContextState ContextState;
-
-  AdjustedTarget(CanvasRenderingContext2D *ctx,
-                 mgfx::Rect *aBounds = nullptr)
-    : mCtx(nullptr)
-  {
-    if (!ctx->NeedToDrawShadow()) {
-      mTarget = ctx->mTarget;
-      return;
-    }
-    mCtx = ctx;
-
-    const ContextState &state = mCtx->CurrentState();
-
-    mSigma = state.shadowBlur / 2.0f;
-
-    if (mSigma > SIGMA_MAX) {
-      mSigma = SIGMA_MAX;
-    }
-
-    Matrix transform = mCtx->mTarget->GetTransform();
-
-    mTempRect = mgfx::Rect(0, 0, ctx->mWidth, ctx->mHeight);
-
-    static const gfxFloat GAUSSIAN_SCALE_FACTOR = (3 * sqrt(2 * M_PI) / 4) * 1.5;
-    int32_t blurRadius = (int32_t) floor(mSigma * GAUSSIAN_SCALE_FACTOR + 0.5);
-
-    // We need to enlarge and possibly offset our temporary surface
-    // so that things outside of the canvas may cast shadows.
-    mTempRect.Inflate(Margin(blurRadius + NS_MAX<Float>(state.shadowOffset.x, 0),
-                             blurRadius + NS_MAX<Float>(state.shadowOffset.y, 0),
-                             blurRadius + NS_MAX<Float>(-state.shadowOffset.x, 0),
-                             blurRadius + NS_MAX<Float>(-state.shadowOffset.y, 0)));
-
-    if (aBounds) {
-      // We actually include the bounds of the shadow blur, this makes it
-      // easier to execute the actual blur on hardware, and shouldn't affect
-      // the amount of pixels that need to be touched.
-      aBounds->Inflate(Margin(blurRadius, blurRadius,
-                              blurRadius, blurRadius));
-      mTempRect = mTempRect.Intersect(*aBounds);
-    }
-
-    mTempRect.ScaleRoundOut(1.0f);
-
-    transform._31 -= mTempRect.x;
-    transform._32 -= mTempRect.y;
-
-    mTarget =
-      mCtx->mTarget->CreateShadowDrawTarget(IntSize(int32_t(mTempRect.width), int32_t(mTempRect.height)),
-                                            FORMAT_B8G8R8A8, mSigma);
-
-    if (!mTarget) {
-      // XXX - Deal with the situation where our temp size is too big to
-      // fit in a texture.
-      mTarget = ctx->mTarget;
-      mCtx = nullptr;
-    } else {
-      mTarget->SetTransform(transform);
-    }
-  }
-
-  ~AdjustedTarget()
-  {
-    if (!mCtx) {
-      return;
-    }
-
-    RefPtr<SourceSurface> snapshot = mTarget->Snapshot();
-
-    mCtx->mTarget->DrawSurfaceWithShadow(snapshot, mTempRect.TopLeft(),
-                                         Color::FromABGR(mCtx->CurrentState().shadowColor),
-                                         mCtx->CurrentState().shadowOffset, mSigma,
-                                         mCtx->CurrentState().op);
-  }
-
-  DrawTarget* operator->()
-  {
-    return mTarget;
-  }
-
-private:
-  RefPtr<DrawTarget> mTarget;
-  CanvasRenderingContext2D *mCtx;
-  Float mSigma;
-  mgfx::Rect mTempRect;
-};
-
-NS_IMETHODIMP
-CanvasGradient::AddColorStop(float offset, const nsAString& colorstr)
-{
-  if (!FloatValidate(offset) || offset < 0.0 || offset > 1.0) {
-    return NS_ERROR_DOM_INDEX_SIZE_ERR;
-  }
-
-  nsCSSValue value;
-  nsCSSParser parser;
-  if (!parser.ParseColorString(colorstr, nullptr, 0, value)) {
-    return NS_ERROR_DOM_SYNTAX_ERR;
-  }
-
-  nscolor color;
-  if (!nsRuleNode::ComputeColor(value, nullptr, nullptr, color)) {
-    return NS_ERROR_DOM_SYNTAX_ERR;
-  }
-
-  mStops = nullptr;
-
-  GradientStop newStop;
-
-  newStop.offset = offset;
-  newStop.color = Color::FromABGR(color);
-
-  mRawStops.AppendElement(newStop);
-
-  return NS_OK;
-}
-
-NS_DEFINE_STATIC_IID_ACCESSOR(CanvasGradient, NS_CANVASGRADIENTAZURE_PRIVATE_IID)
-
-NS_IMPL_ADDREF(CanvasGradient)
-NS_IMPL_RELEASE(CanvasGradient)
-
-NS_INTERFACE_MAP_BEGIN(CanvasGradient)
-  NS_INTERFACE_MAP_ENTRY(mozilla::dom::CanvasGradient)
-  NS_INTERFACE_MAP_ENTRY(nsIDOMCanvasGradient)
-  NS_DOM_INTERFACE_MAP_ENTRY_CLASSINFO(CanvasGradient)
-  NS_INTERFACE_MAP_ENTRY(nsISupports)
-NS_INTERFACE_MAP_END
-
-NS_DEFINE_STATIC_IID_ACCESSOR(CanvasPattern, NS_CANVASPATTERNAZURE_PRIVATE_IID)
-
-NS_IMPL_ADDREF(CanvasPattern)
-NS_IMPL_RELEASE(CanvasPattern)
-
-NS_INTERFACE_MAP_BEGIN(CanvasPattern)
-  NS_INTERFACE_MAP_ENTRY(mozilla::dom::CanvasPattern)
-  NS_INTERFACE_MAP_ENTRY(nsIDOMCanvasPattern)
-  NS_DOM_INTERFACE_MAP_ENTRY_CLASSINFO(CanvasPattern)
-  NS_INTERFACE_MAP_ENTRY(nsISupports)
-NS_INTERFACE_MAP_END
-
-/**
- ** TextMetrics
- **/
-class TextMetrics : public nsIDOMTextMetrics
-{
-public:
-  TextMetrics(float w) : width(w) { }
-
-  virtual ~TextMetrics() { }
-
-  NS_DECLARE_STATIC_IID_ACCESSOR(NS_TEXTMETRICSAZURE_PRIVATE_IID)
-
-  NS_IMETHOD GetWidth(float* w)
-  {
-    *w = width;
-    return NS_OK;
-  }
-
-  NS_DECL_ISUPPORTS
-
-private:
-  float width;
-};
-
-NS_DEFINE_STATIC_IID_ACCESSOR(TextMetrics, NS_TEXTMETRICSAZURE_PRIVATE_IID)
-
-NS_IMPL_ADDREF(TextMetrics)
-NS_IMPL_RELEASE(TextMetrics)
-
-NS_INTERFACE_MAP_BEGIN(TextMetrics)
-  NS_INTERFACE_MAP_ENTRY(mozilla::dom::TextMetrics)
-  NS_INTERFACE_MAP_ENTRY(nsIDOMTextMetrics)
-  NS_DOM_INTERFACE_MAP_ENTRY_CLASSINFO(TextMetrics)
-  NS_INTERFACE_MAP_ENTRY(nsISupports)
-NS_INTERFACE_MAP_END
-
-class CanvasRenderingContext2DUserData : public LayerUserData {
-public:
-    CanvasRenderingContext2DUserData(CanvasRenderingContext2D *aContext)
-    : mContext(aContext)
-  {
-    aContext->mUserDatas.AppendElement(this);
-  }
-  ~CanvasRenderingContext2DUserData()
-  {
-    if (mContext) {
-      mContext->mUserDatas.RemoveElement(this);
-    }
-  }
-  static void DidTransactionCallback(void* aData)
-  {
-    CanvasRenderingContext2DUserData* self =
-      static_cast<CanvasRenderingContext2DUserData*>(aData);
-    if (self->mContext) {
-      self->mContext->MarkContextClean();
-    }
-  }
-  bool IsForContext(CanvasRenderingContext2D *aContext)
-  {
-    return mContext == aContext;
-  }
-  void Forget()
-  {
-    mContext = nullptr;
-  }
-
-private:
-  CanvasRenderingContext2D *mContext;
-};
-
-NS_IMPL_CYCLE_COLLECTING_ADDREF(CanvasRenderingContext2D)
-NS_IMPL_CYCLE_COLLECTING_RELEASE(CanvasRenderingContext2D)
-
-NS_IMPL_CYCLE_COLLECTION_CLASS(CanvasRenderingContext2D)
-NS_IMPL_CYCLE_COLLECTION_UNLINK_BEGIN(CanvasRenderingContext2D)
-  NS_IMPL_CYCLE_COLLECTION_UNLINK_NSCOMPTR(mCanvasElement)
-  NS_IMPL_CYCLE_COLLECTION_UNLINK_PRESERVED_WRAPPER
-NS_IMPL_CYCLE_COLLECTION_UNLINK_END
-NS_IMPL_CYCLE_COLLECTION_TRACE_BEGIN(CanvasRenderingContext2D)
-  NS_IMPL_CYCLE_COLLECTION_TRACE_PRESERVED_WRAPPER
-NS_IMPL_CYCLE_COLLECTION_TRACE_END
-NS_IMPL_CYCLE_COLLECTION_TRAVERSE_BEGIN(CanvasRenderingContext2D)
-  NS_IMPL_CYCLE_COLLECTION_TRAVERSE_NSCOMPTR_AMBIGUOUS(mCanvasElement, nsINode)
-  NS_IMPL_CYCLE_COLLECTION_TRAVERSE_SCRIPT_OBJECTS
-NS_IMPL_CYCLE_COLLECTION_TRAVERSE_END
-
-NS_IMPL_CYCLE_COLLECTION_CAN_SKIP_BEGIN(CanvasRenderingContext2D)
- if (nsCCUncollectableMarker::sGeneration && tmp->IsBlack()) {
-   dom::Element* canvasElement = tmp->mCanvasElement;
-    if (canvasElement) {
-      if (canvasElement->IsPurple()) {
-        canvasElement->RemovePurple();
-      }
-      dom::Element::MarkNodeChildren(canvasElement);
-    }
-    return true;
-  }
-NS_IMPL_CYCLE_COLLECTION_CAN_SKIP_END
-
-NS_IMPL_CYCLE_COLLECTION_CAN_SKIP_IN_CC_BEGIN(CanvasRenderingContext2D)
-  return nsCCUncollectableMarker::sGeneration && tmp->IsBlack();
-NS_IMPL_CYCLE_COLLECTION_CAN_SKIP_IN_CC_END
-
-NS_IMPL_CYCLE_COLLECTION_CAN_SKIP_THIS_BEGIN(CanvasRenderingContext2D)
-  return nsCCUncollectableMarker::sGeneration && tmp->IsBlack();
-NS_IMPL_CYCLE_COLLECTION_CAN_SKIP_THIS_END
-
-NS_INTERFACE_MAP_BEGIN_CYCLE_COLLECTION(CanvasRenderingContext2D)
-  NS_WRAPPERCACHE_INTERFACE_MAP_ENTRY
-  NS_INTERFACE_MAP_ENTRY(nsICanvasRenderingContextInternal)
-  NS_INTERFACE_MAP_ENTRY(nsISupports)
-NS_INTERFACE_MAP_END
-
-/**
- ** CanvasRenderingContext2D impl
- **/
-
-
-// Initialize our static variables.
-uint32_t CanvasRenderingContext2D::sNumLivingContexts = 0;
-uint8_t (*CanvasRenderingContext2D::sUnpremultiplyTable)[256] = nullptr;
-uint8_t (*CanvasRenderingContext2D::sPremultiplyTable)[256] = nullptr;
-DrawTarget* CanvasRenderingContext2D::sErrorTarget = nullptr;
-
-
-
-CanvasRenderingContext2D::CanvasRenderingContext2D()
-  : mZero(false), mOpaque(false), mResetLayer(true)
-  , mIPC(false)
-  , mIsEntireFrameInvalid(false)
-  , mPredictManyRedrawCalls(false), mPathTransformWillUpdate(false)
-  , mInvalidateCount(0)
-{
-  sNumLivingContexts++;
-  SetIsDOMBinding();
-}
-
-CanvasRenderingContext2D::~CanvasRenderingContext2D()
-{
-  Reset();
-  // Drop references from all CanvasRenderingContext2DUserData to this context
-  for (uint32_t i = 0; i < mUserDatas.Length(); ++i) {
-    mUserDatas[i]->Forget();
-  }
-  sNumLivingContexts--;
-  if (!sNumLivingContexts) {
-    delete[] sUnpremultiplyTable;
-    delete[] sPremultiplyTable;
-    sUnpremultiplyTable = nullptr;
-    sPremultiplyTable = nullptr;
-    NS_IF_RELEASE(sErrorTarget);
-  }
-}
-
-JSObject*
-CanvasRenderingContext2D::WrapObject(JSContext *cx, JSObject *scope,
-                                     bool *triedToWrap)
-{
-  return CanvasRenderingContext2DBinding::Wrap(cx, scope, this, triedToWrap);
-}
-
-bool
-CanvasRenderingContext2D::ParseColor(const nsAString& aString,
-                                     nscolor* aColor)
-{
-  nsIDocument* document = mCanvasElement
-                          ? mCanvasElement->OwnerDoc()
-                          : nullptr;
-
-  // Pass the CSS Loader object to the parser, to allow parser error
-  // reports to include the outer window ID.
-  nsCSSParser parser(document ? document->CSSLoader() : nullptr);
-  nsCSSValue value;
-  if (!parser.ParseColorString(aString, nullptr, 0, value)) {
-    return false;
-  }
-
-  if (value.GetUnit() == nsCSSUnit::eCSSUnit_Color) {
-    // if we already have a color we can just use it directly
-    *aColor = value.GetColorValue();
-  } else {
-    // otherwise resolve it
-    nsIPresShell* presShell = GetPresShell();
-    nsRefPtr<nsStyleContext> parentContext;
-    if (mCanvasElement && mCanvasElement->IsInDoc()) {
-      // Inherit from the canvas element.
-      parentContext = nsComputedDOMStyle::GetStyleContextForElement(
-        mCanvasElement, nullptr, presShell);
-    }
-
-    unused << nsRuleNode::ComputeColor(
-      value, presShell ? presShell->GetPresContext() : nullptr, parentContext,
-      *aColor);
-  }
-  return true;
-}
-
-nsresult
-CanvasRenderingContext2D::Reset()
-{
-  if (mCanvasElement) {
-    mCanvasElement->InvalidateCanvas();
-  }
-
-  // only do this for non-docshell created contexts,
-  // since those are the ones that we created a surface for
-  if (mTarget && IsTargetValid() && !mDocShell) {
-    gCanvasAzureMemoryUsed -= mWidth * mHeight * 4;
-  }
-
-  mTarget = nullptr;
-
-  // Since the target changes the backing texture will change, and this will
-  // no longer be valid.
-  mThebesSurface = nullptr;
-  mIsEntireFrameInvalid = false;
-  mPredictManyRedrawCalls = false;
-
-  return NS_OK;
-}
-
-static void
-WarnAboutUnexpectedStyle(nsHTMLCanvasElement* canvasElement)
-{
-  nsContentUtils::ReportToConsole(
-    nsIScriptError::warningFlag,
-    "Canvas",
-    canvasElement ? canvasElement->OwnerDoc() : nullptr,
-    nsContentUtils::eDOM_PROPERTIES,
-    "UnexpectedCanvasVariantStyle");
-}
-
-void
-CanvasRenderingContext2D::SetStyleFromString(const nsAString& str,
-                                             Style whichStyle)
-{
-  MOZ_ASSERT(!str.IsVoid());
-
-  nscolor color;
-  if (!ParseColor(str, &color)) {
-    return;
-  }
-
-  CurrentState().SetColorStyle(whichStyle, color);
-}
-
-nsISupports*
-CanvasRenderingContext2D::GetStyleAsStringOrInterface(nsAString& aStr,
-                                                      CanvasMultiGetterType& aType,
-                                                      Style aWhichStyle)
-{
-  const ContextState &state = CurrentState();
-  nsISupports* supports;
-  if (state.patternStyles[aWhichStyle]) {
-    aStr.SetIsVoid(true);
-    supports = state.patternStyles[aWhichStyle];
-    aType = CMG_STYLE_PATTERN;
-  } else if (state.gradientStyles[aWhichStyle]) {
-    aStr.SetIsVoid(true);
-    supports = state.gradientStyles[aWhichStyle];
-    aType = CMG_STYLE_GRADIENT;
-  } else {
-    StyleColorToString(state.colorStyles[aWhichStyle], aStr);
-    supports = nullptr;
-    aType = CMG_STYLE_STRING;
-  }
-  return supports;
-}
-
-// static
-void
-CanvasRenderingContext2D::StyleColorToString(const nscolor& aColor, nsAString& aStr)
-{
-  // We can't reuse the normal CSS color stringification code,
-  // because the spec calls for a different algorithm for canvas.
-  if (NS_GET_A(aColor) == 255) {
-    CopyUTF8toUTF16(nsPrintfCString("#%02x%02x%02x",
-                                    NS_GET_R(aColor),
-                                    NS_GET_G(aColor),
-                                    NS_GET_B(aColor)),
-                    aStr);
-  } else {
-    CopyUTF8toUTF16(nsPrintfCString("rgba(%d, %d, %d, ",
-                                    NS_GET_R(aColor),
-                                    NS_GET_G(aColor),
-                                    NS_GET_B(aColor)),
-                    aStr);
-    aStr.AppendFloat(nsStyleUtil::ColorComponentToFloat(NS_GET_A(aColor)));
-    aStr.Append(')');
-  }
-}
-
-nsresult
-CanvasRenderingContext2D::Redraw()
-{
-  if (mIsEntireFrameInvalid) {
-    return NS_OK;
-  }
-
-  mIsEntireFrameInvalid = true;
-
-  if (!mCanvasElement) {
-    NS_ASSERTION(mDocShell, "Redraw with no canvas element or docshell!");
-    return NS_OK;
-  }
-
-  if (!mThebesSurface)
-    mThebesSurface =
-      gfxPlatform::GetPlatform()->GetThebesSurfaceForDrawTarget(mTarget);
-  mThebesSurface->MarkDirty();
-
-  nsSVGEffects::InvalidateDirectRenderingObservers(mCanvasElement);
-
-  mCanvasElement->InvalidateCanvasContent(nullptr);
-
-  return NS_OK;
-}
-
-void
-CanvasRenderingContext2D::Redraw(const mgfx::Rect &r)
-{
-  ++mInvalidateCount;
-
-  if (mIsEntireFrameInvalid) {
-    return;
-  }
-
-  if (mPredictManyRedrawCalls ||
-    mInvalidateCount > kCanvasMaxInvalidateCount) {
-    Redraw();
-    return;
-  }
-
-  if (!mCanvasElement) {
-    NS_ASSERTION(mDocShell, "Redraw with no canvas element or docshell!");
-    return;
-  }
-
-  if (!mThebesSurface)
-    mThebesSurface =
-      gfxPlatform::GetPlatform()->GetThebesSurfaceForDrawTarget(mTarget);
-  mThebesSurface->MarkDirty();
-
-  nsSVGEffects::InvalidateDirectRenderingObservers(mCanvasElement);
-
-  mCanvasElement->InvalidateCanvasContent(&r);
-}
-
-void
-CanvasRenderingContext2D::RedrawUser(const gfxRect& r)
-{
-  if (mIsEntireFrameInvalid) {
-    ++mInvalidateCount;
-    return;
-  }
-
-  mgfx::Rect newr =
-    mTarget->GetTransform().TransformBounds(ToRect(r));
-  Redraw(newr);
-}
-
-void
-CanvasRenderingContext2D::EnsureTarget()
-{
-  if (mTarget) {
-    return;
-  }
-
-   // Check that the dimensions are sane
-  IntSize size(mWidth, mHeight);
-  if (size.width <= 0xFFFF && size.height <= 0xFFFF &&
-      size.width >= 0 && size.height >= 0) {
-    SurfaceFormat format = GetSurfaceFormat();
-    nsIDocument* ownerDoc = nullptr;
-    if (mCanvasElement) {
-      ownerDoc = mCanvasElement->OwnerDoc();
-    }
-
-    nsRefPtr<LayerManager> layerManager = nullptr;
-
-    if (ownerDoc) {
-      layerManager =
-        nsContentUtils::PersistentLayerManagerForDocument(ownerDoc);
-    }
-
-     if (layerManager) {
-       mTarget = layerManager->CreateDrawTarget(size, format);
-     } else {
-       mTarget = gfxPlatform::GetPlatform()->CreateOffscreenDrawTarget(size, format);
-     }
-  }
-
-  if (mTarget) {
-    if (gCanvasAzureMemoryReporter == nullptr) {
-        gCanvasAzureMemoryReporter = new NS_MEMORY_REPORTER_NAME(CanvasAzureMemory);
-      NS_RegisterMemoryReporter(gCanvasAzureMemoryReporter);
-    }
-
-    gCanvasAzureMemoryUsed += mWidth * mHeight * 4;
-    JSContext* context = nsContentUtils::GetCurrentJSContext();
-    if (context) {
-      JS_updateMallocCounter(context, mWidth * mHeight * 4);
-    }
-
-    mTarget->ClearRect(mgfx::Rect(Point(0, 0), Size(mWidth, mHeight)));
-    // Force a full layer transaction since we didn't have a layer before
-    // and now we might need one.
-    if (mCanvasElement) {
-      mCanvasElement->InvalidateCanvas();
-    }
-    // Calling Redraw() tells our invalidation machinery that the entire
-    // canvas is already invalid, which can speed up future drawing.
-    Redraw();
-  } else {
-    EnsureErrorTarget();
-    mTarget = sErrorTarget;
-  }
-}
-
-NS_IMETHODIMP
-CanvasRenderingContext2D::SetDimensions(int32_t width, int32_t height)
-{
-  ClearTarget();
-
-  // Zero sized surfaces cause issues, so just go with 1x1.
-  if (height == 0 || width == 0) {
-    mZero = true;
-    mWidth = 1;
-    mHeight = 1;
-  } else {
-    mZero = false;
-    mWidth = width;
-    mHeight = height;
-  }
-
-  return NS_OK;
-}
-
-void
-CanvasRenderingContext2D::ClearTarget()
-{
-  Reset();
-
-  mResetLayer = true;
-
-  // set up the initial canvas defaults
-  mStyleStack.Clear();
-  mPathBuilder = nullptr;
-  mPath = nullptr;
-  mDSPathBuilder = nullptr;
-
-  ContextState *state = mStyleStack.AppendElement();
-  state->globalAlpha = 1.0;
-
-  state->colorStyles[STYLE_FILL] = NS_RGB(0,0,0);
-  state->colorStyles[STYLE_STROKE] = NS_RGB(0,0,0);
-  state->shadowColor = NS_RGBA(0,0,0,0);
-}
-
-NS_IMETHODIMP
-CanvasRenderingContext2D::InitializeWithSurface(nsIDocShell *shell,
-                                                gfxASurface *surface,
-                                                int32_t width,
-                                                int32_t height)
-{
-  mDocShell = shell;
-  mThebesSurface = surface;
-
-  SetDimensions(width, height);
-  mTarget = gfxPlatform::GetPlatform()->
-    CreateDrawTargetForSurface(surface, IntSize(width, height));
-  if (!mTarget) {
-    EnsureErrorTarget();
-    mTarget = sErrorTarget;
-  }
-
-  return NS_OK;
-}
-
-NS_IMETHODIMP
-CanvasRenderingContext2D::SetIsOpaque(bool isOpaque)
-{
-  if (isOpaque != mOpaque) {
-    mOpaque = isOpaque;
-    ClearTarget();
-  }
-
-  return NS_OK;
-}
-
-NS_IMETHODIMP
-CanvasRenderingContext2D::SetIsIPC(bool isIPC)
-{
-  if (isIPC != mIPC) {
-    mIPC = isIPC;
-    ClearTarget();
-  }
-
-  return NS_OK;
-}
-
-NS_IMETHODIMP
-CanvasRenderingContext2D::Render(gfxContext *ctx, gfxPattern::GraphicsFilter aFilter, uint32_t aFlags)
-{
-  nsresult rv = NS_OK;
-
-  EnsureTarget();
-  if (!IsTargetValid()) {
-    return NS_ERROR_FAILURE;
-  }
-
-  nsRefPtr<gfxASurface> surface;
-
-  if (NS_FAILED(GetThebesSurface(getter_AddRefs(surface)))) {
-    return NS_ERROR_FAILURE;
-  }
-
-  nsRefPtr<gfxPattern> pat = new gfxPattern(surface);
-
-  pat->SetFilter(aFilter);
-  pat->SetExtend(gfxPattern::EXTEND_PAD);
-
-  gfxContext::GraphicsOperator op = ctx->CurrentOperator();
-  if (mOpaque)
-      ctx->SetOperator(gfxContext::OPERATOR_SOURCE);
-
-  // XXX I don't want to use PixelSnapped here, but layout doesn't guarantee
-  // pixel alignment for this stuff!
-  ctx->NewPath();
-  ctx->PixelSnappedRectangleAndSetPattern(gfxRect(0, 0, mWidth, mHeight), pat);
-  ctx->Fill();
-
-  if (mOpaque)
-      ctx->SetOperator(op);
-
-  if (!(aFlags & RenderFlagPremultAlpha)) {
-      nsRefPtr<gfxASurface> curSurface = ctx->CurrentSurface();
-      nsRefPtr<gfxImageSurface> gis = curSurface->GetAsImageSurface();
-      NS_ABORT_IF_FALSE(gis, "If non-premult alpha, must be able to get image surface!");
-
-      gfxUtils::UnpremultiplyImageSurface(gis);
-  }
-
-  return rv;
-}
-
-NS_IMETHODIMP
-CanvasRenderingContext2D::GetInputStream(const char *aMimeType,
-                                         const PRUnichar *aEncoderOptions,
-                                         nsIInputStream **aStream)
-{
-  EnsureTarget();
-  if (!IsTargetValid()) {
-    return NS_ERROR_FAILURE;
-  }
-
-  nsRefPtr<gfxASurface> surface;
-
-  if (NS_FAILED(GetThebesSurface(getter_AddRefs(surface)))) {
-    return NS_ERROR_FAILURE;
-  }
-
-  nsresult rv;
-  const char encoderPrefix[] = "@mozilla.org/image/encoder;2?type=";
-  nsAutoArrayPtr<char> conid(new (std::nothrow) char[strlen(encoderPrefix) + strlen(aMimeType) + 1]);
-
-  if (!conid) {
-    return NS_ERROR_OUT_OF_MEMORY;
-  }
-
-  strcpy(conid, encoderPrefix);
-  strcat(conid, aMimeType);
-
-  nsCOMPtr<imgIEncoder> encoder = do_CreateInstance(conid);
-  if (!encoder) {
-    return NS_ERROR_FAILURE;
-  }
-
-  nsAutoArrayPtr<uint8_t> imageBuffer(new (std::nothrow) uint8_t[mWidth * mHeight * 4]);
-  if (!imageBuffer) {
-    return NS_ERROR_OUT_OF_MEMORY;
-  }
-
-  nsRefPtr<gfxImageSurface> imgsurf =
-    new gfxImageSurface(imageBuffer.get(),
-                        gfxIntSize(mWidth, mHeight),
-                        mWidth * 4,
-                        gfxASurface::ImageFormatARGB32);
-
-  if (!imgsurf || imgsurf->CairoStatus()) {
-    return NS_ERROR_FAILURE;
-  }
-
-  nsRefPtr<gfxContext> ctx = new gfxContext(imgsurf);
-
-  if (!ctx || ctx->HasError()) {
-    return NS_ERROR_FAILURE;
-  }
-
-  ctx->SetOperator(gfxContext::OPERATOR_SOURCE);
-  ctx->SetSource(surface, gfxPoint(0, 0));
-  ctx->Paint();
-
-  rv = encoder->InitFromData(imageBuffer.get(),
-                              mWidth * mHeight * 4, mWidth, mHeight, mWidth * 4,
-                              imgIEncoder::INPUT_FORMAT_HOSTARGB,
-                              nsDependentString(aEncoderOptions));
-  NS_ENSURE_SUCCESS(rv, rv);
-
-  return CallQueryInterface(encoder, aStream);
-}
-
-SurfaceFormat
-CanvasRenderingContext2D::GetSurfaceFormat() const
-{
-  return mOpaque ? FORMAT_B8G8R8X8 : FORMAT_B8G8R8A8;
-}
-
-//
-// state
-//
-
-void
-CanvasRenderingContext2D::Save()
-{
-  EnsureTarget();
-  mStyleStack[mStyleStack.Length() - 1].transform = mTarget->GetTransform();
-  mStyleStack.SetCapacity(mStyleStack.Length() + 1);
-  mStyleStack.AppendElement(CurrentState());
-}
-
-void
-CanvasRenderingContext2D::Restore()
-{
-  if (mStyleStack.Length() - 1 == 0)
-    return;
-
-  TransformWillUpdate();
-
-  for (uint32_t i = 0; i < CurrentState().clipsPushed.size(); i++) {
-    mTarget->PopClip();
-  }
-
-  mStyleStack.RemoveElementAt(mStyleStack.Length() - 1);
-
-  mTarget->SetTransform(CurrentState().transform);
-}
-
-//
-// transformations
-//
-
-void
-CanvasRenderingContext2D::Scale(double x, double y, ErrorResult& error)
-{
-  if (!FloatValidate(x,y)) {
-    return;
-  }
-
-  TransformWillUpdate();
-  if (!IsTargetValid()) {
-    error.Throw(NS_ERROR_FAILURE);
-    return;
-  }
-
-  Matrix newMatrix = mTarget->GetTransform();
-  mTarget->SetTransform(newMatrix.Scale(x, y));
-}
-
-void
-CanvasRenderingContext2D::Rotate(double angle, ErrorResult& error)
-{
-  if (!FloatValidate(angle)) {
-    return;
-  }
-
-  TransformWillUpdate();
-  if (!IsTargetValid()) {
-    error.Throw(NS_ERROR_FAILURE);
-    return;
-  }
-
-
-  Matrix rotation = Matrix::Rotation(angle);
-  mTarget->SetTransform(rotation * mTarget->GetTransform());
-}
-
-void
-CanvasRenderingContext2D::Translate(double x, double y, ErrorResult& error)
-{
-  if (!FloatValidate(x,y)) {
-    return;
-  }
-
-  TransformWillUpdate();
-  if (!IsTargetValid()) {
-    error.Throw(NS_ERROR_FAILURE);
-    return;
-  }
-
-  Matrix newMatrix = mTarget->GetTransform();
-  mTarget->SetTransform(newMatrix.Translate(x, y));
-}
-
-void
-CanvasRenderingContext2D::Transform(double m11, double m12, double m21,
-                                    double m22, double dx, double dy,
-                                    ErrorResult& error)
-{
-  if (!FloatValidate(m11,m12,m21,m22,dx,dy)) {
-    return;
-  }
-
-  TransformWillUpdate();
-  if (!IsTargetValid()) {
-    error.Throw(NS_ERROR_FAILURE);
-    return;
-  }
-
-  Matrix matrix(m11, m12, m21, m22, dx, dy);
-  mTarget->SetTransform(matrix * mTarget->GetTransform());
-}
-
-void
-CanvasRenderingContext2D::SetTransform(double m11, double m12,
-                                       double m21, double m22,
-                                       double dx, double dy,
-                                       ErrorResult& error)
-{
-  if (!FloatValidate(m11,m12,m21,m22,dx,dy)) {
-    return;
-  }
-
-  TransformWillUpdate();
-  if (!IsTargetValid()) {
-    error.Throw(NS_ERROR_FAILURE);
-    return;
-  }
-
-  Matrix matrix(m11, m12, m21, m22, dx, dy);
-  mTarget->SetTransform(matrix);
-}
-
-JSObject*
-MatrixToJSObject(JSContext* cx, const Matrix& matrix, ErrorResult& error)
-{
-  jsval elts[] = {
-    DOUBLE_TO_JSVAL(matrix._11), DOUBLE_TO_JSVAL(matrix._12),
-    DOUBLE_TO_JSVAL(matrix._21), DOUBLE_TO_JSVAL(matrix._22),
-    DOUBLE_TO_JSVAL(matrix._31), DOUBLE_TO_JSVAL(matrix._32)
-  };
-
-  // XXX Should we enter GetWrapper()'s compartment?
-  JSObject* obj = JS_NewArrayObject(cx, 6, elts);
-  if  (!obj) {
-    error.Throw(NS_ERROR_OUT_OF_MEMORY);
-  }
-  return obj;
-}
-
-bool
-ObjectToMatrix(JSContext* cx, JSObject& obj, Matrix& matrix, ErrorResult& error)
-{
-  uint32_t length;
-  if (!JS_GetArrayLength(cx, &obj, &length) || length != 6) {
-    // Not an array-like thing or wrong size
-    error.Throw(NS_ERROR_INVALID_ARG);
-    return false;
-  }
-
-  Float* elts[] = { &matrix._11, &matrix._12, &matrix._21, &matrix._22,
-                    &matrix._31, &matrix._32 };
-  for (uint32_t i = 0; i < 6; ++i) {
-    jsval elt;
-    double d;
-    if (!JS_GetElement(cx, &obj, i, &elt)) {
-      error.Throw(NS_ERROR_FAILURE);
-      return false;
-    }
-    if (!CoerceDouble(elt, &d)) {
-      error.Throw(NS_ERROR_INVALID_ARG);
-      return false;
-    }
-    if (!FloatValidate(d)) {
-      // This is weird, but it's the behavior of SetTransform()
-      return false;
-    }
-    *elts[i] = Float(d);
-  }
-  return true;
-}
-
-void
-CanvasRenderingContext2D::SetMozCurrentTransform(JSContext* cx,
-                                                 JSObject& currentTransform,
-                                                 ErrorResult& error)
-{
-  EnsureTarget();
-  if (!IsTargetValid()) {
-    error.Throw(NS_ERROR_FAILURE);
-    return;
-  }
-
-  Matrix newCTM;
-  if (ObjectToMatrix(cx, currentTransform, newCTM, error)) {
-    mTarget->SetTransform(newCTM);
-  }
-}
-
-JSObject*
-CanvasRenderingContext2D::GetMozCurrentTransform(JSContext* cx,
-                                                 ErrorResult& error) const
-{
-  return MatrixToJSObject(cx, mTarget ? mTarget->GetTransform() : Matrix(), error);
-}
-
-void
-CanvasRenderingContext2D::SetMozCurrentTransformInverse(JSContext* cx,
-                                                        JSObject& currentTransform,
-                                                        ErrorResult& error)
-{
-  EnsureTarget();
-  if (!IsTargetValid()) {
-    error.Throw(NS_ERROR_FAILURE);
-    return;
-  }
-
-  Matrix newCTMInverse;
-  if (ObjectToMatrix(cx, currentTransform, newCTMInverse, error)) {
-    // XXX ERRMSG we need to report an error to developers here! (bug 329026)
-    if (newCTMInverse.Invert()) {
-      mTarget->SetTransform(newCTMInverse);
-    }
-  }
-}
-
-JSObject*
-CanvasRenderingContext2D::GetMozCurrentTransformInverse(JSContext* cx,
-                                                        ErrorResult& error) const
-{
-  if (!mTarget) {
-    return MatrixToJSObject(cx, Matrix(), error);
-  }
-
-  Matrix ctm = mTarget->GetTransform();
-
-  if (!ctm.Invert()) {
-    double NaN = JSVAL_TO_DOUBLE(JS_GetNaNValue(cx));
-    ctm = Matrix(NaN, NaN, NaN, NaN, NaN, NaN);
-  }
-
-  return MatrixToJSObject(cx, ctm, error);
-}
-
-//
-// colors
-//
-
-void
-CanvasRenderingContext2D::SetStyleFromJSValue(JSContext* cx,
-                                              JS::Value& value,
-                                              Style whichStyle)
-{
-  if (value.isString()) {
-    nsDependentJSString strokeStyle;
-    if (strokeStyle.init(cx, value.toString())) {
-      SetStyleFromString(strokeStyle, whichStyle);
-    }
-    return;
-  }
-
-  if (value.isObject()) {
-    nsCOMPtr<nsISupports> holder;
-
-    CanvasGradient* gradient;
-    nsresult rv = xpc_qsUnwrapArg<CanvasGradient>(cx, value, &gradient,
-                                                  static_cast<nsISupports**>(getter_AddRefs(holder)),
-                                                  &value);
-    if (NS_SUCCEEDED(rv)) {
-      SetStyleFromGradient(gradient, whichStyle);
-      return;
-    }
-
-    CanvasPattern* pattern;
-    rv = xpc_qsUnwrapArg<CanvasPattern>(cx, value, &pattern,
-                                        static_cast<nsISupports**>(getter_AddRefs(holder)),
-                                        &value);
-    if (NS_SUCCEEDED(rv)) {
-      SetStyleFromPattern(pattern, whichStyle);
-      return;
-    }
-  }
-
-  WarnAboutUnexpectedStyle(mCanvasElement);
-}
-
-static JS::Value
-WrapStyle(JSContext* cx, JSObject* obj,
-          CanvasRenderingContext2D::CanvasMultiGetterType type,
-          nsAString& str, nsISupports* supports, ErrorResult& error)
-{
-  JS::Value v;
-  bool ok;
-  switch (type) {
-    case CanvasRenderingContext2D::CMG_STYLE_STRING:
-    {
-      ok = xpc::StringToJsval(cx, str, &v);
-      break;
-    }
-    case CanvasRenderingContext2D::CMG_STYLE_PATTERN:
-    case CanvasRenderingContext2D::CMG_STYLE_GRADIENT:
-    {
-      ok = dom::WrapObject(cx, obj, supports, &v);
-      break;
-    }
-    default:
-      MOZ_NOT_REACHED("unexpected CanvasMultiGetterType");
-  }
-  if (!ok) {
-    error.Throw(NS_ERROR_FAILURE);
-  }
-  return v;
-}
-
-
-JS::Value
-CanvasRenderingContext2D::GetStrokeStyle(JSContext* cx,
-                                         ErrorResult& error)
-{
-  nsString str;
-  CanvasMultiGetterType t;
-  nsISupports* supports = GetStyleAsStringOrInterface(str, t, STYLE_STROKE);
-  return WrapStyle(cx, GetWrapper(), t, str, supports, error);
-}
-
-JS::Value
-CanvasRenderingContext2D::GetFillStyle(JSContext* cx,
-                                       ErrorResult& error)
-{
-  nsString str;
-  CanvasMultiGetterType t;
-  nsISupports* supports = GetStyleAsStringOrInterface(str, t, STYLE_FILL);
-  return WrapStyle(cx, GetWrapper(), t, str, supports, error);
-}
-
-void
-CanvasRenderingContext2D::SetFillRule(const nsAString& aString)
-{
-  FillRule rule;
-
-  if (aString.EqualsLiteral("evenodd"))
-    rule = FILL_EVEN_ODD;
-  else if (aString.EqualsLiteral("nonzero"))
-    rule = FILL_WINDING;
-  else
-    return;
-
-  CurrentState().fillRule = rule;
-}
-
-void
-CanvasRenderingContext2D::GetFillRule(nsAString& aString)
-{
-  switch (CurrentState().fillRule) {
-  case FILL_WINDING:
-    aString.AssignLiteral("nonzero"); break;
-  case FILL_EVEN_ODD:
-    aString.AssignLiteral("evenodd"); break;
-  }
-}
-//
-// gradients and patterns
-//
-already_AddRefed<nsIDOMCanvasGradient>
-CanvasRenderingContext2D::CreateLinearGradient(double x0, double y0, double x1, double y1,
-                                               ErrorResult& aError)
-{
-  if (!FloatValidate(x0,y0,x1,y1)) {
-    aError.Throw(NS_ERROR_DOM_NOT_SUPPORTED_ERR);
-    return nullptr;
-  }
-
-  nsRefPtr<nsIDOMCanvasGradient> grad =
-    new CanvasLinearGradient(Point(x0, y0), Point(x1, y1));
-
-  return grad.forget();
-}
-
-already_AddRefed<nsIDOMCanvasGradient>
-CanvasRenderingContext2D::CreateRadialGradient(double x0, double y0, double r0,
-                                               double x1, double y1, double r1,
-                                               ErrorResult& aError)
-{
-  if (!FloatValidate(x0,y0,r0,x1,y1,r1)) {
-    aError.Throw(NS_ERROR_DOM_NOT_SUPPORTED_ERR);
-    return nullptr;
-  }
-
-  if (r0 < 0.0 || r1 < 0.0) {
-    aError.Throw(NS_ERROR_DOM_INDEX_SIZE_ERR);
-    return nullptr;
-  }
-
-  nsRefPtr<nsIDOMCanvasGradient> grad =
-    new CanvasRadialGradient(Point(x0, y0), r0, Point(x1, y1), r1);
-
-  return grad.forget();
-}
-
-already_AddRefed<nsIDOMCanvasPattern>
-CanvasRenderingContext2D::CreatePattern(const HTMLImageOrCanvasOrVideoElement& element,
-                                        const nsAString& repeat,
-                                        ErrorResult& error)
-{
-  CanvasPattern::RepeatMode repeatMode =
-    CanvasPattern::NOREPEAT;
-
-  if (repeat.IsEmpty() || repeat.EqualsLiteral("repeat")) {
-    repeatMode = CanvasPattern::REPEAT;
-  } else if (repeat.EqualsLiteral("repeat-x")) {
-    repeatMode = CanvasPattern::REPEATX;
-  } else if (repeat.EqualsLiteral("repeat-y")) {
-    repeatMode = CanvasPattern::REPEATY;
-  } else if (repeat.EqualsLiteral("no-repeat")) {
-    repeatMode = CanvasPattern::NOREPEAT;
-  } else {
-    error.Throw(NS_ERROR_DOM_SYNTAX_ERR);
-    return NULL;
-  }
-
-  Element* htmlElement;
-  if (element.IsHTMLCanvasElement()) {
-    nsHTMLCanvasElement* canvas = element.GetAsHTMLCanvasElement();
-    htmlElement = canvas;
-
-    nsIntSize size = canvas->GetSize();
-    if (size.width == 0 || size.height == 0) {
-      error.Throw(NS_ERROR_DOM_INVALID_STATE_ERR);
-      return NULL;
-    }
-
-    // Special case for Canvas, which could be an Azure canvas!
-    nsICanvasRenderingContextInternal *srcCanvas = canvas->GetContextAtIndex(0);
-    if (srcCanvas) {
-      // This might not be an Azure canvas!
-      RefPtr<SourceSurface> srcSurf = srcCanvas->GetSurfaceSnapshot();
-
-      nsRefPtr<CanvasPattern> pat =
-        new CanvasPattern(srcSurf, repeatMode, htmlElement->NodePrincipal(), canvas->IsWriteOnly(), false);
-
-      return pat.forget();
-    }
-  } else if (element.IsHTMLImageElement()) {
-    htmlElement = element.GetAsHTMLImageElement();
-  } else {
-    htmlElement = element.GetAsHTMLVideoElement();
-  }
-
-  // The canvas spec says that createPattern should use the first frame
-  // of animated images
-  nsLayoutUtils::SurfaceFromElementResult res =
-    nsLayoutUtils::SurfaceFromElement(htmlElement,
-      nsLayoutUtils::SFE_WANT_FIRST_FRAME | nsLayoutUtils::SFE_WANT_NEW_SURFACE);
-
-  if (!res.mSurface) {
-    error.Throw(NS_ERROR_NOT_AVAILABLE);
-    return NULL;
-  }
-
-  // Ignore nullptr cairo surfaces! See bug 666312.
-  if (!res.mSurface->CairoSurface() || res.mSurface->CairoStatus()) {
-    return NULL;
-  }
-
-  EnsureTarget();
-  RefPtr<SourceSurface> srcSurf =
-    gfxPlatform::GetPlatform()->GetSourceSurfaceForSurface(mTarget, res.mSurface);
-
-  nsRefPtr<CanvasPattern> pat =
-    new CanvasPattern(srcSurf, repeatMode, res.mPrincipal,
-                             res.mIsWriteOnly, res.mCORSUsed);
-
-  return pat.forget();
-}
-
-//
-// shadows
-//
-void
-CanvasRenderingContext2D::SetShadowColor(const nsAString& shadowColor)
-{
-  nscolor color;
-  if (!ParseColor(shadowColor, &color)) {
-    return;
-  }
-
-  CurrentState().shadowColor = color;
-}
-
-//
-// rects
-//
-
-void
-CanvasRenderingContext2D::ClearRect(double x, double y, double w,
-                                    double h)
-{
-  if (!FloatValidate(x,y,w,h) || !mTarget) {
-    return;
-  }
-
-  mTarget->ClearRect(mgfx::Rect(x, y, w, h));
-
-  RedrawUser(gfxRect(x, y, w, h));
-}
-
-void
-CanvasRenderingContext2D::FillRect(double x, double y, double w,
-                                   double h)
-{
-  if (!FloatValidate(x,y,w,h)) {
-    return;
-  }
-
-  const ContextState &state = CurrentState();
-
-  if (state.patternStyles[STYLE_FILL]) {
-    CanvasPattern::RepeatMode repeat =
-      state.patternStyles[STYLE_FILL]->mRepeat;
-    // In the FillRect case repeat modes are easy to deal with.
-    bool limitx = repeat == CanvasPattern::NOREPEAT || repeat == CanvasPattern::REPEATY;
-    bool limity = repeat == CanvasPattern::NOREPEAT || repeat == CanvasPattern::REPEATX;
-
-    IntSize patternSize =
-      state.patternStyles[STYLE_FILL]->mSurface->GetSize();
-
-    // We always need to execute painting for non-over operators, even if
-    // we end up with w/h = 0.
-    if (limitx) {
-      if (x < 0) {
-        w += x;
-        if (w < 0) {
-          w = 0;
-        }
-
-        x = 0;
-      }
-      if (x + w > patternSize.width) {
-        w = patternSize.width - x;
-        if (w < 0) {
-          w = 0;
-        }
-      }
-    }
-    if (limity) {
-      if (y < 0) {
-        h += y;
-        if (h < 0) {
-          h = 0;
-        }
-
-        y = 0;
-      }
-      if (y + h > patternSize.height) {
-        h = patternSize.height - y;
-        if (h < 0) {
-          h = 0;
-        }
-      }
-    }
-  }
-
-  mgfx::Rect bounds;
-
-  EnsureTarget();
-  if (NeedToDrawShadow()) {
-    bounds = mgfx::Rect(x, y, w, h);
-    bounds = mTarget->GetTransform().TransformBounds(bounds);
-  }
-
-  AdjustedTarget(this, bounds.IsEmpty() ? nullptr : &bounds)->
-    FillRect(mgfx::Rect(x, y, w, h),
-             CanvasGeneralPattern().ForStyle(this, STYLE_FILL, mTarget),
-             DrawOptions(state.globalAlpha, UsedOperation()));
-
-  RedrawUser(gfxRect(x, y, w, h));
-}
-
-void
-CanvasRenderingContext2D::StrokeRect(double x, double y, double w,
-                                     double h)
-{
-  if (!FloatValidate(x,y,w,h)) {
-    return;
-  }
-
-  const ContextState &state = CurrentState();
-
-  mgfx::Rect bounds;
-
-  if (!w && !h) {
-    return;
-  }
-
-  EnsureTarget();
-  if (!IsTargetValid()) {
-    return;
-  }
-
-  if (NeedToDrawShadow()) {
-    bounds = mgfx::Rect(x - state.lineWidth / 2.0f, y - state.lineWidth / 2.0f,
-                        w + state.lineWidth, h + state.lineWidth);
-    bounds = mTarget->GetTransform().TransformBounds(bounds);
-  }
-
-  if (!h) {
-    CapStyle cap = CAP_BUTT;
-    if (state.lineJoin == JOIN_ROUND) {
-      cap = CAP_ROUND;
-    }
-    AdjustedTarget(this, bounds.IsEmpty() ? nullptr : &bounds)->
-      StrokeLine(Point(x, y), Point(x + w, y),
-                  CanvasGeneralPattern().ForStyle(this, STYLE_STROKE, mTarget),
-                  StrokeOptions(state.lineWidth, state.lineJoin,
-                                cap, state.miterLimit,
-                                state.dash.Length(),
-                                state.dash.Elements(),
-                                state.dashOffset),
-                  DrawOptions(state.globalAlpha, UsedOperation()));
-    return;
-  }
-
-  if (!w) {
-    CapStyle cap = CAP_BUTT;
-    if (state.lineJoin == JOIN_ROUND) {
-      cap = CAP_ROUND;
-    }
-    AdjustedTarget(this, bounds.IsEmpty() ? nullptr : &bounds)->
-      StrokeLine(Point(x, y), Point(x, y + h),
-                  CanvasGeneralPattern().ForStyle(this, STYLE_STROKE, mTarget),
-                  StrokeOptions(state.lineWidth, state.lineJoin,
-                                cap, state.miterLimit,
-                                state.dash.Length(),
-                                state.dash.Elements(),
-                                state.dashOffset),
-                  DrawOptions(state.globalAlpha, UsedOperation()));
-    return;
-  }
-
-  AdjustedTarget(this, bounds.IsEmpty() ? nullptr : &bounds)->
-    StrokeRect(mgfx::Rect(x, y, w, h),
-                CanvasGeneralPattern().ForStyle(this, STYLE_STROKE, mTarget),
-                StrokeOptions(state.lineWidth, state.lineJoin,
-                              state.lineCap, state.miterLimit,
-                              state.dash.Length(),
-                              state.dash.Elements(),
-                              state.dashOffset),
-                DrawOptions(state.globalAlpha, UsedOperation()));
-
-  Redraw();
-}
-
-//
-// path bits
-//
-
-void
-CanvasRenderingContext2D::BeginPath()
-{
-  mPath = nullptr;
-  mPathBuilder = nullptr;
-  mDSPathBuilder = nullptr;
-  mPathTransformWillUpdate = false;
-}
-
-void
-CanvasRenderingContext2D::Fill()
-{
-  EnsureUserSpacePath();
-
-  if (!mPath) {
-    return;
-  }
-
-  mgfx::Rect bounds;
-
-  if (NeedToDrawShadow()) {
-    bounds = mPath->GetBounds(mTarget->GetTransform());
-  }
-
-  AdjustedTarget(this, bounds.IsEmpty() ? nullptr : &bounds)->
-    Fill(mPath, CanvasGeneralPattern().ForStyle(this, STYLE_FILL, mTarget),
-         DrawOptions(CurrentState().globalAlpha, UsedOperation()));
-
-  Redraw();
-}
-
-void
-CanvasRenderingContext2D::Stroke()
-{
-  EnsureUserSpacePath();
-
-  if (!mPath) {
-    return;
-  }
-
-  const ContextState &state = CurrentState();
-
-  StrokeOptions strokeOptions(state.lineWidth, state.lineJoin,
-                              state.lineCap, state.miterLimit,
-                              state.dash.Length(), state.dash.Elements(),
-                              state.dashOffset);
-
-  mgfx::Rect bounds;
-  if (NeedToDrawShadow()) {
-    bounds =
-      mPath->GetStrokedBounds(strokeOptions, mTarget->GetTransform());
-  }
-
-  AdjustedTarget(this, bounds.IsEmpty() ? nullptr : &bounds)->
-    Stroke(mPath, CanvasGeneralPattern().ForStyle(this, STYLE_STROKE, mTarget),
-           strokeOptions, DrawOptions(state.globalAlpha, UsedOperation()));
-
-  Redraw();
-}
-
-void
-CanvasRenderingContext2D::Clip()
-{
-  EnsureUserSpacePath();
-
-  if (!mPath) {
-    return;
-  }
-
-  mTarget->PushClip(mPath);
-  CurrentState().clipsPushed.push_back(mPath);
-}
-
-void
-CanvasRenderingContext2D::ArcTo(double x1, double y1, double x2,
-                                double y2, double radius,
-                                ErrorResult& error)
-{
-  if (!FloatValidate(x1, y1, x2, y2, radius)) {
-    return;
-  }
-
-  if (radius < 0) {
-    error.Throw(NS_ERROR_DOM_INDEX_SIZE_ERR);
-    return;
-  }
-
-  EnsureWritablePath();
-
-  // Current point in user space!
-  Point p0;
-  if (mPathBuilder) {
-    p0 = mPathBuilder->CurrentPoint();
-  } else {
-    Matrix invTransform = mTarget->GetTransform();
-    if (!invTransform.Invert()) {
-      return;
-    }
-
-    p0 = invTransform * mDSPathBuilder->CurrentPoint();
-  }
-
-  Point p1(x1, y1);
-  Point p2(x2, y2);
-
-  // Execute these calculations in double precision to avoid cumulative
-  // rounding errors.
-  double dir, a2, b2, c2, cosx, sinx, d, anx, any,
-         bnx, bny, x3, y3, x4, y4, cx, cy, angle0, angle1;
-  bool anticlockwise;
-
-  if (p0 == p1 || p1 == p2 || radius == 0) {
-    LineTo(p1.x, p1.y);
-    return;
-  }
-
-  // Check for colinearity
-  dir = (p2.x - p1.x) * (p0.y - p1.y) + (p2.y - p1.y) * (p1.x - p0.x);
-  if (dir == 0) {
-    LineTo(p1.x, p1.y);
-    return;
-  }
-
-
-  // XXX - Math for this code was already available from the non-azure code
-  // and would be well tested. Perhaps converting to bezier directly might
-  // be more efficient longer run.
-  a2 = (p0.x-x1)*(p0.x-x1) + (p0.y-y1)*(p0.y-y1);
-  b2 = (x1-x2)*(x1-x2) + (y1-y2)*(y1-y2);
-  c2 = (p0.x-x2)*(p0.x-x2) + (p0.y-y2)*(p0.y-y2);
-  cosx = (a2+b2-c2)/(2*sqrt(a2*b2));
-
-  sinx = sqrt(1 - cosx*cosx);
-  d = radius / ((1 - cosx) / sinx);
-
-  anx = (x1-p0.x) / sqrt(a2);
-  any = (y1-p0.y) / sqrt(a2);
-  bnx = (x1-x2) / sqrt(b2);
-  bny = (y1-y2) / sqrt(b2);
-  x3 = x1 - anx*d;
-  y3 = y1 - any*d;
-  x4 = x1 - bnx*d;
-  y4 = y1 - bny*d;
-  anticlockwise = (dir < 0);
-  cx = x3 + any*radius*(anticlockwise ? 1 : -1);
-  cy = y3 - anx*radius*(anticlockwise ? 1 : -1);
-  angle0 = atan2((y3-cy), (x3-cx));
-  angle1 = atan2((y4-cy), (x4-cx));
-
-
-  LineTo(x3, y3);
-
-  Arc(cx, cy, radius, angle0, angle1, anticlockwise, error);
-}
-
-void
-CanvasRenderingContext2D::Arc(double x, double y, double r,
-                              double startAngle, double endAngle,
-                              bool anticlockwise, ErrorResult& error)
-{
-  if (!FloatValidate(x, y, r, startAngle, endAngle)) {
-    return;
-  }
-
-  if (r < 0.0) {
-    error.Throw(NS_ERROR_DOM_INDEX_SIZE_ERR);
-    return;
-  }
-
-  EnsureWritablePath();
-
-  ArcToBezier(this, Point(x, y), r, startAngle, endAngle, anticlockwise);
-}
-
-void
-CanvasRenderingContext2D::Rect(double x, double y, double w, double h)
-{
-  if (!FloatValidate(x, y, w, h)) {
-    return;
-  }
-
-  EnsureWritablePath();
-
-  if (mPathBuilder) {
-    mPathBuilder->MoveTo(Point(x, y));
-    mPathBuilder->LineTo(Point(x + w, y));
-    mPathBuilder->LineTo(Point(x + w, y + h));
-    mPathBuilder->LineTo(Point(x, y + h));
-    mPathBuilder->Close();
-  } else {
-    mDSPathBuilder->MoveTo(mTarget->GetTransform() * Point(x, y));
-    mDSPathBuilder->LineTo(mTarget->GetTransform() * Point(x + w, y));
-    mDSPathBuilder->LineTo(mTarget->GetTransform() * Point(x + w, y + h));
-    mDSPathBuilder->LineTo(mTarget->GetTransform() * Point(x, y + h));
-    mDSPathBuilder->Close();
-  }
-}
-
-void
-CanvasRenderingContext2D::EnsureWritablePath()
-{
-  if (mDSPathBuilder) {
-    return;
-  }
-
-  FillRule fillRule = CurrentState().fillRule;
-
-  if (mPathBuilder) {
-    if (mPathTransformWillUpdate) {
-      mPath = mPathBuilder->Finish();
-      mDSPathBuilder =
-        mPath->TransformedCopyToBuilder(mPathToDS, fillRule);
-      mPath = nullptr;
-      mPathBuilder = nullptr;
-      mPathTransformWillUpdate = false;
-    }
-    return;
-  }
-
-  EnsureTarget();
-  if (!mPath) {
-    NS_ASSERTION(!mPathTransformWillUpdate, "mPathTransformWillUpdate should be false, if all paths are null");
-    mPathBuilder = mTarget->CreatePathBuilder(fillRule);
-  } else if (!mPathTransformWillUpdate) {
-    mPathBuilder = mPath->CopyToBuilder(fillRule);
-  } else {
-    mDSPathBuilder =
-      mPath->TransformedCopyToBuilder(mPathToDS, fillRule);
-    mPathTransformWillUpdate = false;
-  }
-}
-
-void
-CanvasRenderingContext2D::EnsureUserSpacePath(bool aCommitTransform /* = true */)
-{
-  FillRule fillRule = CurrentState().fillRule;
-
-  if (!mPath && !mPathBuilder && !mDSPathBuilder) {
-    EnsureTarget();
-    mPathBuilder = mTarget->CreatePathBuilder(fillRule);
-  }
-
-  if (mPathBuilder) {
-    mPath = mPathBuilder->Finish();
-    mPathBuilder = nullptr;
-  }
-
-  if (aCommitTransform &&
-      mPath &&
-      mPathTransformWillUpdate) {
-    mDSPathBuilder =
-      mPath->TransformedCopyToBuilder(mPathToDS, fillRule);
-    mPath = nullptr;
-    mPathTransformWillUpdate = false;
-  }
-
-  if (mDSPathBuilder) {
-    RefPtr<Path> dsPath;
-    dsPath = mDSPathBuilder->Finish();
-    mDSPathBuilder = nullptr;
-
-    Matrix inverse = mTarget->GetTransform();
-    if (!inverse.Invert()) {
-      NS_WARNING("Could not invert transform");
-      return;
-    }
-
-    mPathBuilder =
-      dsPath->TransformedCopyToBuilder(inverse, fillRule);
-    mPath = mPathBuilder->Finish();
-    mPathBuilder = nullptr;
-  }
-
-  if (mPath && mPath->GetFillRule() != fillRule) {
-    mPathBuilder = mPath->CopyToBuilder(fillRule);
-    mPath = mPathBuilder->Finish();
-  }
-
-  NS_ASSERTION(mPath, "mPath should exist");
-}
-
-void
-CanvasRenderingContext2D::TransformWillUpdate()
-{
-  EnsureTarget();
-
-  // Store the matrix that would transform the current path to device
-  // space.
-  if (mPath || mPathBuilder) {
-    if (!mPathTransformWillUpdate) {
-      // If the transform has already been updated, but a device space builder
-      // has not been created yet mPathToDS contains the right transform to
-      // transform the current mPath into device space.
-      // We should leave it alone.
-      mPathToDS = mTarget->GetTransform();
-    }
-    mPathTransformWillUpdate = true;
-  }
-}
-
-//
-// text
-//
-
-/**
- * Helper function for SetFont that creates a style rule for the given font.
- * @param aFont The CSS font string
- * @param aNode The canvas element
- * @param aResult Pointer in which to place the new style rule.
- * @remark Assumes all pointer arguments are non-null.
- */
-static nsresult
-CreateFontStyleRule(const nsAString& aFont,
-                    nsINode* aNode,
-                    StyleRule** aResult)
-{
-  nsRefPtr<StyleRule> rule;
-  bool changed;
-
-  nsIPrincipal* principal = aNode->NodePrincipal();
-  nsIDocument* document = aNode->OwnerDoc();
-
-  nsIURI* docURL = document->GetDocumentURI();
-  nsIURI* baseURL = document->GetDocBaseURI();
-
-  // Pass the CSS Loader object to the parser, to allow parser error reports
-  // to include the outer window ID.
-  nsCSSParser parser(document->CSSLoader());
-
-  nsresult rv = parser.ParseStyleAttribute(EmptyString(), docURL, baseURL,
-                                           principal, getter_AddRefs(rule));
-  if (NS_FAILED(rv)) {
-    return rv;
-  }
-
-  rv = parser.ParseProperty(eCSSProperty_font, aFont, docURL, baseURL,
-                            principal, rule->GetDeclaration(), &changed,
-                            false);
-  if (NS_FAILED(rv))
-    return rv;
-
-  rv = parser.ParseProperty(eCSSProperty_line_height,
-                            NS_LITERAL_STRING("normal"), docURL, baseURL,
-                            principal, rule->GetDeclaration(), &changed,
-                            false);
-  if (NS_FAILED(rv)) {
-    return rv;
-  }
-
-  rule->RuleMatched();
-
-  rule.forget(aResult);
-  return NS_OK;
-}
-
-void
-CanvasRenderingContext2D::SetFont(const nsAString& font,
-                                  ErrorResult& error)
-{
-  /*
-    * If font is defined with relative units (e.g. ems) and the parent
-    * style context changes in between calls, setting the font to the
-    * same value as previous could result in a different computed value,
-    * so we cannot have the optimization where we check if the new font
-    * string is equal to the old one.
-    */
-
-  if (!mCanvasElement && !mDocShell) {
-    NS_WARNING("Canvas element must be non-null or a docshell must be provided");
-    error.Throw(NS_ERROR_FAILURE);
-    return;
-  }
-
-  nsIPresShell* presShell = GetPresShell();
-  if (!presShell) {
-    error.Throw(NS_ERROR_FAILURE);
-    return;
-  }
-  nsIDocument* document = presShell->GetDocument();
-
-  nsRefPtr<css::StyleRule> rule;
-  error = CreateFontStyleRule(font, document, getter_AddRefs(rule));
-
-  if (error.Failed()) {
-    return;
-  }
-
-  css::Declaration *declaration = rule->GetDeclaration();
-  // The easiest way to see whether we got a syntax error or whether
-  // we got 'inherit' or 'initial' is to look at font-size-adjust,
-  // which the shorthand resets to either 'none' or
-  // '-moz-system-font'.
-  // We know the declaration is not !important, so we can use
-  // GetNormalBlock().
-  const nsCSSValue *fsaVal =
-    declaration->GetNormalBlock()->ValueFor(eCSSProperty_font_size_adjust);
-  if (!fsaVal || (fsaVal->GetUnit() != eCSSUnit_None &&
-                  fsaVal->GetUnit() != eCSSUnit_System_Font)) {
-      // We got an all-property value or a syntax error.  The spec says
-      // this value must be ignored.
-    return;
-  }
-
-  nsTArray< nsCOMPtr<nsIStyleRule> > rules;
-  rules.AppendElement(rule);
-
-  nsStyleSet* styleSet = presShell->StyleSet();
-
-  // have to get a parent style context for inherit-like relative
-  // values (2em, bolder, etc.)
-  nsRefPtr<nsStyleContext> parentContext;
-
-  if (mCanvasElement && mCanvasElement->IsInDoc()) {
-      // inherit from the canvas element
-      parentContext = nsComputedDOMStyle::GetStyleContextForElement(
-              mCanvasElement,
-              nullptr,
-              presShell);
-  } else {
-    // otherwise inherit from default (10px sans-serif)
-    nsRefPtr<css::StyleRule> parentRule;
-    error = CreateFontStyleRule(NS_LITERAL_STRING("10px sans-serif"),
-                                document,
-                                getter_AddRefs(parentRule));
-
-    if (error.Failed()) {
-      return;
-    }
-
-    nsTArray< nsCOMPtr<nsIStyleRule> > parentRules;
-    parentRules.AppendElement(parentRule);
-    parentContext = styleSet->ResolveStyleForRules(nullptr, parentRules);
-  }
-
-  if (!parentContext) {
-    error.Throw(NS_ERROR_FAILURE);
-    return;
-  }
-
-  nsRefPtr<nsStyleContext> sc =
-      styleSet->ResolveStyleForRules(parentContext, rules);
-  if (!sc) {
-    error.Throw(NS_ERROR_FAILURE);
-    return;
-  }
-
-  const nsStyleFont* fontStyle = sc->GetStyleFont();
-
-  NS_ASSERTION(fontStyle, "Could not obtain font style");
-
-  nsIAtom* language = sc->GetStyleFont()->mLanguage;
-  if (!language) {
-    language = presShell->GetPresContext()->GetLanguageFromCharset();
-  }
-
-  // use CSS pixels instead of dev pixels to avoid being affected by page zoom
-  const uint32_t aupcp = nsPresContext::AppUnitsPerCSSPixel();
-  // un-zoom the font size to avoid being affected by text-only zoom
-  //
-  // Purposely ignore the font size that respects the user's minimum
-  // font preference (fontStyle->mFont.size) in favor of the computed
-  // size (fontStyle->mSize).  See
-  // https://bugzilla.mozilla.org/show_bug.cgi?id=698652.
-  const nscoord fontSize = nsStyleFont::UnZoomText(parentContext->PresContext(), fontStyle->mSize);
-
-  bool printerFont = (presShell->GetPresContext()->Type() == nsPresContext::eContext_PrintPreview ||
-                      presShell->GetPresContext()->Type() == nsPresContext::eContext_Print);
-
-  gfxFontStyle style(fontStyle->mFont.style,
-                     fontStyle->mFont.weight,
-                     fontStyle->mFont.stretch,
-                     NSAppUnitsToFloatPixels(fontSize, float(aupcp)),
-                     language,
-                     fontStyle->mFont.sizeAdjust,
-                     fontStyle->mFont.systemFont,
-                     printerFont,
-                     fontStyle->mFont.languageOverride);
-
-  fontStyle->mFont.AddFontFeaturesToStyle(&style);
-
-  CurrentState().fontGroup =
-      gfxPlatform::GetPlatform()->CreateFontGroup(fontStyle->mFont.name,
-                                                  &style,
-                                                  presShell->GetPresContext()->GetUserFontSet());
-  NS_ASSERTION(CurrentState().fontGroup, "Could not get font group");
-
-  // The font getter is required to be reserialized based on what we
-  // parsed (including having line-height removed).  (Older drafts of
-  // the spec required font sizes be converted to pixels, but that no
-  // longer seems to be required.)
-  declaration->GetValue(eCSSProperty_font, CurrentState().font);
-}
-
-void
-CanvasRenderingContext2D::SetTextAlign(const nsAString& ta)
-{
-  if (ta.EqualsLiteral("start"))
-    CurrentState().textAlign = TEXT_ALIGN_START;
-  else if (ta.EqualsLiteral("end"))
-    CurrentState().textAlign = TEXT_ALIGN_END;
-  else if (ta.EqualsLiteral("left"))
-    CurrentState().textAlign = TEXT_ALIGN_LEFT;
-  else if (ta.EqualsLiteral("right"))
-    CurrentState().textAlign = TEXT_ALIGN_RIGHT;
-  else if (ta.EqualsLiteral("center"))
-    CurrentState().textAlign = TEXT_ALIGN_CENTER;
-}
-
-void
-CanvasRenderingContext2D::GetTextAlign(nsAString& ta)
-{
-  switch (CurrentState().textAlign)
-  {
-  case TEXT_ALIGN_START:
-    ta.AssignLiteral("start");
-    break;
-  case TEXT_ALIGN_END:
-    ta.AssignLiteral("end");
-    break;
-  case TEXT_ALIGN_LEFT:
-    ta.AssignLiteral("left");
-    break;
-  case TEXT_ALIGN_RIGHT:
-    ta.AssignLiteral("right");
-    break;
-  case TEXT_ALIGN_CENTER:
-    ta.AssignLiteral("center");
-    break;
-  }
-}
-
-void
-CanvasRenderingContext2D::SetTextBaseline(const nsAString& tb)
-{
-  if (tb.EqualsLiteral("top"))
-    CurrentState().textBaseline = TEXT_BASELINE_TOP;
-  else if (tb.EqualsLiteral("hanging"))
-    CurrentState().textBaseline = TEXT_BASELINE_HANGING;
-  else if (tb.EqualsLiteral("middle"))
-    CurrentState().textBaseline = TEXT_BASELINE_MIDDLE;
-  else if (tb.EqualsLiteral("alphabetic"))
-    CurrentState().textBaseline = TEXT_BASELINE_ALPHABETIC;
-  else if (tb.EqualsLiteral("ideographic"))
-    CurrentState().textBaseline = TEXT_BASELINE_IDEOGRAPHIC;
-  else if (tb.EqualsLiteral("bottom"))
-    CurrentState().textBaseline = TEXT_BASELINE_BOTTOM;
-}
-
-void
-CanvasRenderingContext2D::GetTextBaseline(nsAString& tb)
-{
-  switch (CurrentState().textBaseline)
-  {
-  case TEXT_BASELINE_TOP:
-    tb.AssignLiteral("top");
-    break;
-  case TEXT_BASELINE_HANGING:
-    tb.AssignLiteral("hanging");
-    break;
-  case TEXT_BASELINE_MIDDLE:
-    tb.AssignLiteral("middle");
-    break;
-  case TEXT_BASELINE_ALPHABETIC:
-    tb.AssignLiteral("alphabetic");
-    break;
-  case TEXT_BASELINE_IDEOGRAPHIC:
-    tb.AssignLiteral("ideographic");
-    break;
-  case TEXT_BASELINE_BOTTOM:
-    tb.AssignLiteral("bottom");
-    break;
-  }
-}
-
-/*
- * Helper function that replaces the whitespace characters in a string
- * with U+0020 SPACE. The whitespace characters are defined as U+0020 SPACE,
- * U+0009 CHARACTER TABULATION (tab), U+000A LINE FEED (LF), U+000B LINE
- * TABULATION, U+000C FORM FEED (FF), and U+000D CARRIAGE RETURN (CR).
- * @param str The string whose whitespace characters to replace.
- */
-static inline void
-TextReplaceWhitespaceCharacters(nsAutoString& str)
-{
-  str.ReplaceChar("\x09\x0A\x0B\x0C\x0D", PRUnichar(' '));
-}
-
-void
-CanvasRenderingContext2D::FillText(const nsAString& text, double x,
-                                   double y,
-                                   const Optional<double>& maxWidth,
-                                   ErrorResult& error)
-{
-  error = DrawOrMeasureText(text, x, y, maxWidth, TEXT_DRAW_OPERATION_FILL, nullptr);
-}
-
-void
-CanvasRenderingContext2D::StrokeText(const nsAString& text, double x,
-                                     double y,
-                                     const Optional<double>& maxWidth,
-                                     ErrorResult& error)
-{
-  error = DrawOrMeasureText(text, x, y, maxWidth, TEXT_DRAW_OPERATION_STROKE, nullptr);
-}
-
-already_AddRefed<nsIDOMTextMetrics>
-CanvasRenderingContext2D::MeasureText(const nsAString& rawText,
-                                      ErrorResult& error)
-{
-  float width;
-  Optional<double> maxWidth;
-  error = DrawOrMeasureText(rawText, 0, 0, maxWidth, TEXT_DRAW_OPERATION_MEASURE, &width);
-  if (error.Failed()) {
-    return NULL;
-  }
-
-  nsRefPtr<nsIDOMTextMetrics> textMetrics = new TextMetrics(width);
-
-  return textMetrics.forget();
-}
-
-/**
- * Used for nsBidiPresUtils::ProcessText
- */
-struct NS_STACK_CLASS CanvasBidiProcessor : public nsBidiPresUtils::BidiProcessor
-{
-  typedef CanvasRenderingContext2D::ContextState ContextState;
-
-  virtual void SetText(const PRUnichar* text, int32_t length, nsBidiDirection direction)
-  {
-    mFontgrp->UpdateFontList(); // ensure user font generation is current
-    mTextRun = mFontgrp->MakeTextRun(text,
-                                     length,
-                                     mThebes,
-                                     mAppUnitsPerDevPixel,
-                                     direction==NSBIDI_RTL ? gfxTextRunFactory::TEXT_IS_RTL : 0);
-  }
-
-  virtual nscoord GetWidth()
-  {
-    gfxTextRun::Metrics textRunMetrics = mTextRun->MeasureText(0,
-                                                               mTextRun->GetLength(),
-                                                               mDoMeasureBoundingBox ?
-                                                                 gfxFont::TIGHT_INK_EXTENTS :
-                                                                 gfxFont::LOOSE_INK_EXTENTS,
-                                                               mThebes,
-                                                               nullptr);
-
-    // this only measures the height; the total width is gotten from the
-    // the return value of ProcessText.
-    if (mDoMeasureBoundingBox) {
-      textRunMetrics.mBoundingBox.Scale(1.0 / mAppUnitsPerDevPixel);
-      mBoundingBox = mBoundingBox.Union(textRunMetrics.mBoundingBox);
-    }
-
-    return NSToCoordRound(textRunMetrics.mAdvanceWidth);
-  }
-
-  virtual void DrawText(nscoord xOffset, nscoord width)
-  {
-    gfxPoint point = mPt;
-    point.x += xOffset;
-
-    // offset is given in terms of left side of string
-    if (mTextRun->IsRightToLeft()) {
-      // Bug 581092 - don't use rounded pixel width to advance to
-      // right-hand end of run, because this will cause different
-      // glyph positioning for LTR vs RTL drawing of the same
-      // glyph string on OS X and DWrite where textrun widths may
-      // involve fractional pixels.
-      gfxTextRun::Metrics textRunMetrics =
-        mTextRun->MeasureText(0,
-                              mTextRun->GetLength(),
-                              mDoMeasureBoundingBox ?
-                                  gfxFont::TIGHT_INK_EXTENTS :
-                                  gfxFont::LOOSE_INK_EXTENTS,
-                              mThebes,
-                              nullptr);
-      point.x += textRunMetrics.mAdvanceWidth;
-      // old code was:
-      //   point.x += width * mAppUnitsPerDevPixel;
-      // TODO: restore this if/when we move to fractional coords
-      // throughout the text layout process
-    }
-
-    uint32_t numRuns;
-    const gfxTextRun::GlyphRun *runs = mTextRun->GetGlyphRuns(&numRuns);
-    const uint32_t appUnitsPerDevUnit = mAppUnitsPerDevPixel;
-    const double devUnitsPerAppUnit = 1.0/double(appUnitsPerDevUnit);
-    Point baselineOrigin =
-      Point(point.x * devUnitsPerAppUnit, point.y * devUnitsPerAppUnit);
-
-    float advanceSum = 0;
-
-    mCtx->EnsureTarget();
-    for (uint32_t c = 0; c < numRuns; c++) {
-      gfxFont *font = runs[c].mFont;
-      uint32_t endRun = 0;
-      if (c + 1 < numRuns) {
-        endRun = runs[c + 1].mCharacterOffset;
-      } else {
-        endRun = mTextRun->GetLength();
-      }
-
-      const gfxTextRun::CompressedGlyph *glyphs = mTextRun->GetCharacterGlyphs();
-
-      RefPtr<ScaledFont> scaledFont =
-        gfxPlatform::GetPlatform()->GetScaledFontForFont(mCtx->mTarget, font);
-
-      if (!scaledFont) {
-        // This can occur when something switched DirectWrite off.
-        return;
-      }
-
-      GlyphBuffer buffer;
-
-      std::vector<Glyph> glyphBuf;
-
-      for (uint32_t i = runs[c].mCharacterOffset; i < endRun; i++) {
-        Glyph newGlyph;
-        if (glyphs[i].IsSimpleGlyph()) {
-          newGlyph.mIndex = glyphs[i].GetSimpleGlyph();
-          if (mTextRun->IsRightToLeft()) {
-            newGlyph.mPosition.x = baselineOrigin.x - advanceSum -
-              glyphs[i].GetSimpleAdvance() * devUnitsPerAppUnit;
-          } else {
-            newGlyph.mPosition.x = baselineOrigin.x + advanceSum;
-          }
-          newGlyph.mPosition.y = baselineOrigin.y;
-          advanceSum += glyphs[i].GetSimpleAdvance() * devUnitsPerAppUnit;
-          glyphBuf.push_back(newGlyph);
-          continue;
-        }
-
-        if (!glyphs[i].GetGlyphCount()) {
-          continue;
-        }
-
-        gfxTextRun::DetailedGlyph *detailedGlyphs =
-          mTextRun->GetDetailedGlyphs(i);
-
-        if (glyphs[i].IsMissing()) {
-          float xpos;
-          float advance = detailedGlyphs[0].mAdvance * devUnitsPerAppUnit;
-          if (mTextRun->IsRightToLeft()) {
-            xpos = baselineOrigin.x - advanceSum - advance;
-          } else {
-            xpos = baselineOrigin.x + advanceSum;
-          }
-          advanceSum += advance;
-
-          // default-ignorable characters will have zero advance width.
-          // we don't draw a hexbox for them, just leave them invisible
-          if (advance > 0) {
-            // for now, we use gfxFontMissingGlyphs to draw the hexbox;
-            // some day we should replace this with a direct Azure version
-
-            // get the DrawTarget's transform, so we can apply it to the
-            // thebes context for gfxFontMissingGlyphs
-            Matrix matrix = mCtx->mTarget->GetTransform();
-            nsRefPtr<gfxContext> thebes;
-            if (gfxPlatform::GetPlatform()->SupportsAzureContent()) {
-              // XXX See bug 808288 comment 5 - Bas says:
-              // This is a little tricky, potentially this could go wrong if
-              // we fell back to a Cairo context because of for example
-              // extremely large Canvas size. Cairo content is technically
-              // -not- supported, but SupportsAzureContent would return true
-              // as the browser uses D2D content.
-              // I'm thinking Cairo content will be good enough to do
-              // DrawMissingGlyph though.
-              thebes = new gfxContext(mCtx->mTarget);
-            } else {
-              nsRefPtr<gfxASurface> drawSurf;
-              mCtx->GetThebesSurface(getter_AddRefs(drawSurf));
-              thebes = new gfxContext(drawSurf);
-            }
-            thebes->SetMatrix(gfxMatrix(matrix._11, matrix._12, matrix._21,
-                                        matrix._22, matrix._31, matrix._32));
-
-            gfxFloat height = font->GetMetrics().maxAscent;
-            gfxRect glyphRect(xpos, baselineOrigin.y - height,
-                              advance, height);
-            gfxFontMissingGlyphs::DrawMissingGlyph(thebes, glyphRect,
-                                                   detailedGlyphs[0].mGlyphID);
-
-            mCtx->mTarget->SetTransform(matrix);
-          }
-          continue;
-        }
-
-        for (uint32_t c = 0; c < glyphs[i].GetGlyphCount(); c++) {
-          newGlyph.mIndex = detailedGlyphs[c].mGlyphID;
-          if (mTextRun->IsRightToLeft()) {
-            newGlyph.mPosition.x = baselineOrigin.x + detailedGlyphs[c].mXOffset * devUnitsPerAppUnit -
-              advanceSum - detailedGlyphs[c].mAdvance * devUnitsPerAppUnit;
-          } else {
-            newGlyph.mPosition.x = baselineOrigin.x + detailedGlyphs[c].mXOffset * devUnitsPerAppUnit + advanceSum;
-          }
-          newGlyph.mPosition.y = baselineOrigin.y + detailedGlyphs[c].mYOffset * devUnitsPerAppUnit;
-          glyphBuf.push_back(newGlyph);
-          advanceSum += detailedGlyphs[c].mAdvance * devUnitsPerAppUnit;
-        }
-      }
-
-      if (!glyphBuf.size()) {
-        // This may happen for glyph runs for a 0 size font.
-        continue;
-      }
-
-      buffer.mGlyphs = &glyphBuf.front();
-      buffer.mNumGlyphs = glyphBuf.size();
-
-      Rect bounds = mCtx->mTarget->GetTransform().
-        TransformBounds(Rect(mBoundingBox.x, mBoundingBox.y,
-                             mBoundingBox.width, mBoundingBox.height));
-      if (mOp == CanvasRenderingContext2D::TEXT_DRAW_OPERATION_FILL) {
-        AdjustedTarget(mCtx, &bounds)->
-          FillGlyphs(scaledFont, buffer,
-                     CanvasGeneralPattern().
-                       ForStyle(mCtx, CanvasRenderingContext2D::STYLE_FILL, mCtx->mTarget),
-                     DrawOptions(mState->globalAlpha, mCtx->UsedOperation()));
-      } else if (mOp == CanvasRenderingContext2D::TEXT_DRAW_OPERATION_STROKE) {
-        RefPtr<Path> path = scaledFont->GetPathForGlyphs(buffer, mCtx->mTarget);
-
-        const ContextState& state = *mState;
-        AdjustedTarget(mCtx, &bounds)->
-          Stroke(path, CanvasGeneralPattern().
-                   ForStyle(mCtx, CanvasRenderingContext2D::STYLE_STROKE, mCtx->mTarget),
-                 StrokeOptions(state.lineWidth, state.lineJoin,
-                               state.lineCap, state.miterLimit,
-                               state.dash.Length(),
-                               state.dash.Elements(),
-                               state.dashOffset),
-                 DrawOptions(state.globalAlpha, mCtx->UsedOperation()));
-
-      }
-    }
-  }
-
-  // current text run
-  nsAutoPtr<gfxTextRun> mTextRun;
-
-  // pointer to a screen reference context used to measure text and such
-  nsRefPtr<gfxContext> mThebes;
-
-  // Pointer to the draw target we should fill our text to
-  CanvasRenderingContext2D *mCtx;
-
-  // position of the left side of the string, alphabetic baseline
-  gfxPoint mPt;
-
-  // current font
-  gfxFontGroup* mFontgrp;
-
-  // dev pixel conversion factor
-  uint32_t mAppUnitsPerDevPixel;
-
-  // operation (fill or stroke)
-  CanvasRenderingContext2D::TextDrawOperation mOp;
-
-  // context state
-  ContextState *mState;
-
-  // union of bounding boxes of all runs, needed for shadows
-  gfxRect mBoundingBox;
-
-  // true iff the bounding box should be measured
-  bool mDoMeasureBoundingBox;
-};
-
-nsresult
-CanvasRenderingContext2D::DrawOrMeasureText(const nsAString& aRawText,
-                                            float aX,
-                                            float aY,
-                                            const Optional<double>& aMaxWidth,
-                                            TextDrawOperation aOp,
-                                            float* aWidth)
-{
-  nsresult rv;
-
-  if (!FloatValidate(aX, aY) ||
-      (aMaxWidth.WasPassed() && !FloatValidate(aMaxWidth.Value())))
-      return NS_ERROR_DOM_SYNTAX_ERR;
-
-  // spec isn't clear on what should happen if aMaxWidth <= 0, so
-  // treat it as an invalid argument
-  // technically, 0 should be an invalid value as well, but 0 is the default
-  // arg, and there is no way to tell if the default was used
-  if (aMaxWidth.WasPassed() && aMaxWidth.Value() < 0)
-    return NS_ERROR_INVALID_ARG;
-
-  if (!mCanvasElement && !mDocShell) {
-    NS_WARNING("Canvas element must be non-null or a docshell must be provided");
-    return NS_ERROR_FAILURE;
-  }
-
-  nsCOMPtr<nsIPresShell> presShell = GetPresShell();
-  if (!presShell)
-    return NS_ERROR_FAILURE;
-
-  nsIDocument* document = presShell->GetDocument();
-
-  // replace all the whitespace characters with U+0020 SPACE
-  nsAutoString textToDraw(aRawText);
-  TextReplaceWhitespaceCharacters(textToDraw);
-
-  // for now, default to ltr if not in doc
-  bool isRTL = false;
-
-  if (mCanvasElement && mCanvasElement->IsInDoc()) {
-    // try to find the closest context
-    nsRefPtr<nsStyleContext> canvasStyle =
-      nsComputedDOMStyle::GetStyleContextForElement(mCanvasElement,
-                                                    nullptr,
-                                                    presShell);
-    if (!canvasStyle) {
-      return NS_ERROR_FAILURE;
-    }
-
-    isRTL = canvasStyle->GetStyleVisibility()->mDirection ==
-      NS_STYLE_DIRECTION_RTL;
-  } else {
-    isRTL = GET_BIDI_OPTION_DIRECTION(document->GetBidiOptions()) == IBMBIDI_TEXTDIRECTION_RTL;
-  }
-
-  gfxFontGroup* currentFontStyle = GetCurrentFontStyle();
-  NS_ASSERTION(currentFontStyle, "font group is null");
-
-  if (currentFontStyle->GetStyle()->size == 0.0F) {
-    if (aWidth) {
-      *aWidth = 0;
-    }
-    return NS_OK;
-  }
-
-  const ContextState &state = CurrentState();
-
-  // This is only needed to know if we can know the drawing bounding box easily.
-  bool doDrawShadow = aOp == TEXT_DRAW_OPERATION_FILL && NeedToDrawShadow();
-
-  CanvasBidiProcessor processor;
-
-  GetAppUnitsValues(&processor.mAppUnitsPerDevPixel, nullptr);
-  processor.mPt = gfxPoint(aX, aY);
-  processor.mThebes =
-    new gfxContext(gfxPlatform::GetPlatform()->ScreenReferenceSurface());
-
-  // If we don't have a target then we don't have a transform. A target won't
-  // be needed in the case where we're measuring the text size. This allows
-  // to avoid creating a target if it's only being used to measure text sizes.
-  if (mTarget) {
-    Matrix matrix = mTarget->GetTransform();
-    processor.mThebes->SetMatrix(gfxMatrix(matrix._11, matrix._12, matrix._21, matrix._22, matrix._31, matrix._32));
-  }
-  processor.mCtx = this;
-  processor.mOp = aOp;
-  processor.mBoundingBox = gfxRect(0, 0, 0, 0);
-  processor.mDoMeasureBoundingBox = doDrawShadow || !mIsEntireFrameInvalid;
-  processor.mState = &CurrentState();
-  processor.mFontgrp = currentFontStyle;
-
-  nscoord totalWidthCoord;
-
-  // calls bidi algo twice since it needs the full text width and the
-  // bounding boxes before rendering anything
-  nsBidi bidiEngine;
-  rv = nsBidiPresUtils::ProcessText(textToDraw.get(),
-                                    textToDraw.Length(),
-                                    isRTL ? NSBIDI_RTL : NSBIDI_LTR,
-                                    presShell->GetPresContext(),
-                                    processor,
-                                    nsBidiPresUtils::MODE_MEASURE,
-                                    nullptr,
-                                    0,
-                                    &totalWidthCoord,
-                                    &bidiEngine);
-  if (NS_FAILED(rv)) {
-    return rv;
-  }
-
-  float totalWidth = float(totalWidthCoord) / processor.mAppUnitsPerDevPixel;
-  if (aWidth) {
-    *aWidth = totalWidth;
-  }
-
-  // if only measuring, don't need to do any more work
-  if (aOp==TEXT_DRAW_OPERATION_MEASURE) {
-    return NS_OK;
-  }
-
-  // offset pt.x based on text align
-  gfxFloat anchorX;
-
-  if (state.textAlign == TEXT_ALIGN_CENTER) {
-    anchorX = .5;
-  } else if (state.textAlign == TEXT_ALIGN_LEFT ||
-            (!isRTL && state.textAlign == TEXT_ALIGN_START) ||
-            (isRTL && state.textAlign == TEXT_ALIGN_END)) {
-    anchorX = 0;
-  } else {
-    anchorX = 1;
-  }
-
-  processor.mPt.x -= anchorX * totalWidth;
-
-  // offset pt.y based on text baseline
-  processor.mFontgrp->UpdateFontList(); // ensure user font generation is current
-  NS_ASSERTION(processor.mFontgrp->FontListLength()>0, "font group contains no fonts");
-  const gfxFont::Metrics& fontMetrics = processor.mFontgrp->GetFontAt(0)->GetMetrics();
-
-  gfxFloat anchorY;
-
-  switch (state.textBaseline)
-  {
-  case TEXT_BASELINE_HANGING:
-      // fall through; best we can do with the information available
-  case TEXT_BASELINE_TOP:
-    anchorY = fontMetrics.emAscent;
-    break;
-  case TEXT_BASELINE_MIDDLE:
-    anchorY = (fontMetrics.emAscent - fontMetrics.emDescent) * .5f;
-    break;
-  case TEXT_BASELINE_IDEOGRAPHIC:
-    // fall through; best we can do with the information available
-  case TEXT_BASELINE_ALPHABETIC:
-    anchorY = 0;
-    break;
-  case TEXT_BASELINE_BOTTOM:
-    anchorY = -fontMetrics.emDescent;
-    break;
-  default:
-      MOZ_NOT_REACHED("unexpected TextBaseline");
-  }
-
-  processor.mPt.y += anchorY;
-
-  // correct bounding box to get it to be the correct size/position
-  processor.mBoundingBox.width = totalWidth;
-  processor.mBoundingBox.MoveBy(processor.mPt);
-
-  processor.mPt.x *= processor.mAppUnitsPerDevPixel;
-  processor.mPt.y *= processor.mAppUnitsPerDevPixel;
-
-  EnsureTarget();
-  Matrix oldTransform = mTarget->GetTransform();
-  // if text is over aMaxWidth, then scale the text horizontally such that its
-  // width is precisely aMaxWidth
-  if (aMaxWidth.WasPassed() && aMaxWidth.Value() > 0 &&
-      totalWidth > aMaxWidth.Value()) {
-    Matrix newTransform = oldTransform;
-
-    // Translate so that the anchor point is at 0,0, then scale and then
-    // translate back.
-    newTransform.Translate(aX, 0);
-    newTransform.Scale(aMaxWidth.Value() / totalWidth, 1);
-    newTransform.Translate(-aX, 0);
-    /* we do this to avoid an ICE in the android compiler */
-    Matrix androidCompilerBug = newTransform;
-    mTarget->SetTransform(androidCompilerBug);
-  }
-
-  // save the previous bounding box
-  gfxRect boundingBox = processor.mBoundingBox;
-
-  // don't ever need to measure the bounding box twice
-  processor.mDoMeasureBoundingBox = false;
-
-  rv = nsBidiPresUtils::ProcessText(textToDraw.get(),
-                                    textToDraw.Length(),
-                                    isRTL ? NSBIDI_RTL : NSBIDI_LTR,
-                                    presShell->GetPresContext(),
-                                    processor,
-                                    nsBidiPresUtils::MODE_DRAW,
-                                    nullptr,
-                                    0,
-                                    nullptr,
-                                    &bidiEngine);
-
-
-  mTarget->SetTransform(oldTransform);
-
-  if (aOp == CanvasRenderingContext2D::TEXT_DRAW_OPERATION_FILL &&
-      !doDrawShadow) {
-    RedrawUser(boundingBox);
-    return NS_OK;
-  }
-
-  Redraw();
-  return NS_OK;
-}
-
-gfxFontGroup *CanvasRenderingContext2D::GetCurrentFontStyle()
-{
-  // use lazy initilization for the font group since it's rather expensive
-  if (!CurrentState().fontGroup) {
-    ErrorResult err;
-    SetFont(kDefaultFontStyle, err);
-    if (err.Failed()) {
-      gfxFontStyle style;
-      style.size = kDefaultFontSize;
-      CurrentState().fontGroup =
-        gfxPlatform::GetPlatform()->CreateFontGroup(kDefaultFontName,
-                                                    &style,
-                                                    nullptr);
-      if (CurrentState().fontGroup) {
-        CurrentState().font = kDefaultFontStyle;
-      } else {
-        NS_ERROR("Default canvas font is invalid");
-      }
-    }
-
-  }
-
-  return CurrentState().fontGroup;
-}
-
-//
-// line caps/joins
-//
-
-void
-CanvasRenderingContext2D::SetLineCap(const nsAString& capstyle)
-{
-  CapStyle cap;
-
-  if (capstyle.EqualsLiteral("butt")) {
-    cap = CAP_BUTT;
-  } else if (capstyle.EqualsLiteral("round")) {
-    cap = CAP_ROUND;
-  } else if (capstyle.EqualsLiteral("square")) {
-    cap = CAP_SQUARE;
-  } else {
-    // XXX ERRMSG we need to report an error to developers here! (bug 329026)
-    return;
-  }
-
-  CurrentState().lineCap = cap;
-}
-
-void
-CanvasRenderingContext2D::GetLineCap(nsAString& capstyle)
-{
-  switch (CurrentState().lineCap) {
-  case CAP_BUTT:
-    capstyle.AssignLiteral("butt");
-    break;
-  case CAP_ROUND:
-    capstyle.AssignLiteral("round");
-    break;
-  case CAP_SQUARE:
-    capstyle.AssignLiteral("square");
-    break;
-  }
-}
-
-void
-CanvasRenderingContext2D::SetLineJoin(const nsAString& joinstyle)
-{
-  JoinStyle j;
-
-  if (joinstyle.EqualsLiteral("round")) {
-    j = JOIN_ROUND;
-  } else if (joinstyle.EqualsLiteral("bevel")) {
-    j = JOIN_BEVEL;
-  } else if (joinstyle.EqualsLiteral("miter")) {
-    j = JOIN_MITER_OR_BEVEL;
-  } else {
-    // XXX ERRMSG we need to report an error to developers here! (bug 329026)
-    return;
-  }
-
-  CurrentState().lineJoin = j;
-}
-
-void
-CanvasRenderingContext2D::GetLineJoin(nsAString& joinstyle, ErrorResult& error)
-{
-  switch (CurrentState().lineJoin) {
-  case JOIN_ROUND:
-    joinstyle.AssignLiteral("round");
-    break;
-  case JOIN_BEVEL:
-    joinstyle.AssignLiteral("bevel");
-    break;
-  case JOIN_MITER_OR_BEVEL:
-    joinstyle.AssignLiteral("miter");
-    break;
-  default:
-    error.Throw(NS_ERROR_FAILURE);
-  }
-}
-
-void
-CanvasRenderingContext2D::SetMozDash(JSContext* cx,
-                                     const JS::Value& mozDash,
-                                     ErrorResult& error)
-{
-  FallibleTArray<Float> dash;
-  error = JSValToDashArray(cx, mozDash, dash);
-  if (!error.Failed()) {
-    ContextState& state = CurrentState();
-    state.dash = dash;
-    if (state.dash.IsEmpty()) {
-      state.dashOffset = 0;
-    }
-  }
-}
-
-JS::Value
-CanvasRenderingContext2D::GetMozDash(JSContext* cx, ErrorResult& error)
-{
-  JS::Value mozDash;
-  error = DashArrayToJSVal(CurrentState().dash, cx, &mozDash);
-  return mozDash;
-}
-
-void
-CanvasRenderingContext2D::SetMozDashOffset(double mozDashOffset)
-{
-  if (!FloatValidate(mozDashOffset)) {
-    return;
-  }
-
-  ContextState& state = CurrentState();
-  if (!state.dash.IsEmpty()) {
-    state.dashOffset = mozDashOffset;
-  }
-}
-
-bool
-CanvasRenderingContext2D::IsPointInPath(double x, double y)
-{
-  if (!FloatValidate(x,y)) {
-    return false;
-  }
-
-  EnsureUserSpacePath(false);
-  if (!mPath) {
-    return false;
-  }
-  if (mPathTransformWillUpdate) {
-    return mPath->ContainsPoint(Point(x, y), mPathToDS);
-  }
-  return mPath->ContainsPoint(Point(x, y), mTarget->GetTransform());
-}
-
-bool
-CanvasRenderingContext2D::MozIsPointInStroke(double x, double y)
-{
-  if (!FloatValidate(x,y)) {
-    return false;
-  }
-
-  EnsureUserSpacePath(false);
-  if (!mPath) {
-    return false;
-  }
-
-  const ContextState &state = CurrentState();
-
-  StrokeOptions strokeOptions(state.lineWidth,
-                              state.lineJoin,
-                              state.lineCap,
-                              state.miterLimit,
-                              state.dash.Length(),
-                              state.dash.Elements(),
-                              state.dashOffset);
-
-  if (mPathTransformWillUpdate) {
-    return mPath->StrokeContainsPoint(strokeOptions, Point(x, y), mPathToDS);
-  }
-  return mPath->StrokeContainsPoint(strokeOptions, Point(x, y), mTarget->GetTransform());
-}
-
-//
-// image
-//
-
-// drawImage(in HTMLImageElement image, in float dx, in float dy);
-//   -- render image from 0,0 at dx,dy top-left coords
-// drawImage(in HTMLImageElement image, in float dx, in float dy, in float sw, in float sh);
-//   -- render image from 0,0 at dx,dy top-left coords clipping it to sw,sh
-// drawImage(in HTMLImageElement image, in float sx, in float sy, in float sw, in float sh, in float dx, in float dy, in float dw, in float dh);
-//   -- render the region defined by (sx,sy,sw,wh) in image-local space into the region (dx,dy,dw,dh) on the canvas
-
-// If only dx and dy are passed in then optional_argc should be 0. If only
-// dx, dy, dw and dh are passed in then optional_argc should be 2. The only
-// other valid value for optional_argc is 6 if sx, sy, sw, sh, dx, dy, dw and dh
-// are all passed in.
-
-void
-CanvasRenderingContext2D::DrawImage(const HTMLImageOrCanvasOrVideoElement& image,
-                                    double sx, double sy, double sw,
-                                    double sh, double dx, double dy,
-                                    double dw, double dh,
-                                    uint8_t optional_argc,
-                                    ErrorResult& error)
-{
-  MOZ_ASSERT(optional_argc == 0 || optional_argc == 2 || optional_argc == 6);
-
-  RefPtr<SourceSurface> srcSurf;
-  gfxIntSize imgSize;
-
-  Element* element;
-
-  EnsureTarget();
-  if (image.IsHTMLCanvasElement()) {
-    nsHTMLCanvasElement* canvas = image.GetAsHTMLCanvasElement();
-    element = canvas;
-    nsIntSize size = canvas->GetSize();
-    if (size.width == 0 || size.height == 0) {
-      error.Throw(NS_ERROR_DOM_INVALID_STATE_ERR);
-      return;
-    }
-
-    // Special case for Canvas, which could be an Azure canvas!
-    nsICanvasRenderingContextInternal *srcCanvas = canvas->GetContextAtIndex(0);
-    if (srcCanvas == this) {
-      // Self-copy.
-      srcSurf = mTarget->Snapshot();
-      imgSize = gfxIntSize(mWidth, mHeight);
-    } else if (srcCanvas) {
-      // This might not be an Azure canvas!
-      srcSurf = srcCanvas->GetSurfaceSnapshot();
-
-      if (srcSurf) {
-        if (mCanvasElement) {
-          // Do security check here.
-          CanvasUtils::DoDrawImageSecurityCheck(mCanvasElement,
-                                                element->NodePrincipal(),
-                                                canvas->IsWriteOnly(),
-                                                false);
-        }
-        imgSize = gfxIntSize(srcSurf->GetSize().width, srcSurf->GetSize().height);
-      }
-    }
-  } else {
-    if (image.IsHTMLImageElement()) {
-      nsHTMLImageElement* img = image.GetAsHTMLImageElement();
-      element = img;
-    } else {
-      nsHTMLVideoElement* video = image.GetAsHTMLVideoElement();
-      element = video;
-    }
-
-    gfxASurface* imgsurf =
-      CanvasImageCache::Lookup(element, mCanvasElement, &imgSize);
-    if (imgsurf) {
-      srcSurf = gfxPlatform::GetPlatform()->GetSourceSurfaceForSurface(mTarget, imgsurf);
-    }
-  }
-
-  if (!srcSurf) {
-    // The canvas spec says that drawImage should draw the first frame
-    // of animated images
-    uint32_t sfeFlags = nsLayoutUtils::SFE_WANT_FIRST_FRAME;
-    nsLayoutUtils::SurfaceFromElementResult res =
-      nsLayoutUtils::SurfaceFromElement(element, sfeFlags);
-
-    if (!res.mSurface) {
-      // Spec says to silently do nothing if the element is still loading.
-      if (!res.mIsStillLoading) {
-        error.Throw(NS_ERROR_NOT_AVAILABLE);
-      }
-      return;
-    }
-
-    // Ignore cairo surfaces that are bad! See bug 666312.
-    if (res.mSurface->CairoStatus()) {
-      return;
-    }
-
-    imgSize = res.mSize;
-
-    if (mCanvasElement) {
-      CanvasUtils::DoDrawImageSecurityCheck(mCanvasElement,
-                                            res.mPrincipal, res.mIsWriteOnly,
-                                            res.mCORSUsed);
-    }
-
-    if (res.mImageRequest) {
-      CanvasImageCache::NotifyDrawImage(element, mCanvasElement,
-                                        res.mImageRequest, res.mSurface, imgSize);
-    }
-
-    srcSurf = gfxPlatform::GetPlatform()->GetSourceSurfaceForSurface(mTarget, res.mSurface);
-  }
-
-  if (optional_argc == 0) {
-    sx = sy = 0.0;
-    dw = sw = (double) imgSize.width;
-    dh = sh = (double) imgSize.height;
-  } else if (optional_argc == 2) {
-    sx = sy = 0.0;
-    sw = (double) imgSize.width;
-    sh = (double) imgSize.height;
-  }
-
-  if (sw == 0.0 || sh == 0.0) {
-    error.Throw(NS_ERROR_DOM_INDEX_SIZE_ERR);
-    return;
-  }
-
-  if (dw == 0.0 || dh == 0.0) {
-    // not really failure, but nothing to do --
-    // and noone likes a divide-by-zero
-    return;
-  }
-
-  if (sx < 0.0 || sy < 0.0 ||
-      sw < 0.0 || sw > (double) imgSize.width ||
-      sh < 0.0 || sh > (double) imgSize.height ||
-      dw < 0.0 || dh < 0.0) {
-    // XXX - Unresolved spec issues here, for now return error.
-    error.Throw(NS_ERROR_DOM_INDEX_SIZE_ERR);
-    return;
-  }
-
-  Filter filter;
-
-  if (CurrentState().imageSmoothingEnabled)
-    filter = mgfx::FILTER_LINEAR;
-  else
-    filter = mgfx::FILTER_POINT;
-
-  mgfx::Rect bounds;
-
-  if (NeedToDrawShadow()) {
-    bounds = mgfx::Rect(dx, dy, dw, dh);
-    bounds = mTarget->GetTransform().TransformBounds(bounds);
-  }
-
-  AdjustedTarget(this, bounds.IsEmpty() ? nullptr : &bounds)->
-    DrawSurface(srcSurf,
-                mgfx::Rect(dx, dy, dw, dh),
-                mgfx::Rect(sx, sy, sw, sh),
-                DrawSurfaceOptions(filter),
-                DrawOptions(CurrentState().globalAlpha, UsedOperation()));
-
-  RedrawUser(gfxRect(dx, dy, dw, dh));
-}
-
-void
-CanvasRenderingContext2D::SetGlobalCompositeOperation(const nsAString& op,
-                                                      ErrorResult& error)
-{
-  CompositionOp comp_op;
-
-#define CANVAS_OP_TO_GFX_OP(cvsop, op2d) \
-  if (op.EqualsLiteral(cvsop))   \
-    comp_op = OP_##op2d;
-
-  CANVAS_OP_TO_GFX_OP("copy", SOURCE)
-  else CANVAS_OP_TO_GFX_OP("source-atop", ATOP)
-  else CANVAS_OP_TO_GFX_OP("source-in", IN)
-  else CANVAS_OP_TO_GFX_OP("source-out", OUT)
-  else CANVAS_OP_TO_GFX_OP("source-over", OVER)
-  else CANVAS_OP_TO_GFX_OP("destination-in", DEST_IN)
-  else CANVAS_OP_TO_GFX_OP("destination-out", DEST_OUT)
-  else CANVAS_OP_TO_GFX_OP("destination-over", DEST_OVER)
-  else CANVAS_OP_TO_GFX_OP("destination-atop", DEST_ATOP)
-  else CANVAS_OP_TO_GFX_OP("lighter", ADD)
-  else CANVAS_OP_TO_GFX_OP("xor", XOR)
-  // XXX ERRMSG we need to report an error to developers here! (bug 329026)
-  else return;
-
-#undef CANVAS_OP_TO_GFX_OP
-  CurrentState().op = comp_op;
-}
-
-void
-CanvasRenderingContext2D::GetGlobalCompositeOperation(nsAString& op,
-                                                      ErrorResult& error)
-{
-  CompositionOp comp_op = CurrentState().op;
-
-#define CANVAS_OP_TO_GFX_OP(cvsop, op2d) \
-  if (comp_op == OP_##op2d) \
-    op.AssignLiteral(cvsop);
-
-  CANVAS_OP_TO_GFX_OP("copy", SOURCE)
-  else CANVAS_OP_TO_GFX_OP("destination-atop", DEST_ATOP)
-  else CANVAS_OP_TO_GFX_OP("destination-in", DEST_IN)
-  else CANVAS_OP_TO_GFX_OP("destination-out", DEST_OUT)
-  else CANVAS_OP_TO_GFX_OP("destination-over", DEST_OVER)
-  else CANVAS_OP_TO_GFX_OP("lighter", ADD)
-  else CANVAS_OP_TO_GFX_OP("source-atop", ATOP)
-  else CANVAS_OP_TO_GFX_OP("source-in", IN)
-  else CANVAS_OP_TO_GFX_OP("source-out", OUT)
-  else CANVAS_OP_TO_GFX_OP("source-over", OVER)
-  else CANVAS_OP_TO_GFX_OP("xor", XOR)
-  else {
-    error.Throw(NS_ERROR_FAILURE);
-  }
-
-#undef CANVAS_OP_TO_GFX_OP
-}
-
-void
-CanvasRenderingContext2D::DrawWindow(nsIDOMWindow* window, double x,
-                                     double y, double w, double h,
-                                     const nsAString& bgColor,
-                                     uint32_t flags, ErrorResult& error)
-{
-  // protect against too-large surfaces that will cause allocation
-  // or overflow issues
-  if (!gfxASurface::CheckSurfaceSize(gfxIntSize(int32_t(w), int32_t(h)),
-                                     0xffff)) {
-    error.Throw(NS_ERROR_FAILURE);
-    return;
-  }
-
-  EnsureTarget();
-  // We can't allow web apps to call this until we fix at least the
-  // following potential security issues:
-  // -- rendering cross-domain IFRAMEs and then extracting the results
-  // -- rendering the user's theme and then extracting the results
-  // -- rendering native anonymous content (e.g., file input paths;
-  // scrollbars should be allowed)
-  if (!nsContentUtils::IsCallerChrome()) {
-    // not permitted to use DrawWindow
-    // XXX ERRMSG we need to report an error to developers here! (bug 329026)
-    error.Throw(NS_ERROR_DOM_SECURITY_ERR);
-    return;
-  }
-
-  // Flush layout updates
-  if (!(flags & nsIDOMCanvasRenderingContext2D::DRAWWINDOW_DO_NOT_FLUSH)) {
-    nsContentUtils::FlushLayoutForTree(window);
-  }
-
-  nsRefPtr<nsPresContext> presContext;
-  nsCOMPtr<nsPIDOMWindow> win = do_QueryInterface(window);
-  if (win) {
-    nsIDocShell* docshell = win->GetDocShell();
-    if (docshell) {
-      docshell->GetPresContext(getter_AddRefs(presContext));
-    }
-  }
-  if (!presContext) {
-    error.Throw(NS_ERROR_FAILURE);
-    return;
-  }
-
-  nscolor backgroundColor;
-  if (!ParseColor(bgColor, &backgroundColor)) {
-    error.Throw(NS_ERROR_FAILURE);
-    return;
-  }
-
-  nsRect r(nsPresContext::CSSPixelsToAppUnits((float)x),
-           nsPresContext::CSSPixelsToAppUnits((float)y),
-           nsPresContext::CSSPixelsToAppUnits((float)w),
-           nsPresContext::CSSPixelsToAppUnits((float)h));
-  uint32_t renderDocFlags = (nsIPresShell::RENDER_IGNORE_VIEWPORT_SCROLLING |
-                             nsIPresShell::RENDER_DOCUMENT_RELATIVE);
-  if (flags & nsIDOMCanvasRenderingContext2D::DRAWWINDOW_DRAW_CARET) {
-    renderDocFlags |= nsIPresShell::RENDER_CARET;
-  }
-  if (flags & nsIDOMCanvasRenderingContext2D::DRAWWINDOW_DRAW_VIEW) {
-    renderDocFlags &= ~(nsIPresShell::RENDER_IGNORE_VIEWPORT_SCROLLING |
-                        nsIPresShell::RENDER_DOCUMENT_RELATIVE);
-  }
-  if (flags & nsIDOMCanvasRenderingContext2D::DRAWWINDOW_USE_WIDGET_LAYERS) {
-    renderDocFlags |= nsIPresShell::RENDER_USE_WIDGET_LAYERS;
-  }
-  if (flags & nsIDOMCanvasRenderingContext2D::DRAWWINDOW_ASYNC_DECODE_IMAGES) {
-    renderDocFlags |= nsIPresShell::RENDER_ASYNC_DECODE_IMAGES;
-  }
-
-  // gfxContext-over-Azure may modify the DrawTarget's transform, so
-  // save and restore it
-  Matrix matrix = mTarget->GetTransform();
-  nsRefPtr<gfxContext> thebes;
-  if (gfxPlatform::GetPlatform()->SupportsAzureContent()) {
-    thebes = new gfxContext(mTarget);
-  } else {
-    nsRefPtr<gfxASurface> drawSurf;
-    GetThebesSurface(getter_AddRefs(drawSurf));
-    thebes = new gfxContext(drawSurf);
-  }
-  thebes->SetMatrix(gfxMatrix(matrix._11, matrix._12, matrix._21,
-                              matrix._22, matrix._31, matrix._32));
-  nsCOMPtr<nsIPresShell> shell = presContext->PresShell();
-  unused << shell->RenderDocument(r, renderDocFlags, backgroundColor, thebes);
-  mTarget->SetTransform(matrix);
-
-  // note that x and y are coordinates in the document that
-  // we're drawing; x and y are drawn to 0,0 in current user
-  // space.
-  RedrawUser(gfxRect(0, 0, w, h));
-}
-
-void
-CanvasRenderingContext2D::AsyncDrawXULElement(nsIDOMXULElement* elem,
-                                              double x, double y,
-                                              double w, double h,
-                                              const nsAString& bgColor,
-                                              uint32_t flags,
-                                              ErrorResult& error)
-{
-  // We can't allow web apps to call this until we fix at least the
-  // following potential security issues:
-  // -- rendering cross-domain IFRAMEs and then extracting the results
-  // -- rendering the user's theme and then extracting the results
-  // -- rendering native anonymous content (e.g., file input paths;
-  // scrollbars should be allowed)
-  if (!nsContentUtils::IsCallerChrome()) {
-    // not permitted to use DrawWindow
-    // XXX ERRMSG we need to report an error to developers here! (bug 329026)
-    error.Throw(NS_ERROR_DOM_SECURITY_ERR);
-    return;
-  }
-
-#if 0
-  nsCOMPtr<nsIFrameLoaderOwner> loaderOwner = do_QueryInterface(elem);
-  if (!loaderOwner) {
-    error.Throw(NS_ERROR_FAILURE);
-    return;
-  }
-
-  nsRefPtr<nsFrameLoader> frameloader = loaderOwner->GetFrameLoader();
-  if (!frameloader) {
-    error.Throw(NS_ERROR_FAILURE);
-    return;
-  }
-
-  PBrowserParent *child = frameloader->GetRemoteBrowser();
-  if (!child) {
-    nsCOMPtr<nsIDOMWindow> window =
-      do_GetInterface(frameloader->GetExistingDocShell());
-    if (!window) {
-      error.Throw(NS_ERROR_FAILURE);
-      return;
-    }
-
-    return DrawWindow(window, x, y, w, h, bgColor, flags);
-  }
-
-  // protect against too-large surfaces that will cause allocation
-  // or overflow issues
-  if (!gfxASurface::CheckSurfaceSize(gfxIntSize(w, h), 0xffff)) {
-    error.Throw(NS_ERROR_FAILURE);
-    return;
-  }
-
-  bool flush =
-    (flags & nsIDOMCanvasRenderingContext2D::DRAWWINDOW_DO_NOT_FLUSH) == 0;
-
-  uint32_t renderDocFlags = nsIPresShell::RENDER_IGNORE_VIEWPORT_SCROLLING;
-  if (flags & nsIDOMCanvasRenderingContext2D::DRAWWINDOW_DRAW_CARET) {
-    renderDocFlags |= nsIPresShell::RENDER_CARET;
-  }
-  if (flags & nsIDOMCanvasRenderingContext2D::DRAWWINDOW_DRAW_VIEW) {
-    renderDocFlags &= ~nsIPresShell::RENDER_IGNORE_VIEWPORT_SCROLLING;
-  }
-
-  nsRect rect(nsPresContext::CSSPixelsToAppUnits(x),
-              nsPresContext::CSSPixelsToAppUnits(y),
-              nsPresContext::CSSPixelsToAppUnits(w),
-              nsPresContext::CSSPixelsToAppUnits(h));
-  if (mIPC) {
-    PDocumentRendererParent *pdocrender =
-      child->SendPDocumentRendererConstructor(rect,
-                                              mThebes->CurrentMatrix(),
-                                              nsString(aBGColor),
-                                              renderDocFlags, flush,
-                                              nsIntSize(mWidth, mHeight));
-    if (!pdocrender)
-      return NS_ERROR_FAILURE;
-
-    DocumentRendererParent *docrender =
-      static_cast<DocumentRendererParent *>(pdocrender);
-
-    docrender->SetCanvasContext(this, mThebes);
-  }
-#endif
-}
-
-//
-// device pixel getting/setting
-//
-
-void
-CanvasRenderingContext2D::EnsureUnpremultiplyTable() {
-  if (sUnpremultiplyTable)
-    return;
-
-  // Infallably alloc the unpremultiply table.
-  sUnpremultiplyTable = new uint8_t[256][256];
-
-  // It's important that the array be indexed first by alpha and then by rgb
-  // value.  When we unpremultiply a pixel, we're guaranteed to do three
-  // lookups with the same alpha; indexing by alpha first makes it likely that
-  // those three lookups will be close to one another in memory, thus
-  // increasing the chance of a cache hit.
-
-  // a == 0 case
-  for (uint32_t c = 0; c <= 255; c++) {
-    sUnpremultiplyTable[0][c] = c;
-  }
-
-  for (int a = 1; a <= 255; a++) {
-    for (int c = 0; c <= 255; c++) {
-      sUnpremultiplyTable[a][c] = (uint8_t)((c * 255) / a);
-    }
-  }
-}
-
-
-already_AddRefed<ImageData>
-CanvasRenderingContext2D::GetImageData(JSContext* aCx, double aSx,
-                                       double aSy, double aSw,
-                                       double aSh, ErrorResult& error)
-{
-  EnsureTarget();
-  if (!IsTargetValid()) {
-    error.Throw(NS_ERROR_FAILURE);
-    return NULL;
-  }
-
-  if (!mCanvasElement && !mDocShell) {
-    NS_ERROR("No canvas element and no docshell in GetImageData!!!");
-    error.Throw(NS_ERROR_DOM_SECURITY_ERR);
-    return NULL;
-  }
-
-  // Check only if we have a canvas element; if we were created with a docshell,
-  // then it's special internal use.
-  if (mCanvasElement && mCanvasElement->IsWriteOnly() &&
-      !nsContentUtils::IsCallerChrome())
-  {
-    // XXX ERRMSG we need to report an error to developers here! (bug 329026)
-    error.Throw(NS_ERROR_DOM_SECURITY_ERR);
-    return NULL;
-  }
-
-  if (!NS_finite(aSx) || !NS_finite(aSy) ||
-      !NS_finite(aSw) || !NS_finite(aSh)) {
-    error.Throw(NS_ERROR_DOM_NOT_SUPPORTED_ERR);
-    return NULL;
-  }
-
-  if (!aSw || !aSh) {
-    error.Throw(NS_ERROR_DOM_INDEX_SIZE_ERR);
-    return NULL;
-  }
-
-  int32_t x = JS_DoubleToInt32(aSx);
-  int32_t y = JS_DoubleToInt32(aSy);
-  int32_t wi = JS_DoubleToInt32(aSw);
-  int32_t hi = JS_DoubleToInt32(aSh);
-
-  // Handle negative width and height by flipping the rectangle over in the
-  // relevant direction.
-  uint32_t w, h;
-  if (aSw < 0) {
-    w = -wi;
-    x -= w;
-  } else {
-    w = wi;
-  }
-  if (aSh < 0) {
-    h = -hi;
-    y -= h;
-  } else {
-    h = hi;
-  }
-
-  if (w == 0) {
-    w = 1;
-  }
-  if (h == 0) {
-    h = 1;
-  }
-
-  JSObject* array;
-  error = GetImageDataArray(aCx, x, y, w, h, &array);
-  if (error.Failed()) {
-    return NULL;
-  }
-  MOZ_ASSERT(array);
-
-  nsRefPtr<ImageData> imageData = new ImageData(w, h, *array);
-  return imageData.forget();
-}
-
-nsresult
-CanvasRenderingContext2D::GetImageDataArray(JSContext* aCx,
-                                            int32_t aX,
-                                            int32_t aY,
-                                            uint32_t aWidth,
-                                            uint32_t aHeight,
-                                            JSObject** aRetval)
-{
-  MOZ_ASSERT(aWidth && aHeight);
-
-  CheckedInt<uint32_t> len = CheckedInt<uint32_t>(aWidth) * aHeight * 4;
-  if (!len.isValid()) {
-    return NS_ERROR_DOM_INDEX_SIZE_ERR;
-  }
-
-  CheckedInt<int32_t> rightMost = CheckedInt<int32_t>(aX) + aWidth;
-  CheckedInt<int32_t> bottomMost = CheckedInt<int32_t>(aY) + aHeight;
-
-  if (!rightMost.isValid() || !bottomMost.isValid()) {
-    return NS_ERROR_DOM_SYNTAX_ERR;
-  }
-
-  JSObject* darray = JS_NewUint8ClampedArray(aCx, len.value());
-  if (!darray) {
-    return NS_ERROR_OUT_OF_MEMORY;
-  }
-
-  if (mZero) {
-    *aRetval = darray;
-    return NS_OK;
-  }
-
-  uint8_t* data = JS_GetUint8ClampedArrayData(darray);
-
-  IntRect srcRect(0, 0, mWidth, mHeight);
-  IntRect destRect(aX, aY, aWidth, aHeight);
-
-  IntRect srcReadRect = srcRect.Intersect(destRect);
-  IntRect dstWriteRect = srcReadRect;
-  dstWriteRect.MoveBy(-aX, -aY);
-
-  uint8_t* src = data;
-  uint32_t srcStride = aWidth * 4;
-
-  RefPtr<DataSourceSurface> readback;
-  if (!srcReadRect.IsEmpty()) {
-    RefPtr<SourceSurface> snapshot = mTarget->Snapshot();
-    if (snapshot) {
-      readback = snapshot->GetDataSurface();
-
-      srcStride = readback->Stride();
-      src = readback->GetData() + srcReadRect.y * srcStride + srcReadRect.x * 4;
-    }
-  }
-
-  // make sure sUnpremultiplyTable has been created
-  EnsureUnpremultiplyTable();
-
-  // NOTE! dst is the same as src, and this relies on reading
-  // from src and advancing that ptr before writing to dst.
-  // NOTE! I'm not sure that it is, I think this comment might have been
-  // inherited from Thebes canvas and is no longer true
-  uint8_t* dst = data + dstWriteRect.y * (aWidth * 4) + dstWriteRect.x * 4;
-
-  for (int32_t j = 0; j < dstWriteRect.height; ++j) {
-    for (int32_t i = 0; i < dstWriteRect.width; ++i) {
-      // XXX Is there some useful swizzle MMX we can use here?
-#ifdef IS_LITTLE_ENDIAN
-      uint8_t b = *src++;
-      uint8_t g = *src++;
-      uint8_t r = *src++;
-      uint8_t a = *src++;
-#else
-      uint8_t a = *src++;
-      uint8_t r = *src++;
-      uint8_t g = *src++;
-      uint8_t b = *src++;
-#endif
-      // Convert to non-premultiplied color
-      *dst++ = sUnpremultiplyTable[a][r];
-      *dst++ = sUnpremultiplyTable[a][g];
-      *dst++ = sUnpremultiplyTable[a][b];
-      *dst++ = a;
-    }
-    src += srcStride - (dstWriteRect.width * 4);
-    dst += (aWidth * 4) - (dstWriteRect.width * 4);
-  }
-
-  *aRetval = darray;
-  return NS_OK;
-}
-
-void
-CanvasRenderingContext2D::EnsurePremultiplyTable() {
-  if (sPremultiplyTable)
-    return;
-
-  // Infallably alloc the premultiply table.
-  sPremultiplyTable = new uint8_t[256][256];
-
-  // Like the unpremultiply table, it's important that we index the premultiply
-  // table with the alpha value as the first index to ensure good cache
-  // performance.
-
-  for (int a = 0; a <= 255; a++) {
-    for (int c = 0; c <= 255; c++) {
-      sPremultiplyTable[a][c] = (a * c + 254) / 255;
-    }
-  }
-}
-
-void
-CanvasRenderingContext2D::EnsureErrorTarget()
-{
-  if (sErrorTarget) {
-    return;
-  }
-
-  RefPtr<DrawTarget> errorTarget = gfxPlatform::GetPlatform()->CreateOffscreenDrawTarget(IntSize(1, 1), FORMAT_B8G8R8A8);
-  NS_ABORT_IF_FALSE(errorTarget, "Failed to allocate the error target!");
-
-  sErrorTarget = errorTarget;
-  NS_ADDREF(sErrorTarget);
-}
-
-void
-CanvasRenderingContext2D::FillRuleChanged()
-{
-  if (mPath) {
-    mPathBuilder = mPath->CopyToBuilder(CurrentState().fillRule);
-    mPath = nullptr;
-  }
-}
-
-void
-CanvasRenderingContext2D::PutImageData(JSContext* cx,
-                                       ImageData& imageData, double dx,
-                                       double dy, ErrorResult& error)
-{
-  if (!FloatValidate(dx, dy)) {
-    error.Throw(NS_ERROR_DOM_NOT_SUPPORTED_ERR);
-    return;
-  }
-
-  dom::Uint8ClampedArray arr(imageData.GetDataObject());
-
-  error = PutImageData_explicit(JS_DoubleToInt32(dx), JS_DoubleToInt32(dy),
-                                imageData.Width(), imageData.Height(),
-                                arr.Data(), arr.Length(), false, 0, 0, 0, 0);
-}
-
-void
-CanvasRenderingContext2D::PutImageData(JSContext* cx,
-                                       ImageData& imageData, double dx,
-                                       double dy, double dirtyX,
-                                       double dirtyY, double dirtyWidth,
-                                       double dirtyHeight,
-                                       ErrorResult& error)
-{
-  if (!FloatValidate(dx, dy, dirtyX, dirtyY, dirtyWidth, dirtyHeight)) {
-    error.Throw(NS_ERROR_DOM_NOT_SUPPORTED_ERR);
-    return;
-  }
-
-  dom::Uint8ClampedArray arr(imageData.GetDataObject());
-
-  error = PutImageData_explicit(JS_DoubleToInt32(dx), JS_DoubleToInt32(dy),
-                                imageData.Width(), imageData.Height(),
-                                arr.Data(), arr.Length(), true,
-                                JS_DoubleToInt32(dirtyX),
-                                JS_DoubleToInt32(dirtyY),
-                                JS_DoubleToInt32(dirtyWidth),
-                                JS_DoubleToInt32(dirtyHeight));
-}
-
-// void putImageData (in ImageData d, in float x, in float y);
-// void putImageData (in ImageData d, in double x, in double y, in double dirtyX, in double dirtyY, in double dirtyWidth, in double dirtyHeight);
-
-nsresult
-CanvasRenderingContext2D::PutImageData_explicit(int32_t x, int32_t y, uint32_t w, uint32_t h,
-                                                unsigned char *aData, uint32_t aDataLen,
-                                                bool hasDirtyRect, int32_t dirtyX, int32_t dirtyY,
-                                                int32_t dirtyWidth, int32_t dirtyHeight)
-{
-  if (w == 0 || h == 0) {
-    return NS_ERROR_DOM_SYNTAX_ERR;
-  }
-
-  IntRect dirtyRect;
-  IntRect imageDataRect(0, 0, w, h);
-
-  if (hasDirtyRect) {
-    // fix up negative dimensions
-    if (dirtyWidth < 0) {
-      NS_ENSURE_TRUE(dirtyWidth != INT_MIN, NS_ERROR_DOM_INDEX_SIZE_ERR);
-
-      CheckedInt32 checkedDirtyX = CheckedInt32(dirtyX) + dirtyWidth;
-
-      if (!checkedDirtyX.isValid())
-        return NS_ERROR_DOM_INDEX_SIZE_ERR;
-
-      dirtyX = checkedDirtyX.value();
-      dirtyWidth = -dirtyWidth;
-    }
-
-    if (dirtyHeight < 0) {
-      NS_ENSURE_TRUE(dirtyHeight != INT_MIN, NS_ERROR_DOM_INDEX_SIZE_ERR);
-
-      CheckedInt32 checkedDirtyY = CheckedInt32(dirtyY) + dirtyHeight;
-
-      if (!checkedDirtyY.isValid())
-        return NS_ERROR_DOM_INDEX_SIZE_ERR;
-
-      dirtyY = checkedDirtyY.value();
-      dirtyHeight = -dirtyHeight;
-    }
-
-    // bound the dirty rect within the imageData rectangle
-    dirtyRect = imageDataRect.Intersect(IntRect(dirtyX, dirtyY, dirtyWidth, dirtyHeight));
-
-    if (dirtyRect.Width() <= 0 || dirtyRect.Height() <= 0)
-      return NS_OK;
-  } else {
-    dirtyRect = imageDataRect;
-  }
-
-  dirtyRect.MoveBy(IntPoint(x, y));
-  dirtyRect = IntRect(0, 0, mWidth, mHeight).Intersect(dirtyRect);
-
-  if (dirtyRect.Width() <= 0 || dirtyRect.Height() <= 0) {
-    return NS_OK;
-  }
-
-  uint32_t len = w * h * 4;
-  if (aDataLen != len) {
-    return NS_ERROR_DOM_SYNTAX_ERR;
-  }
-
-  nsRefPtr<gfxImageSurface> imgsurf = new gfxImageSurface(gfxIntSize(w, h),
-                                                          gfxASurface::ImageFormatARGB32,
-                                                          false);
-  if (!imgsurf || imgsurf->CairoStatus()) {
-    return NS_ERROR_FAILURE;
-  }
-
-  // ensure premultiply table has been created
-  EnsurePremultiplyTable();
-
-  uint8_t *src = aData;
-  uint8_t *dst = imgsurf->Data();
-
-  for (uint32_t j = 0; j < h; j++) {
-    for (uint32_t i = 0; i < w; i++) {
-      uint8_t r = *src++;
-      uint8_t g = *src++;
-      uint8_t b = *src++;
-      uint8_t a = *src++;
-
-      // Convert to premultiplied color (losslessly if the input came from getImageData)
-#ifdef IS_LITTLE_ENDIAN
-      *dst++ = sPremultiplyTable[a][b];
-      *dst++ = sPremultiplyTable[a][g];
-      *dst++ = sPremultiplyTable[a][r];
-      *dst++ = a;
-#else
-      *dst++ = a;
-      *dst++ = sPremultiplyTable[a][r];
-      *dst++ = sPremultiplyTable[a][g];
-      *dst++ = sPremultiplyTable[a][b];
-#endif
-    }
-  }
-
-  EnsureTarget();
-  if (!IsTargetValid()) {
-    return NS_ERROR_FAILURE;
-  }
-
-  RefPtr<SourceSurface> sourceSurface =
-    mTarget->CreateSourceSurfaceFromData(imgsurf->Data(), IntSize(w, h), imgsurf->Stride(), FORMAT_B8G8R8A8);
-
-
-  mTarget->CopySurface(sourceSurface,
-                       IntRect(dirtyRect.x - x, dirtyRect.y - y,
-                               dirtyRect.width, dirtyRect.height),
-                       IntPoint(dirtyRect.x, dirtyRect.y));
-
-  Redraw(mgfx::Rect(dirtyRect.x, dirtyRect.y, dirtyRect.width, dirtyRect.height));
-
-  return NS_OK;
-}
-
-NS_IMETHODIMP
-CanvasRenderingContext2D::GetThebesSurface(gfxASurface **surface)
-{
-  EnsureTarget();
-  if (!mThebesSurface) {
-    mThebesSurface =
-      gfxPlatform::GetPlatform()->GetThebesSurfaceForDrawTarget(mTarget);
-
-    if (!mThebesSurface) {
-      return NS_ERROR_FAILURE;
-    }
-  } else {
-    // Normally GetThebesSurfaceForDrawTarget will handle the flush, when
-    // we're returning a cached ThebesSurface we need to flush here.
-    mTarget->Flush();
-  }
-
-  *surface = mThebesSurface;
-  NS_ADDREF(*surface);
-
-  return NS_OK;
-}
-
-static already_AddRefed<ImageData>
-CreateImageData(JSContext* cx, CanvasRenderingContext2D* context,
-                uint32_t w, uint32_t h, ErrorResult& error)
-{
-  if (w == 0)
-      w = 1;
-  if (h == 0)
-      h = 1;
-
-  CheckedInt<uint32_t> len = CheckedInt<uint32_t>(w) * h * 4;
-  if (!len.isValid()) {
-    error.Throw(NS_ERROR_DOM_INDEX_SIZE_ERR);
-    return NULL;
-  }
-
-  // Create the fast typed array; it's initialized to 0 by default.
-  JSObject* darray = Uint8ClampedArray::Create(cx, context, len.value());
-  if (!darray) {
-    error.Throw(NS_ERROR_OUT_OF_MEMORY);
-    return NULL;
-  }
-
-  nsRefPtr<mozilla::dom::ImageData> imageData =
-    new mozilla::dom::ImageData(w, h, *darray);
-  return imageData.forget();
-}
-
-already_AddRefed<ImageData>
-CanvasRenderingContext2D::CreateImageData(JSContext* cx, double sw,
-                                          double sh, ErrorResult& error)
-{
-  if (!FloatValidate(sw, sh)) {
-    error.Throw(NS_ERROR_DOM_NOT_SUPPORTED_ERR);
-    return NULL;
-  }
-
-  if (!sw || !sh) {
-    error.Throw(NS_ERROR_DOM_INDEX_SIZE_ERR);
-    return NULL;
-  }
-
-  int32_t wi = JS_DoubleToInt32(sw);
-  int32_t hi = JS_DoubleToInt32(sh);
-
-  uint32_t w = NS_ABS(wi);
-  uint32_t h = NS_ABS(hi);
-  return mozilla::dom::CreateImageData(cx, this, w, h, error);
-}
-
-already_AddRefed<ImageData>
-CanvasRenderingContext2D::CreateImageData(JSContext* cx,
-                                          ImageData& imagedata,
-                                          ErrorResult& error)
-{
-  return mozilla::dom::CreateImageData(cx, this, imagedata.Width(),
-                                       imagedata.Height(), error);
-}
-
-static uint8_t g2DContextLayerUserData;
-
-already_AddRefed<CanvasLayer>
-CanvasRenderingContext2D::GetCanvasLayer(nsDisplayListBuilder* aBuilder,
-                                         CanvasLayer *aOldLayer,
-                                         LayerManager *aManager)
-{
-  // Don't call EnsureTarget() ... if there isn't already a surface, then
-  // we have nothing to paint and there is no need to create a surface just
-  // to paint nothing. Also, EnsureTarget() can cause creation of a persistent
-  // layer manager which must NOT happen during a paint.
-  if (!mTarget || !IsTargetValid()) {
-    // No DidTransactionCallback will be received, so mark the context clean
-    // now so future invalidations will be dispatched.
-    MarkContextClean();
-    return nullptr;
-  }
-
-  mTarget->Flush();
-
-  if (!mResetLayer && aOldLayer) {
-    CanvasRenderingContext2DUserData* userData =
-      static_cast<CanvasRenderingContext2DUserData*>(
-        aOldLayer->GetUserData(&g2DContextLayerUserData));
-    if (userData && userData->IsForContext(this)) {
-      NS_ADDREF(aOldLayer);
-      return aOldLayer;
-    }
-  }
-
-  nsRefPtr<CanvasLayer> canvasLayer = aManager->CreateCanvasLayer();
-  if (!canvasLayer) {
-    NS_WARNING("CreateCanvasLayer returned null!");
-    // No DidTransactionCallback will be received, so mark the context clean
-    // now so future invalidations will be dispatched.
-    MarkContextClean();
-    return nullptr;
-  }
-  CanvasRenderingContext2DUserData *userData = nullptr;
-  // Make the layer tell us whenever a transaction finishes (including
-  // the current transaction), so we can clear our invalidation state and
-  // start invalidating again. We need to do this for all layers since
-  // callers of DrawWindow may be expecting to receive normal invalidation
-  // notifications after this paint.
-
-  // The layer will be destroyed when we tear down the presentation
-  // (at the latest), at which time this userData will be destroyed,
-  // releasing the reference to the element.
-  // The userData will receive DidTransactionCallbacks, which flush the
-  // the invalidation state to indicate that the canvas is up to date.
-  userData = new CanvasRenderingContext2DUserData(this);
-  canvasLayer->SetDidTransactionCallback(
-          CanvasRenderingContext2DUserData::DidTransactionCallback, userData);
-  canvasLayer->SetUserData(&g2DContextLayerUserData, userData);
-
-  CanvasLayer::Data data;
-
-  data.mDrawTarget = mTarget;
-  data.mSize = nsIntSize(mWidth, mHeight);
-
-  canvasLayer->Initialize(data);
-  uint32_t flags = mOpaque ? Layer::CONTENT_OPAQUE : 0;
-  canvasLayer->SetContentFlags(flags);
-  canvasLayer->Updated();
-
-  mResetLayer = false;
-
-  return canvasLayer.forget();
-}
-
-void
-CanvasRenderingContext2D::MarkContextClean()
-{
-  if (mInvalidateCount > 0) {
-    mPredictManyRedrawCalls = mInvalidateCount > kCanvasMaxInvalidateCount;
-  }
-  mIsEntireFrameInvalid = false;
-  mInvalidateCount = 0;
-}
-
-
-bool
-CanvasRenderingContext2D::ShouldForceInactiveLayer(LayerManager *aManager)
-{
-  return !aManager->CanUseCanvasLayerForSize(gfxIntSize(mWidth, mHeight));
-}
-
-}
-}
-
-DOMCI_DATA(TextMetrics, mozilla::dom::TextMetrics)
-DOMCI_DATA(CanvasGradient, mozilla::dom::CanvasGradient)
-DOMCI_DATA(CanvasPattern, mozilla::dom::CanvasPattern)
-DOMCI_DATA(CanvasRenderingContext2D, mozilla::dom::CanvasRenderingContext2D)
-=======
-/* -*- Mode: C++; tab-width: 2; indent-tabs-mode: nil; c-basic-offset: 2 -*-
- * This Source Code Form is subject to the terms of the Mozilla Public
- * License, v. 2.0. If a copy of the MPL was not distributed with this
- * file, You can obtain one at http://mozilla.org/MPL/2.0/. */
-
-#include "base/basictypes.h"
-#include "CanvasRenderingContext2D.h"
-
-#include "nsIDOMXULElement.h"
-
-#include "prenv.h"
-
-#include "nsIServiceManager.h"
-#include "nsMathUtils.h"
-
-#include "nsContentUtils.h"
-
-#include "nsIDocument.h"
-#include "nsHTMLCanvasElement.h"
-#include "nsSVGEffects.h"
-#include "nsPresContext.h"
-#include "nsIPresShell.h"
-#include "nsIVariant.h"
-
-#include "nsIInterfaceRequestorUtils.h"
-#include "nsIFrame.h"
-#include "nsError.h"
-#include "nsIScriptError.h"
-
-#include "nsCSSParser.h"
-#include "mozilla/css/StyleRule.h"
-#include "mozilla/css/Declaration.h"
-#include "nsComputedDOMStyle.h"
-#include "nsStyleSet.h"
-
-#include "nsPrintfCString.h"
-
-#include "nsReadableUtils.h"
-
-#include "nsColor.h"
-#include "nsGfxCIID.h"
-#include "nsIScriptSecurityManager.h"
-#include "nsIDocShell.h"
-#include "nsIDOMWindow.h"
-#include "nsPIDOMWindow.h"
-#include "nsIDocShellTreeItem.h"
-#include "nsIDocShellTreeNode.h"
-#include "nsIXPConnect.h"
-#include "nsDisplayList.h"
-
-#include "nsTArray.h"
-
-#include "imgIEncoder.h"
-
-#include "gfxContext.h"
-#include "gfxASurface.h"
-#include "gfxImageSurface.h"
-#include "gfxPlatform.h"
-#include "gfxFont.h"
-#include "gfxBlur.h"
-#include "gfxUtils.h"
-#include "gfxFontMissingGlyphs.h"
-
-#include "nsFrameManager.h"
-#include "nsFrameLoader.h"
-#include "nsBidi.h"
-#include "nsBidiPresUtils.h"
-#include "Layers.h"
-#include "CanvasUtils.h"
-#include "nsIMemoryReporter.h"
-#include "nsStyleUtil.h"
-#include "CanvasImageCache.h"
-
-#include <algorithm>
-
-#include "jsapi.h"
-#include "jsfriendapi.h"
-
-#include "mozilla/Assertions.h"
-#include "mozilla/CheckedInt.h"
-#include "mozilla/dom/ContentParent.h"
-#include "mozilla/dom/ImageData.h"
-#include "mozilla/dom/PBrowserParent.h"
-#include "mozilla/dom/TypedArray.h"
-#include "mozilla/gfx/2D.h"
-#include "mozilla/gfx/PathHelpers.h"
-#include "mozilla/ipc/DocumentRendererParent.h"
-#include "mozilla/ipc/PDocumentRendererParent.h"
-#include "mozilla/Preferences.h"
-#include "mozilla/Telemetry.h"
-#include "mozilla/unused.h"
-#include "nsCCUncollectableMarker.h"
-#include "nsWrapperCacheInlines.h"
-#include "nsJSUtils.h"
-#include "XPCQuickStubs.h"
-#include "mozilla/dom/BindingUtils.h"
-#include "nsHTMLImageElement.h"
-#include "nsHTMLVideoElement.h"
-#include "mozilla/dom/CanvasRenderingContext2DBinding.h"
-
-#ifdef XP_WIN
-#include "gfxWindowsPlatform.h"
-#endif
-
-// windows.h (included by chromium code) defines this, in its infinite wisdom
-#undef DrawText
-
-using namespace mozilla;
-using namespace mozilla::CanvasUtils;
-using namespace mozilla::css;
-using namespace mozilla::gfx;
-using namespace mozilla::ipc;
-using namespace mozilla::layers;
-
-namespace mgfx = mozilla::gfx;
-
-#define NS_TEXTMETRICSAZURE_PRIVATE_IID \
-  {0x9793f9e7, 0x9dc1, 0x4e9c, {0x81, 0xc8, 0xfc, 0xa7, 0x14, 0xf4, 0x30, 0x79}}
-
-namespace mozilla {
-namespace dom {
-
-static float kDefaultFontSize = 10.0;
-static NS_NAMED_LITERAL_STRING(kDefaultFontName, "sans-serif");
-static NS_NAMED_LITERAL_STRING(kDefaultFontStyle, "10px sans-serif");
-
-// Cap sigma to avoid overly large temp surfaces.
-const Float SIGMA_MAX = 100;
-
-/* Memory reporter stuff */
-static nsIMemoryReporter *gCanvasAzureMemoryReporter = nullptr;
-static int64_t gCanvasAzureMemoryUsed = 0;
-
-static int64_t GetCanvasAzureMemoryUsed() {
-  return gCanvasAzureMemoryUsed;
-}
-
-// This is KIND_OTHER because it's not always clear where in memory the pixels
-// of a canvas are stored.  Furthermore, this memory will be tracked by the
-// underlying surface implementations.  See bug 655638 for details.
-NS_MEMORY_REPORTER_IMPLEMENT(CanvasAzureMemory,
-  "canvas-2d-pixel-bytes",
-  KIND_OTHER,
-  UNITS_BYTES,
-  GetCanvasAzureMemoryUsed,
-  "Memory used by 2D canvases. Each canvas requires (width * height * 4) "
-  "bytes.")
-
-class CanvasRadialGradient : public CanvasGradient
-{
-public:
-  CanvasRadialGradient(const Point &aBeginOrigin, Float aBeginRadius,
-                       const Point &aEndOrigin, Float aEndRadius)
-    : CanvasGradient(RADIAL)
-    , mCenter1(aBeginOrigin)
-    , mCenter2(aEndOrigin)
-    , mRadius1(aBeginRadius)
-    , mRadius2(aEndRadius)
-  {
-  }
-
-  Point mCenter1;
-  Point mCenter2;
-  Float mRadius1;
-  Float mRadius2;
-};
-
-class CanvasLinearGradient : public CanvasGradient
-{
-public:
-  CanvasLinearGradient(const Point &aBegin, const Point &aEnd)
-    : CanvasGradient(LINEAR)
-    , mBegin(aBegin)
-    , mEnd(aEnd)
-  {
-  }
-
-protected:
-  friend class CanvasGeneralPattern;
-
-  // Beginning of linear gradient.
-  Point mBegin;
-  // End of linear gradient.
-  Point mEnd;
-};
-
-// This class is named 'GeneralCanvasPattern' instead of just
-// 'GeneralPattern' to keep Windows PGO builds from confusing the
-// GeneralPattern class in gfxContext.cpp with this one.
-
-class CanvasGeneralPattern
-{
-public:
-  typedef CanvasRenderingContext2D::Style Style;
-  typedef CanvasRenderingContext2D::ContextState ContextState;
-
-  CanvasGeneralPattern() : mPattern(nullptr) {}
-  ~CanvasGeneralPattern()
-  {
-    if (mPattern) {
-      mPattern->~Pattern();
-    }
-  }
-
-  Pattern& ForStyle(CanvasRenderingContext2D *aCtx,
-                    Style aStyle,
-                    DrawTarget *aRT)
-  {
-    // This should only be called once or the mPattern destructor will
-    // not be executed.
-    NS_ASSERTION(!mPattern, "ForStyle() should only be called once on CanvasGeneralPattern!");
-
-    const ContextState &state = aCtx->CurrentState();
-
-    if (state.StyleIsColor(aStyle)) {
-      mPattern = new (mColorPattern.addr()) ColorPattern(Color::FromABGR(state.colorStyles[aStyle]));
-    } else if (state.gradientStyles[aStyle] &&
-               state.gradientStyles[aStyle]->GetType() == CanvasGradient::LINEAR) {
-      CanvasLinearGradient *gradient =
-        static_cast<CanvasLinearGradient*>(state.gradientStyles[aStyle].get());
-
-      mPattern = new (mLinearGradientPattern.addr())
-        LinearGradientPattern(gradient->mBegin, gradient->mEnd,
-                              gradient->GetGradientStopsForTarget(aRT));
-    } else if (state.gradientStyles[aStyle] &&
-               state.gradientStyles[aStyle]->GetType() == CanvasGradient::RADIAL) {
-      CanvasRadialGradient *gradient =
-        static_cast<CanvasRadialGradient*>(state.gradientStyles[aStyle].get());
-
-      mPattern = new (mRadialGradientPattern.addr())
-        RadialGradientPattern(gradient->mCenter1, gradient->mCenter2, gradient->mRadius1,
-                              gradient->mRadius2, gradient->GetGradientStopsForTarget(aRT));
-    } else if (state.patternStyles[aStyle]) {
-      if (aCtx->mCanvasElement) {
-        CanvasUtils::DoDrawImageSecurityCheck(aCtx->mCanvasElement,
-                                              state.patternStyles[aStyle]->mPrincipal,
-                                              state.patternStyles[aStyle]->mForceWriteOnly,
-                                              state.patternStyles[aStyle]->mCORSUsed);
-      }
-
-      ExtendMode mode;
-      if (state.patternStyles[aStyle]->mRepeat == CanvasPattern::NOREPEAT) {
-        mode = EXTEND_CLAMP;
-      } else {
-        mode = EXTEND_REPEAT;
-      }
-      mPattern = new (mSurfacePattern.addr())
-        SurfacePattern(state.patternStyles[aStyle]->mSurface, mode);
-    }
-
-    return *mPattern;
-  }
-
-  union {
-    AlignedStorage2<ColorPattern> mColorPattern;
-    AlignedStorage2<LinearGradientPattern> mLinearGradientPattern;
-    AlignedStorage2<RadialGradientPattern> mRadialGradientPattern;
-    AlignedStorage2<SurfacePattern> mSurfacePattern;
-  };
-  Pattern *mPattern;
-};
-
-/* This is an RAII based class that can be used as a drawtarget for
- * operations that need a shadow drawn. It will automatically provide a
- * temporary target when needed, and if so blend it back with a shadow.
- *
- * aBounds specifies the bounds of the drawing operation that will be
- * drawn to the target, it is given in device space! This function will
- * change aBounds to incorporate shadow bounds. If this is NULL the drawing
- * operation will be assumed to cover an infinite rect.
- */
-class AdjustedTarget
-{
-public:
-  typedef CanvasRenderingContext2D::ContextState ContextState;
-
-  AdjustedTarget(CanvasRenderingContext2D *ctx,
-                 mgfx::Rect *aBounds = nullptr)
-    : mCtx(nullptr)
-  {
-    if (!ctx->NeedToDrawShadow()) {
-      mTarget = ctx->mTarget;
-      return;
-    }
-    mCtx = ctx;
-
-    const ContextState &state = mCtx->CurrentState();
-
-    mSigma = state.shadowBlur / 2.0f;
-
-    if (mSigma > SIGMA_MAX) {
-      mSigma = SIGMA_MAX;
-    }
-
-    Matrix transform = mCtx->mTarget->GetTransform();
-
-    mTempRect = mgfx::Rect(0, 0, ctx->mWidth, ctx->mHeight);
-
-    static const gfxFloat GAUSSIAN_SCALE_FACTOR = (3 * sqrt(2 * M_PI) / 4) * 1.5;
-    int32_t blurRadius = (int32_t) floor(mSigma * GAUSSIAN_SCALE_FACTOR + 0.5);
-
-    // We need to enlarge and possibly offset our temporary surface
-    // so that things outside of the canvas may cast shadows.
-    mTempRect.Inflate(Margin(blurRadius + NS_MAX<Float>(state.shadowOffset.x, 0),
-                             blurRadius + NS_MAX<Float>(state.shadowOffset.y, 0),
-                             blurRadius + NS_MAX<Float>(-state.shadowOffset.x, 0),
-                             blurRadius + NS_MAX<Float>(-state.shadowOffset.y, 0)));
-
-    if (aBounds) {
-      // We actually include the bounds of the shadow blur, this makes it
-      // easier to execute the actual blur on hardware, and shouldn't affect
-      // the amount of pixels that need to be touched.
-      aBounds->Inflate(Margin(blurRadius, blurRadius,
-                              blurRadius, blurRadius));
-      mTempRect = mTempRect.Intersect(*aBounds);
-    }
-
-    mTempRect.ScaleRoundOut(1.0f);
-
-    transform._31 -= mTempRect.x;
-    transform._32 -= mTempRect.y;
-
-    mTarget =
-      mCtx->mTarget->CreateShadowDrawTarget(IntSize(int32_t(mTempRect.width), int32_t(mTempRect.height)),
-                                            FORMAT_B8G8R8A8, mSigma);
-
-    if (!mTarget) {
-      // XXX - Deal with the situation where our temp size is too big to
-      // fit in a texture.
-      mTarget = ctx->mTarget;
-      mCtx = nullptr;
-    } else {
-      mTarget->SetTransform(transform);
-    }
-  }
-
-  ~AdjustedTarget()
-  {
-    if (!mCtx) {
-      return;
-    }
-
-    RefPtr<SourceSurface> snapshot = mTarget->Snapshot();
-
-    mCtx->mTarget->DrawSurfaceWithShadow(snapshot, mTempRect.TopLeft(),
-                                         Color::FromABGR(mCtx->CurrentState().shadowColor),
-                                         mCtx->CurrentState().shadowOffset, mSigma,
-                                         mCtx->CurrentState().op);
-  }
-
-  DrawTarget* operator->()
-  {
-    return mTarget;
-  }
-
-private:
-  RefPtr<DrawTarget> mTarget;
-  CanvasRenderingContext2D *mCtx;
-  Float mSigma;
-  mgfx::Rect mTempRect;
-};
-
-NS_IMETHODIMP
-CanvasGradient::AddColorStop(float offset, const nsAString& colorstr)
-{
-  if (!FloatValidate(offset) || offset < 0.0 || offset > 1.0) {
-    return NS_ERROR_DOM_INDEX_SIZE_ERR;
-  }
-
-  nsCSSValue value;
-  nsCSSParser parser;
-  if (!parser.ParseColorString(colorstr, nullptr, 0, value)) {
-    return NS_ERROR_DOM_SYNTAX_ERR;
-  }
-
-  nscolor color;
-  if (!nsRuleNode::ComputeColor(value, nullptr, nullptr, color)) {
-    return NS_ERROR_DOM_SYNTAX_ERR;
-  }
-
-  mStops = nullptr;
-
-  GradientStop newStop;
-
-  newStop.offset = offset;
-  newStop.color = Color::FromABGR(color);
-
-  mRawStops.AppendElement(newStop);
-
-  return NS_OK;
-}
-
-NS_DEFINE_STATIC_IID_ACCESSOR(CanvasGradient, NS_CANVASGRADIENTAZURE_PRIVATE_IID)
-
-NS_IMPL_ADDREF(CanvasGradient)
-NS_IMPL_RELEASE(CanvasGradient)
-
-NS_INTERFACE_MAP_BEGIN(CanvasGradient)
-  NS_INTERFACE_MAP_ENTRY(mozilla::dom::CanvasGradient)
-  NS_INTERFACE_MAP_ENTRY(nsIDOMCanvasGradient)
-  NS_DOM_INTERFACE_MAP_ENTRY_CLASSINFO(CanvasGradient)
-  NS_INTERFACE_MAP_ENTRY(nsISupports)
-NS_INTERFACE_MAP_END
-
-NS_DEFINE_STATIC_IID_ACCESSOR(CanvasPattern, NS_CANVASPATTERNAZURE_PRIVATE_IID)
-
-NS_IMPL_ADDREF(CanvasPattern)
-NS_IMPL_RELEASE(CanvasPattern)
-
-NS_INTERFACE_MAP_BEGIN(CanvasPattern)
-  NS_INTERFACE_MAP_ENTRY(mozilla::dom::CanvasPattern)
-  NS_INTERFACE_MAP_ENTRY(nsIDOMCanvasPattern)
-  NS_DOM_INTERFACE_MAP_ENTRY_CLASSINFO(CanvasPattern)
-  NS_INTERFACE_MAP_ENTRY(nsISupports)
-NS_INTERFACE_MAP_END
-
-/**
- ** TextMetrics
- **/
-class TextMetrics : public nsIDOMTextMetrics
-{
-public:
-  TextMetrics(float w) : width(w) { }
-
-  virtual ~TextMetrics() { }
-
-  NS_DECLARE_STATIC_IID_ACCESSOR(NS_TEXTMETRICSAZURE_PRIVATE_IID)
-
-  NS_IMETHOD GetWidth(float* w)
-  {
-    *w = width;
-    return NS_OK;
-  }
-
-  NS_DECL_ISUPPORTS
-
-private:
-  float width;
-};
-
-NS_DEFINE_STATIC_IID_ACCESSOR(TextMetrics, NS_TEXTMETRICSAZURE_PRIVATE_IID)
-
-NS_IMPL_ADDREF(TextMetrics)
-NS_IMPL_RELEASE(TextMetrics)
-
-NS_INTERFACE_MAP_BEGIN(TextMetrics)
-  NS_INTERFACE_MAP_ENTRY(mozilla::dom::TextMetrics)
-  NS_INTERFACE_MAP_ENTRY(nsIDOMTextMetrics)
-  NS_DOM_INTERFACE_MAP_ENTRY_CLASSINFO(TextMetrics)
-  NS_INTERFACE_MAP_ENTRY(nsISupports)
-NS_INTERFACE_MAP_END
-
-class CanvasRenderingContext2DUserData : public LayerUserData {
-public:
-    CanvasRenderingContext2DUserData(CanvasRenderingContext2D *aContext)
-    : mContext(aContext)
-  {
-    aContext->mUserDatas.AppendElement(this);
-  }
-  ~CanvasRenderingContext2DUserData()
-  {
-    if (mContext) {
-      mContext->mUserDatas.RemoveElement(this);
-    }
-  }
-  static void DidTransactionCallback(void* aData)
-  {
-    CanvasRenderingContext2DUserData* self =
-      static_cast<CanvasRenderingContext2DUserData*>(aData);
-    if (self->mContext) {
-      self->mContext->MarkContextClean();
-    }
-  }
-  bool IsForContext(CanvasRenderingContext2D *aContext)
-  {
-    return mContext == aContext;
-  }
-  void Forget()
-  {
-    mContext = nullptr;
-  }
-
-private:
-  CanvasRenderingContext2D *mContext;
-};
-
-NS_IMPL_CYCLE_COLLECTING_ADDREF(CanvasRenderingContext2D)
-NS_IMPL_CYCLE_COLLECTING_RELEASE(CanvasRenderingContext2D)
-
-NS_IMPL_CYCLE_COLLECTION_WRAPPERCACHE_1(CanvasRenderingContext2D, mCanvasElement)
-
-NS_IMPL_CYCLE_COLLECTION_CAN_SKIP_BEGIN(CanvasRenderingContext2D)
- if (nsCCUncollectableMarker::sGeneration && tmp->IsBlack()) {
-   dom::Element* canvasElement = tmp->mCanvasElement;
-    if (canvasElement) {
-      if (canvasElement->IsPurple()) {
-        canvasElement->RemovePurple();
-      }
-      dom::Element::MarkNodeChildren(canvasElement);
-    }
-    return true;
-  }
-NS_IMPL_CYCLE_COLLECTION_CAN_SKIP_END
-
-NS_IMPL_CYCLE_COLLECTION_CAN_SKIP_IN_CC_BEGIN(CanvasRenderingContext2D)
-  return nsCCUncollectableMarker::sGeneration && tmp->IsBlack();
-NS_IMPL_CYCLE_COLLECTION_CAN_SKIP_IN_CC_END
-
-NS_IMPL_CYCLE_COLLECTION_CAN_SKIP_THIS_BEGIN(CanvasRenderingContext2D)
-  return nsCCUncollectableMarker::sGeneration && tmp->IsBlack();
-NS_IMPL_CYCLE_COLLECTION_CAN_SKIP_THIS_END
-
-NS_INTERFACE_MAP_BEGIN_CYCLE_COLLECTION(CanvasRenderingContext2D)
-  NS_WRAPPERCACHE_INTERFACE_MAP_ENTRY
-  NS_INTERFACE_MAP_ENTRY(nsICanvasRenderingContextInternal)
-  NS_INTERFACE_MAP_ENTRY(nsISupports)
-NS_INTERFACE_MAP_END
-
-/**
- ** CanvasRenderingContext2D impl
- **/
-
-
-// Initialize our static variables.
-uint32_t CanvasRenderingContext2D::sNumLivingContexts = 0;
-uint8_t (*CanvasRenderingContext2D::sUnpremultiplyTable)[256] = nullptr;
-uint8_t (*CanvasRenderingContext2D::sPremultiplyTable)[256] = nullptr;
-DrawTarget* CanvasRenderingContext2D::sErrorTarget = nullptr;
-
-
-
-CanvasRenderingContext2D::CanvasRenderingContext2D()
-  : mZero(false), mOpaque(false), mResetLayer(true)
-  , mIPC(false)
-  , mIsEntireFrameInvalid(false)
-  , mPredictManyRedrawCalls(false), mPathTransformWillUpdate(false)
-  , mInvalidateCount(0)
-{
-  sNumLivingContexts++;
-  SetIsDOMBinding();
-}
-
-CanvasRenderingContext2D::~CanvasRenderingContext2D()
-{
-  Reset();
-  // Drop references from all CanvasRenderingContext2DUserData to this context
-  for (uint32_t i = 0; i < mUserDatas.Length(); ++i) {
-    mUserDatas[i]->Forget();
-  }
-  sNumLivingContexts--;
-  if (!sNumLivingContexts) {
-    delete[] sUnpremultiplyTable;
-    delete[] sPremultiplyTable;
-    sUnpremultiplyTable = nullptr;
-    sPremultiplyTable = nullptr;
-    NS_IF_RELEASE(sErrorTarget);
-  }
-}
-
-JSObject*
-CanvasRenderingContext2D::WrapObject(JSContext *cx, JSObject *scope,
-                                     bool *triedToWrap)
-{
-  return CanvasRenderingContext2DBinding::Wrap(cx, scope, this, triedToWrap);
-}
-
-bool
-CanvasRenderingContext2D::ParseColor(const nsAString& aString,
-                                     nscolor* aColor)
-{
-  nsIDocument* document = mCanvasElement
-                          ? mCanvasElement->OwnerDoc()
-                          : nullptr;
-
-  // Pass the CSS Loader object to the parser, to allow parser error
-  // reports to include the outer window ID.
-  nsCSSParser parser(document ? document->CSSLoader() : nullptr);
-  nsCSSValue value;
-  if (!parser.ParseColorString(aString, nullptr, 0, value)) {
-    return false;
-  }
-
-  if (value.GetUnit() == nsCSSUnit::eCSSUnit_Color) {
-    // if we already have a color we can just use it directly
-    *aColor = value.GetColorValue();
-  } else {
-    // otherwise resolve it
-    nsIPresShell* presShell = GetPresShell();
-    nsRefPtr<nsStyleContext> parentContext;
-    if (mCanvasElement && mCanvasElement->IsInDoc()) {
-      // Inherit from the canvas element.
-      parentContext = nsComputedDOMStyle::GetStyleContextForElement(
-        mCanvasElement, nullptr, presShell);
-    }
-
-    unused << nsRuleNode::ComputeColor(
-      value, presShell ? presShell->GetPresContext() : nullptr, parentContext,
-      *aColor);
-  }
-  return true;
-}
-
-nsresult
-CanvasRenderingContext2D::Reset()
-{
-  if (mCanvasElement) {
-    mCanvasElement->InvalidateCanvas();
-  }
-
-  // only do this for non-docshell created contexts,
-  // since those are the ones that we created a surface for
-  if (mTarget && IsTargetValid() && !mDocShell) {
-    gCanvasAzureMemoryUsed -= mWidth * mHeight * 4;
-  }
-
-  mTarget = nullptr;
-
-  // Since the target changes the backing texture will change, and this will
-  // no longer be valid.
-  mThebesSurface = nullptr;
-  mIsEntireFrameInvalid = false;
-  mPredictManyRedrawCalls = false;
-
-  return NS_OK;
-}
-
-static void
-WarnAboutUnexpectedStyle(nsHTMLCanvasElement* canvasElement)
-{
-  nsContentUtils::ReportToConsole(
-    nsIScriptError::warningFlag,
-    "Canvas",
-    canvasElement ? canvasElement->OwnerDoc() : nullptr,
-    nsContentUtils::eDOM_PROPERTIES,
-    "UnexpectedCanvasVariantStyle");
-}
-
-void
-CanvasRenderingContext2D::SetStyleFromString(const nsAString& str,
-                                             Style whichStyle)
-{
-  MOZ_ASSERT(!str.IsVoid());
-
-  nscolor color;
-  if (!ParseColor(str, &color)) {
-    return;
-  }
-
-  CurrentState().SetColorStyle(whichStyle, color);
-}
-
-nsISupports*
-CanvasRenderingContext2D::GetStyleAsStringOrInterface(nsAString& aStr,
-                                                      CanvasMultiGetterType& aType,
-                                                      Style aWhichStyle)
-{
-  const ContextState &state = CurrentState();
-  nsISupports* supports;
-  if (state.patternStyles[aWhichStyle]) {
-    aStr.SetIsVoid(true);
-    supports = state.patternStyles[aWhichStyle];
-    aType = CMG_STYLE_PATTERN;
-  } else if (state.gradientStyles[aWhichStyle]) {
-    aStr.SetIsVoid(true);
-    supports = state.gradientStyles[aWhichStyle];
-    aType = CMG_STYLE_GRADIENT;
-  } else {
-    StyleColorToString(state.colorStyles[aWhichStyle], aStr);
-    supports = nullptr;
-    aType = CMG_STYLE_STRING;
-  }
-  return supports;
-}
-
-// static
-void
-CanvasRenderingContext2D::StyleColorToString(const nscolor& aColor, nsAString& aStr)
-{
-  // We can't reuse the normal CSS color stringification code,
-  // because the spec calls for a different algorithm for canvas.
-  if (NS_GET_A(aColor) == 255) {
-    CopyUTF8toUTF16(nsPrintfCString("#%02x%02x%02x",
-                                    NS_GET_R(aColor),
-                                    NS_GET_G(aColor),
-                                    NS_GET_B(aColor)),
-                    aStr);
-  } else {
-    CopyUTF8toUTF16(nsPrintfCString("rgba(%d, %d, %d, ",
-                                    NS_GET_R(aColor),
-                                    NS_GET_G(aColor),
-                                    NS_GET_B(aColor)),
-                    aStr);
-    aStr.AppendFloat(nsStyleUtil::ColorComponentToFloat(NS_GET_A(aColor)));
-    aStr.Append(')');
-  }
-}
-
-nsresult
-CanvasRenderingContext2D::Redraw()
-{
-  if (mIsEntireFrameInvalid) {
-    return NS_OK;
-  }
-
-  mIsEntireFrameInvalid = true;
-
-  if (!mCanvasElement) {
-    NS_ASSERTION(mDocShell, "Redraw with no canvas element or docshell!");
-    return NS_OK;
-  }
-
-  if (!mThebesSurface)
-    mThebesSurface =
-      gfxPlatform::GetPlatform()->GetThebesSurfaceForDrawTarget(mTarget);
-  mThebesSurface->MarkDirty();
-
-  nsSVGEffects::InvalidateDirectRenderingObservers(mCanvasElement);
-
-  mCanvasElement->InvalidateCanvasContent(nullptr);
-
-  return NS_OK;
-}
-
-void
-CanvasRenderingContext2D::Redraw(const mgfx::Rect &r)
-{
-  ++mInvalidateCount;
-
-  if (mIsEntireFrameInvalid) {
-    return;
-  }
-
-  if (mPredictManyRedrawCalls ||
-    mInvalidateCount > kCanvasMaxInvalidateCount) {
-    Redraw();
-    return;
-  }
-
-  if (!mCanvasElement) {
-    NS_ASSERTION(mDocShell, "Redraw with no canvas element or docshell!");
-    return;
-  }
-
-  if (!mThebesSurface)
-    mThebesSurface =
-      gfxPlatform::GetPlatform()->GetThebesSurfaceForDrawTarget(mTarget);
-  mThebesSurface->MarkDirty();
-
-  nsSVGEffects::InvalidateDirectRenderingObservers(mCanvasElement);
-
-  mCanvasElement->InvalidateCanvasContent(&r);
-}
-
-void
-CanvasRenderingContext2D::RedrawUser(const gfxRect& r)
-{
-  if (mIsEntireFrameInvalid) {
-    ++mInvalidateCount;
-    return;
-  }
-
-  mgfx::Rect newr =
-    mTarget->GetTransform().TransformBounds(ToRect(r));
-  Redraw(newr);
-}
-
-void
-CanvasRenderingContext2D::EnsureTarget()
-{
-  if (mTarget) {
-    return;
-  }
-
-   // Check that the dimensions are sane
-  IntSize size(mWidth, mHeight);
-  if (size.width <= 0xFFFF && size.height <= 0xFFFF &&
-      size.width >= 0 && size.height >= 0) {
-    SurfaceFormat format = GetSurfaceFormat();
-    nsIDocument* ownerDoc = nullptr;
-    if (mCanvasElement) {
-      ownerDoc = mCanvasElement->OwnerDoc();
-    }
-
-    nsRefPtr<LayerManager> layerManager = nullptr;
-
-    if (ownerDoc) {
-      layerManager =
-        nsContentUtils::PersistentLayerManagerForDocument(ownerDoc);
-    }
-
-     if (layerManager) {
-       mTarget = layerManager->CreateDrawTarget(size, format);
-     } else {
-       mTarget = gfxPlatform::GetPlatform()->CreateOffscreenDrawTarget(size, format);
-     }
-  }
-
-  if (mTarget) {
-    if (gCanvasAzureMemoryReporter == nullptr) {
-        gCanvasAzureMemoryReporter = new NS_MEMORY_REPORTER_NAME(CanvasAzureMemory);
-      NS_RegisterMemoryReporter(gCanvasAzureMemoryReporter);
-    }
-
-    gCanvasAzureMemoryUsed += mWidth * mHeight * 4;
-    JSContext* context = nsContentUtils::GetCurrentJSContext();
-    if (context) {
-      JS_updateMallocCounter(context, mWidth * mHeight * 4);
-    }
-
-    mTarget->ClearRect(mgfx::Rect(Point(0, 0), Size(mWidth, mHeight)));
-    // Force a full layer transaction since we didn't have a layer before
-    // and now we might need one.
-    if (mCanvasElement) {
-      mCanvasElement->InvalidateCanvas();
-    }
-    // Calling Redraw() tells our invalidation machinery that the entire
-    // canvas is already invalid, which can speed up future drawing.
-    Redraw();
-  } else {
-    EnsureErrorTarget();
-    mTarget = sErrorTarget;
-  }
-}
-
-NS_IMETHODIMP
-CanvasRenderingContext2D::SetDimensions(int32_t width, int32_t height)
-{
-  ClearTarget();
-
-  // Zero sized surfaces cause issues, so just go with 1x1.
-  if (height == 0 || width == 0) {
-    mZero = true;
-    mWidth = 1;
-    mHeight = 1;
-  } else {
-    mZero = false;
-    mWidth = width;
-    mHeight = height;
-  }
-
-  return NS_OK;
-}
-
-void
-CanvasRenderingContext2D::ClearTarget()
-{
-  Reset();
-
-  mResetLayer = true;
-
-  // set up the initial canvas defaults
-  mStyleStack.Clear();
-  mPathBuilder = nullptr;
-  mPath = nullptr;
-  mDSPathBuilder = nullptr;
-
-  ContextState *state = mStyleStack.AppendElement();
-  state->globalAlpha = 1.0;
-
-  state->colorStyles[STYLE_FILL] = NS_RGB(0,0,0);
-  state->colorStyles[STYLE_STROKE] = NS_RGB(0,0,0);
-  state->shadowColor = NS_RGBA(0,0,0,0);
-}
-
-NS_IMETHODIMP
-CanvasRenderingContext2D::InitializeWithSurface(nsIDocShell *shell,
-                                                gfxASurface *surface,
-                                                int32_t width,
-                                                int32_t height)
-{
-  mDocShell = shell;
-  mThebesSurface = surface;
-
-  SetDimensions(width, height);
-  mTarget = gfxPlatform::GetPlatform()->
-    CreateDrawTargetForSurface(surface, IntSize(width, height));
-  if (!mTarget) {
-    EnsureErrorTarget();
-    mTarget = sErrorTarget;
-  }
-
-  return NS_OK;
-}
-
-NS_IMETHODIMP
-CanvasRenderingContext2D::SetIsOpaque(bool isOpaque)
-{
-  if (isOpaque != mOpaque) {
-    mOpaque = isOpaque;
-    ClearTarget();
-  }
-
-  return NS_OK;
-}
-
-NS_IMETHODIMP
-CanvasRenderingContext2D::SetIsIPC(bool isIPC)
-{
-  if (isIPC != mIPC) {
-    mIPC = isIPC;
-    ClearTarget();
-  }
-
-  return NS_OK;
-}
-
-NS_IMETHODIMP
-CanvasRenderingContext2D::Render(gfxContext *ctx, gfxPattern::GraphicsFilter aFilter, uint32_t aFlags)
-{
-  nsresult rv = NS_OK;
-
-  EnsureTarget();
-  if (!IsTargetValid()) {
-    return NS_ERROR_FAILURE;
-  }
-
-  nsRefPtr<gfxASurface> surface;
-
-  if (NS_FAILED(GetThebesSurface(getter_AddRefs(surface)))) {
-    return NS_ERROR_FAILURE;
-  }
-
-  nsRefPtr<gfxPattern> pat = new gfxPattern(surface);
-
-  pat->SetFilter(aFilter);
-  pat->SetExtend(gfxPattern::EXTEND_PAD);
-
-  gfxContext::GraphicsOperator op = ctx->CurrentOperator();
-  if (mOpaque)
-      ctx->SetOperator(gfxContext::OPERATOR_SOURCE);
-
-  // XXX I don't want to use PixelSnapped here, but layout doesn't guarantee
-  // pixel alignment for this stuff!
-  ctx->NewPath();
-  ctx->PixelSnappedRectangleAndSetPattern(gfxRect(0, 0, mWidth, mHeight), pat);
-  ctx->Fill();
-
-  if (mOpaque)
-      ctx->SetOperator(op);
-
-  if (!(aFlags & RenderFlagPremultAlpha)) {
-      nsRefPtr<gfxASurface> curSurface = ctx->CurrentSurface();
-      nsRefPtr<gfxImageSurface> gis = curSurface->GetAsImageSurface();
-      NS_ABORT_IF_FALSE(gis, "If non-premult alpha, must be able to get image surface!");
-
-      gfxUtils::UnpremultiplyImageSurface(gis);
-  }
-
-  return rv;
-}
-
-NS_IMETHODIMP
-CanvasRenderingContext2D::GetInputStream(const char *aMimeType,
-                                         const PRUnichar *aEncoderOptions,
-                                         nsIInputStream **aStream)
-{
-  EnsureTarget();
-  if (!IsTargetValid()) {
-    return NS_ERROR_FAILURE;
-  }
-
-  nsRefPtr<gfxASurface> surface;
-
-  if (NS_FAILED(GetThebesSurface(getter_AddRefs(surface)))) {
-    return NS_ERROR_FAILURE;
-  }
-
-  nsresult rv;
-  const char encoderPrefix[] = "@mozilla.org/image/encoder;2?type=";
-  nsAutoArrayPtr<char> conid(new (std::nothrow) char[strlen(encoderPrefix) + strlen(aMimeType) + 1]);
-
-  if (!conid) {
-    return NS_ERROR_OUT_OF_MEMORY;
-  }
-
-  strcpy(conid, encoderPrefix);
-  strcat(conid, aMimeType);
-
-  nsCOMPtr<imgIEncoder> encoder = do_CreateInstance(conid);
-  if (!encoder) {
-    return NS_ERROR_FAILURE;
-  }
-
-  nsAutoArrayPtr<uint8_t> imageBuffer(new (std::nothrow) uint8_t[mWidth * mHeight * 4]);
-  if (!imageBuffer) {
-    return NS_ERROR_OUT_OF_MEMORY;
-  }
-
-  nsRefPtr<gfxImageSurface> imgsurf =
-    new gfxImageSurface(imageBuffer.get(),
-                        gfxIntSize(mWidth, mHeight),
-                        mWidth * 4,
-                        gfxASurface::ImageFormatARGB32);
-
-  if (!imgsurf || imgsurf->CairoStatus()) {
-    return NS_ERROR_FAILURE;
-  }
-
-  nsRefPtr<gfxContext> ctx = new gfxContext(imgsurf);
-
-  if (!ctx || ctx->HasError()) {
-    return NS_ERROR_FAILURE;
-  }
-
-  ctx->SetOperator(gfxContext::OPERATOR_SOURCE);
-  ctx->SetSource(surface, gfxPoint(0, 0));
-  ctx->Paint();
-
-  rv = encoder->InitFromData(imageBuffer.get(),
-                              mWidth * mHeight * 4, mWidth, mHeight, mWidth * 4,
-                              imgIEncoder::INPUT_FORMAT_HOSTARGB,
-                              nsDependentString(aEncoderOptions));
-  NS_ENSURE_SUCCESS(rv, rv);
-
-  return CallQueryInterface(encoder, aStream);
-}
-
-SurfaceFormat
-CanvasRenderingContext2D::GetSurfaceFormat() const
-{
-  return mOpaque ? FORMAT_B8G8R8X8 : FORMAT_B8G8R8A8;
-}
-
-//
-// state
-//
-
-void
-CanvasRenderingContext2D::Save()
-{
-  EnsureTarget();
-  mStyleStack[mStyleStack.Length() - 1].transform = mTarget->GetTransform();
-  mStyleStack.SetCapacity(mStyleStack.Length() + 1);
-  mStyleStack.AppendElement(CurrentState());
-}
-
-void
-CanvasRenderingContext2D::Restore()
-{
-  if (mStyleStack.Length() - 1 == 0)
-    return;
-
-  TransformWillUpdate();
-
-  for (uint32_t i = 0; i < CurrentState().clipsPushed.size(); i++) {
-    mTarget->PopClip();
-  }
-
-  mStyleStack.RemoveElementAt(mStyleStack.Length() - 1);
-
-  mTarget->SetTransform(CurrentState().transform);
-}
-
-//
-// transformations
-//
-
-void
-CanvasRenderingContext2D::Scale(double x, double y, ErrorResult& error)
-{
-  if (!FloatValidate(x,y)) {
-    return;
-  }
-
-  TransformWillUpdate();
-  if (!IsTargetValid()) {
-    error.Throw(NS_ERROR_FAILURE);
-    return;
-  }
-
-  Matrix newMatrix = mTarget->GetTransform();
-  mTarget->SetTransform(newMatrix.Scale(x, y));
-}
-
-void
-CanvasRenderingContext2D::Rotate(double angle, ErrorResult& error)
-{
-  if (!FloatValidate(angle)) {
-    return;
-  }
-
-  TransformWillUpdate();
-  if (!IsTargetValid()) {
-    error.Throw(NS_ERROR_FAILURE);
-    return;
-  }
-
-
-  Matrix rotation = Matrix::Rotation(angle);
-  mTarget->SetTransform(rotation * mTarget->GetTransform());
-}
-
-void
-CanvasRenderingContext2D::Translate(double x, double y, ErrorResult& error)
-{
-  if (!FloatValidate(x,y)) {
-    return;
-  }
-
-  TransformWillUpdate();
-  if (!IsTargetValid()) {
-    error.Throw(NS_ERROR_FAILURE);
-    return;
-  }
-
-  Matrix newMatrix = mTarget->GetTransform();
-  mTarget->SetTransform(newMatrix.Translate(x, y));
-}
-
-void
-CanvasRenderingContext2D::Transform(double m11, double m12, double m21,
-                                    double m22, double dx, double dy,
-                                    ErrorResult& error)
-{
-  if (!FloatValidate(m11,m12,m21,m22,dx,dy)) {
-    return;
-  }
-
-  TransformWillUpdate();
-  if (!IsTargetValid()) {
-    error.Throw(NS_ERROR_FAILURE);
-    return;
-  }
-
-  Matrix matrix(m11, m12, m21, m22, dx, dy);
-  mTarget->SetTransform(matrix * mTarget->GetTransform());
-}
-
-void
-CanvasRenderingContext2D::SetTransform(double m11, double m12,
-                                       double m21, double m22,
-                                       double dx, double dy,
-                                       ErrorResult& error)
-{
-  if (!FloatValidate(m11,m12,m21,m22,dx,dy)) {
-    return;
-  }
-
-  TransformWillUpdate();
-  if (!IsTargetValid()) {
-    error.Throw(NS_ERROR_FAILURE);
-    return;
-  }
-
-  Matrix matrix(m11, m12, m21, m22, dx, dy);
-  mTarget->SetTransform(matrix);
-}
-
-JSObject*
-MatrixToJSObject(JSContext* cx, const Matrix& matrix, ErrorResult& error)
-{
-  jsval elts[] = {
-    DOUBLE_TO_JSVAL(matrix._11), DOUBLE_TO_JSVAL(matrix._12),
-    DOUBLE_TO_JSVAL(matrix._21), DOUBLE_TO_JSVAL(matrix._22),
-    DOUBLE_TO_JSVAL(matrix._31), DOUBLE_TO_JSVAL(matrix._32)
-  };
-
-  // XXX Should we enter GetWrapper()'s compartment?
-  JSObject* obj = JS_NewArrayObject(cx, 6, elts);
-  if  (!obj) {
-    error.Throw(NS_ERROR_OUT_OF_MEMORY);
-  }
-  return obj;
-}
-
-bool
-ObjectToMatrix(JSContext* cx, JSObject& obj, Matrix& matrix, ErrorResult& error)
-{
-  uint32_t length;
-  if (!JS_GetArrayLength(cx, &obj, &length) || length != 6) {
-    // Not an array-like thing or wrong size
-    error.Throw(NS_ERROR_INVALID_ARG);
-    return false;
-  }
-
-  Float* elts[] = { &matrix._11, &matrix._12, &matrix._21, &matrix._22,
-                    &matrix._31, &matrix._32 };
-  for (uint32_t i = 0; i < 6; ++i) {
-    jsval elt;
-    double d;
-    if (!JS_GetElement(cx, &obj, i, &elt)) {
-      error.Throw(NS_ERROR_FAILURE);
-      return false;
-    }
-    if (!CoerceDouble(elt, &d)) {
-      error.Throw(NS_ERROR_INVALID_ARG);
-      return false;
-    }
-    if (!FloatValidate(d)) {
-      // This is weird, but it's the behavior of SetTransform()
-      return false;
-    }
-    *elts[i] = Float(d);
-  }
-  return true;
-}
-
-void
-CanvasRenderingContext2D::SetMozCurrentTransform(JSContext* cx,
-                                                 JSObject& currentTransform,
-                                                 ErrorResult& error)
-{
-  EnsureTarget();
-  if (!IsTargetValid()) {
-    error.Throw(NS_ERROR_FAILURE);
-    return;
-  }
-
-  Matrix newCTM;
-  if (ObjectToMatrix(cx, currentTransform, newCTM, error)) {
-    mTarget->SetTransform(newCTM);
-  }
-}
-
-JSObject*
-CanvasRenderingContext2D::GetMozCurrentTransform(JSContext* cx,
-                                                 ErrorResult& error) const
-{
-  return MatrixToJSObject(cx, mTarget ? mTarget->GetTransform() : Matrix(), error);
-}
-
-void
-CanvasRenderingContext2D::SetMozCurrentTransformInverse(JSContext* cx,
-                                                        JSObject& currentTransform,
-                                                        ErrorResult& error)
-{
-  EnsureTarget();
-  if (!IsTargetValid()) {
-    error.Throw(NS_ERROR_FAILURE);
-    return;
-  }
-
-  Matrix newCTMInverse;
-  if (ObjectToMatrix(cx, currentTransform, newCTMInverse, error)) {
-    // XXX ERRMSG we need to report an error to developers here! (bug 329026)
-    if (newCTMInverse.Invert()) {
-      mTarget->SetTransform(newCTMInverse);
-    }
-  }
-}
-
-JSObject*
-CanvasRenderingContext2D::GetMozCurrentTransformInverse(JSContext* cx,
-                                                        ErrorResult& error) const
-{
-  if (!mTarget) {
-    return MatrixToJSObject(cx, Matrix(), error);
-  }
-
-  Matrix ctm = mTarget->GetTransform();
-
-  if (!ctm.Invert()) {
-    double NaN = JSVAL_TO_DOUBLE(JS_GetNaNValue(cx));
-    ctm = Matrix(NaN, NaN, NaN, NaN, NaN, NaN);
-  }
-
-  return MatrixToJSObject(cx, ctm, error);
-}
-
-//
-// colors
-//
-
-void
-CanvasRenderingContext2D::SetStyleFromJSValue(JSContext* cx,
-                                              JS::Value& value,
-                                              Style whichStyle)
-{
-  if (value.isString()) {
-    nsDependentJSString strokeStyle;
-    if (strokeStyle.init(cx, value.toString())) {
-      SetStyleFromString(strokeStyle, whichStyle);
-    }
-    return;
-  }
-
-  if (value.isObject()) {
-    nsCOMPtr<nsISupports> holder;
-
-    CanvasGradient* gradient;
-    nsresult rv = xpc_qsUnwrapArg<CanvasGradient>(cx, value, &gradient,
-                                                  static_cast<nsISupports**>(getter_AddRefs(holder)),
-                                                  &value);
-    if (NS_SUCCEEDED(rv)) {
-      SetStyleFromGradient(gradient, whichStyle);
-      return;
-    }
-
-    CanvasPattern* pattern;
-    rv = xpc_qsUnwrapArg<CanvasPattern>(cx, value, &pattern,
-                                        static_cast<nsISupports**>(getter_AddRefs(holder)),
-                                        &value);
-    if (NS_SUCCEEDED(rv)) {
-      SetStyleFromPattern(pattern, whichStyle);
-      return;
-    }
-  }
-
-  WarnAboutUnexpectedStyle(mCanvasElement);
-}
-
-static JS::Value
-WrapStyle(JSContext* cx, JSObject* obj,
-          CanvasRenderingContext2D::CanvasMultiGetterType type,
-          nsAString& str, nsISupports* supports, ErrorResult& error)
-{
-  JS::Value v;
-  bool ok;
-  switch (type) {
-    case CanvasRenderingContext2D::CMG_STYLE_STRING:
-    {
-      ok = xpc::StringToJsval(cx, str, &v);
-      break;
-    }
-    case CanvasRenderingContext2D::CMG_STYLE_PATTERN:
-    case CanvasRenderingContext2D::CMG_STYLE_GRADIENT:
-    {
-      ok = dom::WrapObject(cx, obj, supports, &v);
-      break;
-    }
-    default:
-      MOZ_NOT_REACHED("unexpected CanvasMultiGetterType");
-  }
-  if (!ok) {
-    error.Throw(NS_ERROR_FAILURE);
-  }
-  return v;
-}
-
-
-JS::Value
-CanvasRenderingContext2D::GetStrokeStyle(JSContext* cx,
-                                         ErrorResult& error)
-{
-  nsString str;
-  CanvasMultiGetterType t;
-  nsISupports* supports = GetStyleAsStringOrInterface(str, t, STYLE_STROKE);
-  return WrapStyle(cx, GetWrapper(), t, str, supports, error);
-}
-
-JS::Value
-CanvasRenderingContext2D::GetFillStyle(JSContext* cx,
-                                       ErrorResult& error)
-{
-  nsString str;
-  CanvasMultiGetterType t;
-  nsISupports* supports = GetStyleAsStringOrInterface(str, t, STYLE_FILL);
-  return WrapStyle(cx, GetWrapper(), t, str, supports, error);
-}
-
-void
-CanvasRenderingContext2D::SetFillRule(const nsAString& aString)
-{
-  FillRule rule;
-
-  if (aString.EqualsLiteral("evenodd"))
-    rule = FILL_EVEN_ODD;
-  else if (aString.EqualsLiteral("nonzero"))
-    rule = FILL_WINDING;
-  else
-    return;
-
-  CurrentState().fillRule = rule;
-}
-
-void
-CanvasRenderingContext2D::GetFillRule(nsAString& aString)
-{
-  switch (CurrentState().fillRule) {
-  case FILL_WINDING:
-    aString.AssignLiteral("nonzero"); break;
-  case FILL_EVEN_ODD:
-    aString.AssignLiteral("evenodd"); break;
-  }
-}
-//
-// gradients and patterns
-//
-already_AddRefed<nsIDOMCanvasGradient>
-CanvasRenderingContext2D::CreateLinearGradient(double x0, double y0, double x1, double y1,
-                                               ErrorResult& aError)
-{
-  if (!FloatValidate(x0,y0,x1,y1)) {
-    aError.Throw(NS_ERROR_DOM_NOT_SUPPORTED_ERR);
-    return nullptr;
-  }
-
-  nsRefPtr<nsIDOMCanvasGradient> grad =
-    new CanvasLinearGradient(Point(x0, y0), Point(x1, y1));
-
-  return grad.forget();
-}
-
-already_AddRefed<nsIDOMCanvasGradient>
-CanvasRenderingContext2D::CreateRadialGradient(double x0, double y0, double r0,
-                                               double x1, double y1, double r1,
-                                               ErrorResult& aError)
-{
-  if (!FloatValidate(x0,y0,r0,x1,y1,r1)) {
-    aError.Throw(NS_ERROR_DOM_NOT_SUPPORTED_ERR);
-    return nullptr;
-  }
-
-  if (r0 < 0.0 || r1 < 0.0) {
-    aError.Throw(NS_ERROR_DOM_INDEX_SIZE_ERR);
-    return nullptr;
-  }
-
-  nsRefPtr<nsIDOMCanvasGradient> grad =
-    new CanvasRadialGradient(Point(x0, y0), r0, Point(x1, y1), r1);
-
-  return grad.forget();
-}
-
-already_AddRefed<nsIDOMCanvasPattern>
-CanvasRenderingContext2D::CreatePattern(const HTMLImageOrCanvasOrVideoElement& element,
-                                        const nsAString& repeat,
-                                        ErrorResult& error)
-{
-  CanvasPattern::RepeatMode repeatMode =
-    CanvasPattern::NOREPEAT;
-
-  if (repeat.IsEmpty() || repeat.EqualsLiteral("repeat")) {
-    repeatMode = CanvasPattern::REPEAT;
-  } else if (repeat.EqualsLiteral("repeat-x")) {
-    repeatMode = CanvasPattern::REPEATX;
-  } else if (repeat.EqualsLiteral("repeat-y")) {
-    repeatMode = CanvasPattern::REPEATY;
-  } else if (repeat.EqualsLiteral("no-repeat")) {
-    repeatMode = CanvasPattern::NOREPEAT;
-  } else {
-    error.Throw(NS_ERROR_DOM_SYNTAX_ERR);
-    return NULL;
-  }
-
-  Element* htmlElement;
-  if (element.IsHTMLCanvasElement()) {
-    nsHTMLCanvasElement* canvas = element.GetAsHTMLCanvasElement();
-    htmlElement = canvas;
-
-    nsIntSize size = canvas->GetSize();
-    if (size.width == 0 || size.height == 0) {
-      error.Throw(NS_ERROR_DOM_INVALID_STATE_ERR);
-      return NULL;
-    }
-
-    // Special case for Canvas, which could be an Azure canvas!
-    nsICanvasRenderingContextInternal *srcCanvas = canvas->GetContextAtIndex(0);
-    if (srcCanvas) {
-      // This might not be an Azure canvas!
-      RefPtr<SourceSurface> srcSurf = srcCanvas->GetSurfaceSnapshot();
-
-      nsRefPtr<CanvasPattern> pat =
-        new CanvasPattern(srcSurf, repeatMode, htmlElement->NodePrincipal(), canvas->IsWriteOnly(), false);
-
-      return pat.forget();
-    }
-  } else if (element.IsHTMLImageElement()) {
-    htmlElement = element.GetAsHTMLImageElement();
-  } else {
-    htmlElement = element.GetAsHTMLVideoElement();
-  }
-
-  // The canvas spec says that createPattern should use the first frame
-  // of animated images
-  nsLayoutUtils::SurfaceFromElementResult res =
-    nsLayoutUtils::SurfaceFromElement(htmlElement,
-      nsLayoutUtils::SFE_WANT_FIRST_FRAME | nsLayoutUtils::SFE_WANT_NEW_SURFACE);
-
-  if (!res.mSurface) {
-    error.Throw(NS_ERROR_NOT_AVAILABLE);
-    return NULL;
-  }
-
-  // Ignore nullptr cairo surfaces! See bug 666312.
-  if (!res.mSurface->CairoSurface() || res.mSurface->CairoStatus()) {
-    return NULL;
-  }
-
-  EnsureTarget();
-  RefPtr<SourceSurface> srcSurf =
-    gfxPlatform::GetPlatform()->GetSourceSurfaceForSurface(mTarget, res.mSurface);
-
-  nsRefPtr<CanvasPattern> pat =
-    new CanvasPattern(srcSurf, repeatMode, res.mPrincipal,
-                             res.mIsWriteOnly, res.mCORSUsed);
-
-  return pat.forget();
-}
-
-//
-// shadows
-//
-void
-CanvasRenderingContext2D::SetShadowColor(const nsAString& shadowColor)
-{
-  nscolor color;
-  if (!ParseColor(shadowColor, &color)) {
-    return;
-  }
-
-  CurrentState().shadowColor = color;
-}
-
-//
-// rects
-//
-
-void
-CanvasRenderingContext2D::ClearRect(double x, double y, double w,
-                                    double h)
-{
-  if (!FloatValidate(x,y,w,h) || !mTarget) {
-    return;
-  }
-
-  mTarget->ClearRect(mgfx::Rect(x, y, w, h));
-
-  RedrawUser(gfxRect(x, y, w, h));
-}
-
-void
-CanvasRenderingContext2D::FillRect(double x, double y, double w,
-                                   double h)
-{
-  if (!FloatValidate(x,y,w,h)) {
-    return;
-  }
-
-  const ContextState &state = CurrentState();
-
-  if (state.patternStyles[STYLE_FILL]) {
-    CanvasPattern::RepeatMode repeat =
-      state.patternStyles[STYLE_FILL]->mRepeat;
-    // In the FillRect case repeat modes are easy to deal with.
-    bool limitx = repeat == CanvasPattern::NOREPEAT || repeat == CanvasPattern::REPEATY;
-    bool limity = repeat == CanvasPattern::NOREPEAT || repeat == CanvasPattern::REPEATX;
-
-    IntSize patternSize =
-      state.patternStyles[STYLE_FILL]->mSurface->GetSize();
-
-    // We always need to execute painting for non-over operators, even if
-    // we end up with w/h = 0.
-    if (limitx) {
-      if (x < 0) {
-        w += x;
-        if (w < 0) {
-          w = 0;
-        }
-
-        x = 0;
-      }
-      if (x + w > patternSize.width) {
-        w = patternSize.width - x;
-        if (w < 0) {
-          w = 0;
-        }
-      }
-    }
-    if (limity) {
-      if (y < 0) {
-        h += y;
-        if (h < 0) {
-          h = 0;
-        }
-
-        y = 0;
-      }
-      if (y + h > patternSize.height) {
-        h = patternSize.height - y;
-        if (h < 0) {
-          h = 0;
-        }
-      }
-    }
-  }
-
-  mgfx::Rect bounds;
-
-  EnsureTarget();
-  if (NeedToDrawShadow()) {
-    bounds = mgfx::Rect(x, y, w, h);
-    bounds = mTarget->GetTransform().TransformBounds(bounds);
-  }
-
-  AdjustedTarget(this, bounds.IsEmpty() ? nullptr : &bounds)->
-    FillRect(mgfx::Rect(x, y, w, h),
-             CanvasGeneralPattern().ForStyle(this, STYLE_FILL, mTarget),
-             DrawOptions(state.globalAlpha, UsedOperation()));
-
-  RedrawUser(gfxRect(x, y, w, h));
-}
-
-void
-CanvasRenderingContext2D::StrokeRect(double x, double y, double w,
-                                     double h)
-{
-  if (!FloatValidate(x,y,w,h)) {
-    return;
-  }
-
-  const ContextState &state = CurrentState();
-
-  mgfx::Rect bounds;
-
-  if (!w && !h) {
-    return;
-  }
-
-  EnsureTarget();
-  if (!IsTargetValid()) {
-    return;
-  }
-
-  if (NeedToDrawShadow()) {
-    bounds = mgfx::Rect(x - state.lineWidth / 2.0f, y - state.lineWidth / 2.0f,
-                        w + state.lineWidth, h + state.lineWidth);
-    bounds = mTarget->GetTransform().TransformBounds(bounds);
-  }
-
-  if (!h) {
-    CapStyle cap = CAP_BUTT;
-    if (state.lineJoin == JOIN_ROUND) {
-      cap = CAP_ROUND;
-    }
-    AdjustedTarget(this, bounds.IsEmpty() ? nullptr : &bounds)->
-      StrokeLine(Point(x, y), Point(x + w, y),
-                  CanvasGeneralPattern().ForStyle(this, STYLE_STROKE, mTarget),
-                  StrokeOptions(state.lineWidth, state.lineJoin,
-                                cap, state.miterLimit,
-                                state.dash.Length(),
-                                state.dash.Elements(),
-                                state.dashOffset),
-                  DrawOptions(state.globalAlpha, UsedOperation()));
-    return;
-  }
-
-  if (!w) {
-    CapStyle cap = CAP_BUTT;
-    if (state.lineJoin == JOIN_ROUND) {
-      cap = CAP_ROUND;
-    }
-    AdjustedTarget(this, bounds.IsEmpty() ? nullptr : &bounds)->
-      StrokeLine(Point(x, y), Point(x, y + h),
-                  CanvasGeneralPattern().ForStyle(this, STYLE_STROKE, mTarget),
-                  StrokeOptions(state.lineWidth, state.lineJoin,
-                                cap, state.miterLimit,
-                                state.dash.Length(),
-                                state.dash.Elements(),
-                                state.dashOffset),
-                  DrawOptions(state.globalAlpha, UsedOperation()));
-    return;
-  }
-
-  AdjustedTarget(this, bounds.IsEmpty() ? nullptr : &bounds)->
-    StrokeRect(mgfx::Rect(x, y, w, h),
-                CanvasGeneralPattern().ForStyle(this, STYLE_STROKE, mTarget),
-                StrokeOptions(state.lineWidth, state.lineJoin,
-                              state.lineCap, state.miterLimit,
-                              state.dash.Length(),
-                              state.dash.Elements(),
-                              state.dashOffset),
-                DrawOptions(state.globalAlpha, UsedOperation()));
-
-  Redraw();
-}
-
-//
-// path bits
-//
-
-void
-CanvasRenderingContext2D::BeginPath()
-{
-  mPath = nullptr;
-  mPathBuilder = nullptr;
-  mDSPathBuilder = nullptr;
-  mPathTransformWillUpdate = false;
-}
-
-void
-CanvasRenderingContext2D::Fill()
-{
-  EnsureUserSpacePath();
-
-  if (!mPath) {
-    return;
-  }
-
-  mgfx::Rect bounds;
-
-  if (NeedToDrawShadow()) {
-    bounds = mPath->GetBounds(mTarget->GetTransform());
-  }
-
-  AdjustedTarget(this, bounds.IsEmpty() ? nullptr : &bounds)->
-    Fill(mPath, CanvasGeneralPattern().ForStyle(this, STYLE_FILL, mTarget),
-         DrawOptions(CurrentState().globalAlpha, UsedOperation()));
-
-  Redraw();
-}
-
-void
-CanvasRenderingContext2D::Stroke()
-{
-  EnsureUserSpacePath();
-
-  if (!mPath) {
-    return;
-  }
-
-  const ContextState &state = CurrentState();
-
-  StrokeOptions strokeOptions(state.lineWidth, state.lineJoin,
-                              state.lineCap, state.miterLimit,
-                              state.dash.Length(), state.dash.Elements(),
-                              state.dashOffset);
-
-  mgfx::Rect bounds;
-  if (NeedToDrawShadow()) {
-    bounds =
-      mPath->GetStrokedBounds(strokeOptions, mTarget->GetTransform());
-  }
-
-  AdjustedTarget(this, bounds.IsEmpty() ? nullptr : &bounds)->
-    Stroke(mPath, CanvasGeneralPattern().ForStyle(this, STYLE_STROKE, mTarget),
-           strokeOptions, DrawOptions(state.globalAlpha, UsedOperation()));
-
-  Redraw();
-}
-
-void
-CanvasRenderingContext2D::Clip()
-{
-  EnsureUserSpacePath();
-
-  if (!mPath) {
-    return;
-  }
-
-  mTarget->PushClip(mPath);
-  CurrentState().clipsPushed.push_back(mPath);
-}
-
-void
-CanvasRenderingContext2D::ArcTo(double x1, double y1, double x2,
-                                double y2, double radius,
-                                ErrorResult& error)
-{
-  if (!FloatValidate(x1, y1, x2, y2, radius)) {
-    return;
-  }
-
-  if (radius < 0) {
-    error.Throw(NS_ERROR_DOM_INDEX_SIZE_ERR);
-    return;
-  }
-
-  EnsureWritablePath();
-
-  // Current point in user space!
-  Point p0;
-  if (mPathBuilder) {
-    p0 = mPathBuilder->CurrentPoint();
-  } else {
-    Matrix invTransform = mTarget->GetTransform();
-    if (!invTransform.Invert()) {
-      return;
-    }
-
-    p0 = invTransform * mDSPathBuilder->CurrentPoint();
-  }
-
-  Point p1(x1, y1);
-  Point p2(x2, y2);
-
-  // Execute these calculations in double precision to avoid cumulative
-  // rounding errors.
-  double dir, a2, b2, c2, cosx, sinx, d, anx, any,
-         bnx, bny, x3, y3, x4, y4, cx, cy, angle0, angle1;
-  bool anticlockwise;
-
-  if (p0 == p1 || p1 == p2 || radius == 0) {
-    LineTo(p1.x, p1.y);
-    return;
-  }
-
-  // Check for colinearity
-  dir = (p2.x - p1.x) * (p0.y - p1.y) + (p2.y - p1.y) * (p1.x - p0.x);
-  if (dir == 0) {
-    LineTo(p1.x, p1.y);
-    return;
-  }
-
-
-  // XXX - Math for this code was already available from the non-azure code
-  // and would be well tested. Perhaps converting to bezier directly might
-  // be more efficient longer run.
-  a2 = (p0.x-x1)*(p0.x-x1) + (p0.y-y1)*(p0.y-y1);
-  b2 = (x1-x2)*(x1-x2) + (y1-y2)*(y1-y2);
-  c2 = (p0.x-x2)*(p0.x-x2) + (p0.y-y2)*(p0.y-y2);
-  cosx = (a2+b2-c2)/(2*sqrt(a2*b2));
-
-  sinx = sqrt(1 - cosx*cosx);
-  d = radius / ((1 - cosx) / sinx);
-
-  anx = (x1-p0.x) / sqrt(a2);
-  any = (y1-p0.y) / sqrt(a2);
-  bnx = (x1-x2) / sqrt(b2);
-  bny = (y1-y2) / sqrt(b2);
-  x3 = x1 - anx*d;
-  y3 = y1 - any*d;
-  x4 = x1 - bnx*d;
-  y4 = y1 - bny*d;
-  anticlockwise = (dir < 0);
-  cx = x3 + any*radius*(anticlockwise ? 1 : -1);
-  cy = y3 - anx*radius*(anticlockwise ? 1 : -1);
-  angle0 = atan2((y3-cy), (x3-cx));
-  angle1 = atan2((y4-cy), (x4-cx));
-
-
-  LineTo(x3, y3);
-
-  Arc(cx, cy, radius, angle0, angle1, anticlockwise, error);
-}
-
-void
-CanvasRenderingContext2D::Arc(double x, double y, double r,
-                              double startAngle, double endAngle,
-                              bool anticlockwise, ErrorResult& error)
-{
-  if (!FloatValidate(x, y, r, startAngle, endAngle)) {
-    return;
-  }
-
-  if (r < 0.0) {
-    error.Throw(NS_ERROR_DOM_INDEX_SIZE_ERR);
-    return;
-  }
-
-  EnsureWritablePath();
-
-  ArcToBezier(this, Point(x, y), r, startAngle, endAngle, anticlockwise);
-}
-
-void
-CanvasRenderingContext2D::Rect(double x, double y, double w, double h)
-{
-  if (!FloatValidate(x, y, w, h)) {
-    return;
-  }
-
-  EnsureWritablePath();
-
-  if (mPathBuilder) {
-    mPathBuilder->MoveTo(Point(x, y));
-    mPathBuilder->LineTo(Point(x + w, y));
-    mPathBuilder->LineTo(Point(x + w, y + h));
-    mPathBuilder->LineTo(Point(x, y + h));
-    mPathBuilder->Close();
-  } else {
-    mDSPathBuilder->MoveTo(mTarget->GetTransform() * Point(x, y));
-    mDSPathBuilder->LineTo(mTarget->GetTransform() * Point(x + w, y));
-    mDSPathBuilder->LineTo(mTarget->GetTransform() * Point(x + w, y + h));
-    mDSPathBuilder->LineTo(mTarget->GetTransform() * Point(x, y + h));
-    mDSPathBuilder->Close();
-  }
-}
-
-void
-CanvasRenderingContext2D::EnsureWritablePath()
-{
-  if (mDSPathBuilder) {
-    return;
-  }
-
-  FillRule fillRule = CurrentState().fillRule;
-
-  if (mPathBuilder) {
-    if (mPathTransformWillUpdate) {
-      mPath = mPathBuilder->Finish();
-      mDSPathBuilder =
-        mPath->TransformedCopyToBuilder(mPathToDS, fillRule);
-      mPath = nullptr;
-      mPathBuilder = nullptr;
-      mPathTransformWillUpdate = false;
-    }
-    return;
-  }
-
-  EnsureTarget();
-  if (!mPath) {
-    NS_ASSERTION(!mPathTransformWillUpdate, "mPathTransformWillUpdate should be false, if all paths are null");
-    mPathBuilder = mTarget->CreatePathBuilder(fillRule);
-  } else if (!mPathTransformWillUpdate) {
-    mPathBuilder = mPath->CopyToBuilder(fillRule);
-  } else {
-    mDSPathBuilder =
-      mPath->TransformedCopyToBuilder(mPathToDS, fillRule);
-    mPathTransformWillUpdate = false;
-  }
-}
-
-void
-CanvasRenderingContext2D::EnsureUserSpacePath(bool aCommitTransform /* = true */)
-{
-  FillRule fillRule = CurrentState().fillRule;
-
-  if (!mPath && !mPathBuilder && !mDSPathBuilder) {
-    EnsureTarget();
-    mPathBuilder = mTarget->CreatePathBuilder(fillRule);
-  }
-
-  if (mPathBuilder) {
-    mPath = mPathBuilder->Finish();
-    mPathBuilder = nullptr;
-  }
-
-  if (aCommitTransform &&
-      mPath &&
-      mPathTransformWillUpdate) {
-    mDSPathBuilder =
-      mPath->TransformedCopyToBuilder(mPathToDS, fillRule);
-    mPath = nullptr;
-    mPathTransformWillUpdate = false;
-  }
-
-  if (mDSPathBuilder) {
-    RefPtr<Path> dsPath;
-    dsPath = mDSPathBuilder->Finish();
-    mDSPathBuilder = nullptr;
-
-    Matrix inverse = mTarget->GetTransform();
-    if (!inverse.Invert()) {
-      NS_WARNING("Could not invert transform");
-      return;
-    }
-
-    mPathBuilder =
-      dsPath->TransformedCopyToBuilder(inverse, fillRule);
-    mPath = mPathBuilder->Finish();
-    mPathBuilder = nullptr;
-  }
-
-  if (mPath && mPath->GetFillRule() != fillRule) {
-    mPathBuilder = mPath->CopyToBuilder(fillRule);
-    mPath = mPathBuilder->Finish();
-  }
-
-  NS_ASSERTION(mPath, "mPath should exist");
-}
-
-void
-CanvasRenderingContext2D::TransformWillUpdate()
-{
-  EnsureTarget();
-
-  // Store the matrix that would transform the current path to device
-  // space.
-  if (mPath || mPathBuilder) {
-    if (!mPathTransformWillUpdate) {
-      // If the transform has already been updated, but a device space builder
-      // has not been created yet mPathToDS contains the right transform to
-      // transform the current mPath into device space.
-      // We should leave it alone.
-      mPathToDS = mTarget->GetTransform();
-    }
-    mPathTransformWillUpdate = true;
-  }
-}
-
-//
-// text
-//
-
-/**
- * Helper function for SetFont that creates a style rule for the given font.
- * @param aFont The CSS font string
- * @param aNode The canvas element
- * @param aResult Pointer in which to place the new style rule.
- * @remark Assumes all pointer arguments are non-null.
- */
-static nsresult
-CreateFontStyleRule(const nsAString& aFont,
-                    nsINode* aNode,
-                    StyleRule** aResult)
-{
-  nsRefPtr<StyleRule> rule;
-  bool changed;
-
-  nsIPrincipal* principal = aNode->NodePrincipal();
-  nsIDocument* document = aNode->OwnerDoc();
-
-  nsIURI* docURL = document->GetDocumentURI();
-  nsIURI* baseURL = document->GetDocBaseURI();
-
-  // Pass the CSS Loader object to the parser, to allow parser error reports
-  // to include the outer window ID.
-  nsCSSParser parser(document->CSSLoader());
-
-  nsresult rv = parser.ParseStyleAttribute(EmptyString(), docURL, baseURL,
-                                           principal, getter_AddRefs(rule));
-  if (NS_FAILED(rv)) {
-    return rv;
-  }
-
-  rv = parser.ParseProperty(eCSSProperty_font, aFont, docURL, baseURL,
-                            principal, rule->GetDeclaration(), &changed,
-                            false);
-  if (NS_FAILED(rv))
-    return rv;
-
-  rv = parser.ParseProperty(eCSSProperty_line_height,
-                            NS_LITERAL_STRING("normal"), docURL, baseURL,
-                            principal, rule->GetDeclaration(), &changed,
-                            false);
-  if (NS_FAILED(rv)) {
-    return rv;
-  }
-
-  rule->RuleMatched();
-
-  rule.forget(aResult);
-  return NS_OK;
-}
-
-void
-CanvasRenderingContext2D::SetFont(const nsAString& font,
-                                  ErrorResult& error)
-{
-  /*
-    * If font is defined with relative units (e.g. ems) and the parent
-    * style context changes in between calls, setting the font to the
-    * same value as previous could result in a different computed value,
-    * so we cannot have the optimization where we check if the new font
-    * string is equal to the old one.
-    */
-
-  if (!mCanvasElement && !mDocShell) {
-    NS_WARNING("Canvas element must be non-null or a docshell must be provided");
-    error.Throw(NS_ERROR_FAILURE);
-    return;
-  }
-
-  nsIPresShell* presShell = GetPresShell();
-  if (!presShell) {
-    error.Throw(NS_ERROR_FAILURE);
-    return;
-  }
-  nsIDocument* document = presShell->GetDocument();
-
-  nsRefPtr<css::StyleRule> rule;
-  error = CreateFontStyleRule(font, document, getter_AddRefs(rule));
-
-  if (error.Failed()) {
-    return;
-  }
-
-  css::Declaration *declaration = rule->GetDeclaration();
-  // The easiest way to see whether we got a syntax error or whether
-  // we got 'inherit' or 'initial' is to look at font-size-adjust,
-  // which the shorthand resets to either 'none' or
-  // '-moz-system-font'.
-  // We know the declaration is not !important, so we can use
-  // GetNormalBlock().
-  const nsCSSValue *fsaVal =
-    declaration->GetNormalBlock()->ValueFor(eCSSProperty_font_size_adjust);
-  if (!fsaVal || (fsaVal->GetUnit() != eCSSUnit_None &&
-                  fsaVal->GetUnit() != eCSSUnit_System_Font)) {
-      // We got an all-property value or a syntax error.  The spec says
-      // this value must be ignored.
-    return;
-  }
-
-  nsTArray< nsCOMPtr<nsIStyleRule> > rules;
-  rules.AppendElement(rule);
-
-  nsStyleSet* styleSet = presShell->StyleSet();
-
-  // have to get a parent style context for inherit-like relative
-  // values (2em, bolder, etc.)
-  nsRefPtr<nsStyleContext> parentContext;
-
-  if (mCanvasElement && mCanvasElement->IsInDoc()) {
-      // inherit from the canvas element
-      parentContext = nsComputedDOMStyle::GetStyleContextForElement(
-              mCanvasElement,
-              nullptr,
-              presShell);
-  } else {
-    // otherwise inherit from default (10px sans-serif)
-    nsRefPtr<css::StyleRule> parentRule;
-    error = CreateFontStyleRule(NS_LITERAL_STRING("10px sans-serif"),
-                                document,
-                                getter_AddRefs(parentRule));
-
-    if (error.Failed()) {
-      return;
-    }
-
-    nsTArray< nsCOMPtr<nsIStyleRule> > parentRules;
-    parentRules.AppendElement(parentRule);
-    parentContext = styleSet->ResolveStyleForRules(nullptr, parentRules);
-  }
-
-  if (!parentContext) {
-    error.Throw(NS_ERROR_FAILURE);
-    return;
-  }
-
-  nsRefPtr<nsStyleContext> sc =
-      styleSet->ResolveStyleForRules(parentContext, rules);
-  if (!sc) {
-    error.Throw(NS_ERROR_FAILURE);
-    return;
-  }
-
-  const nsStyleFont* fontStyle = sc->GetStyleFont();
-
-  NS_ASSERTION(fontStyle, "Could not obtain font style");
-
-  nsIAtom* language = sc->GetStyleFont()->mLanguage;
-  if (!language) {
-    language = presShell->GetPresContext()->GetLanguageFromCharset();
-  }
-
-  // use CSS pixels instead of dev pixels to avoid being affected by page zoom
-  const uint32_t aupcp = nsPresContext::AppUnitsPerCSSPixel();
-  // un-zoom the font size to avoid being affected by text-only zoom
-  //
-  // Purposely ignore the font size that respects the user's minimum
-  // font preference (fontStyle->mFont.size) in favor of the computed
-  // size (fontStyle->mSize).  See
-  // https://bugzilla.mozilla.org/show_bug.cgi?id=698652.
-  const nscoord fontSize = nsStyleFont::UnZoomText(parentContext->PresContext(), fontStyle->mSize);
-
-  bool printerFont = (presShell->GetPresContext()->Type() == nsPresContext::eContext_PrintPreview ||
-                      presShell->GetPresContext()->Type() == nsPresContext::eContext_Print);
-
-  gfxFontStyle style(fontStyle->mFont.style,
-                     fontStyle->mFont.weight,
-                     fontStyle->mFont.stretch,
-                     NSAppUnitsToFloatPixels(fontSize, float(aupcp)),
-                     language,
-                     fontStyle->mFont.sizeAdjust,
-                     fontStyle->mFont.systemFont,
-                     printerFont,
-                     fontStyle->mFont.languageOverride);
-
-  fontStyle->mFont.AddFontFeaturesToStyle(&style);
-
-  CurrentState().fontGroup =
-      gfxPlatform::GetPlatform()->CreateFontGroup(fontStyle->mFont.name,
-                                                  &style,
-                                                  presShell->GetPresContext()->GetUserFontSet());
-  NS_ASSERTION(CurrentState().fontGroup, "Could not get font group");
-
-  // The font getter is required to be reserialized based on what we
-  // parsed (including having line-height removed).  (Older drafts of
-  // the spec required font sizes be converted to pixels, but that no
-  // longer seems to be required.)
-  declaration->GetValue(eCSSProperty_font, CurrentState().font);
-}
-
-void
-CanvasRenderingContext2D::SetTextAlign(const nsAString& ta)
-{
-  if (ta.EqualsLiteral("start"))
-    CurrentState().textAlign = TEXT_ALIGN_START;
-  else if (ta.EqualsLiteral("end"))
-    CurrentState().textAlign = TEXT_ALIGN_END;
-  else if (ta.EqualsLiteral("left"))
-    CurrentState().textAlign = TEXT_ALIGN_LEFT;
-  else if (ta.EqualsLiteral("right"))
-    CurrentState().textAlign = TEXT_ALIGN_RIGHT;
-  else if (ta.EqualsLiteral("center"))
-    CurrentState().textAlign = TEXT_ALIGN_CENTER;
-}
-
-void
-CanvasRenderingContext2D::GetTextAlign(nsAString& ta)
-{
-  switch (CurrentState().textAlign)
-  {
-  case TEXT_ALIGN_START:
-    ta.AssignLiteral("start");
-    break;
-  case TEXT_ALIGN_END:
-    ta.AssignLiteral("end");
-    break;
-  case TEXT_ALIGN_LEFT:
-    ta.AssignLiteral("left");
-    break;
-  case TEXT_ALIGN_RIGHT:
-    ta.AssignLiteral("right");
-    break;
-  case TEXT_ALIGN_CENTER:
-    ta.AssignLiteral("center");
-    break;
-  }
-}
-
-void
-CanvasRenderingContext2D::SetTextBaseline(const nsAString& tb)
-{
-  if (tb.EqualsLiteral("top"))
-    CurrentState().textBaseline = TEXT_BASELINE_TOP;
-  else if (tb.EqualsLiteral("hanging"))
-    CurrentState().textBaseline = TEXT_BASELINE_HANGING;
-  else if (tb.EqualsLiteral("middle"))
-    CurrentState().textBaseline = TEXT_BASELINE_MIDDLE;
-  else if (tb.EqualsLiteral("alphabetic"))
-    CurrentState().textBaseline = TEXT_BASELINE_ALPHABETIC;
-  else if (tb.EqualsLiteral("ideographic"))
-    CurrentState().textBaseline = TEXT_BASELINE_IDEOGRAPHIC;
-  else if (tb.EqualsLiteral("bottom"))
-    CurrentState().textBaseline = TEXT_BASELINE_BOTTOM;
-}
-
-void
-CanvasRenderingContext2D::GetTextBaseline(nsAString& tb)
-{
-  switch (CurrentState().textBaseline)
-  {
-  case TEXT_BASELINE_TOP:
-    tb.AssignLiteral("top");
-    break;
-  case TEXT_BASELINE_HANGING:
-    tb.AssignLiteral("hanging");
-    break;
-  case TEXT_BASELINE_MIDDLE:
-    tb.AssignLiteral("middle");
-    break;
-  case TEXT_BASELINE_ALPHABETIC:
-    tb.AssignLiteral("alphabetic");
-    break;
-  case TEXT_BASELINE_IDEOGRAPHIC:
-    tb.AssignLiteral("ideographic");
-    break;
-  case TEXT_BASELINE_BOTTOM:
-    tb.AssignLiteral("bottom");
-    break;
-  }
-}
-
-/*
- * Helper function that replaces the whitespace characters in a string
- * with U+0020 SPACE. The whitespace characters are defined as U+0020 SPACE,
- * U+0009 CHARACTER TABULATION (tab), U+000A LINE FEED (LF), U+000B LINE
- * TABULATION, U+000C FORM FEED (FF), and U+000D CARRIAGE RETURN (CR).
- * @param str The string whose whitespace characters to replace.
- */
-static inline void
-TextReplaceWhitespaceCharacters(nsAutoString& str)
-{
-  str.ReplaceChar("\x09\x0A\x0B\x0C\x0D", PRUnichar(' '));
-}
-
-void
-CanvasRenderingContext2D::FillText(const nsAString& text, double x,
-                                   double y,
-                                   const Optional<double>& maxWidth,
-                                   ErrorResult& error)
-{
-  error = DrawOrMeasureText(text, x, y, maxWidth, TEXT_DRAW_OPERATION_FILL, nullptr);
-}
-
-void
-CanvasRenderingContext2D::StrokeText(const nsAString& text, double x,
-                                     double y,
-                                     const Optional<double>& maxWidth,
-                                     ErrorResult& error)
-{
-  error = DrawOrMeasureText(text, x, y, maxWidth, TEXT_DRAW_OPERATION_STROKE, nullptr);
-}
-
-already_AddRefed<nsIDOMTextMetrics>
-CanvasRenderingContext2D::MeasureText(const nsAString& rawText,
-                                      ErrorResult& error)
-{
-  float width;
-  Optional<double> maxWidth;
-  error = DrawOrMeasureText(rawText, 0, 0, maxWidth, TEXT_DRAW_OPERATION_MEASURE, &width);
-  if (error.Failed()) {
-    return NULL;
-  }
-
-  nsRefPtr<nsIDOMTextMetrics> textMetrics = new TextMetrics(width);
-
-  return textMetrics.forget();
-}
-
-/**
- * Used for nsBidiPresUtils::ProcessText
- */
-struct NS_STACK_CLASS CanvasBidiProcessor : public nsBidiPresUtils::BidiProcessor
-{
-  typedef CanvasRenderingContext2D::ContextState ContextState;
-
-  virtual void SetText(const PRUnichar* text, int32_t length, nsBidiDirection direction)
-  {
-    mFontgrp->UpdateFontList(); // ensure user font generation is current
-    mTextRun = mFontgrp->MakeTextRun(text,
-                                     length,
-                                     mThebes,
-                                     mAppUnitsPerDevPixel,
-                                     direction==NSBIDI_RTL ? gfxTextRunFactory::TEXT_IS_RTL : 0);
-  }
-
-  virtual nscoord GetWidth()
-  {
-    gfxTextRun::Metrics textRunMetrics = mTextRun->MeasureText(0,
-                                                               mTextRun->GetLength(),
-                                                               mDoMeasureBoundingBox ?
-                                                                 gfxFont::TIGHT_INK_EXTENTS :
-                                                                 gfxFont::LOOSE_INK_EXTENTS,
-                                                               mThebes,
-                                                               nullptr);
-
-    // this only measures the height; the total width is gotten from the
-    // the return value of ProcessText.
-    if (mDoMeasureBoundingBox) {
-      textRunMetrics.mBoundingBox.Scale(1.0 / mAppUnitsPerDevPixel);
-      mBoundingBox = mBoundingBox.Union(textRunMetrics.mBoundingBox);
-    }
-
-    return NSToCoordRound(textRunMetrics.mAdvanceWidth);
-  }
-
-  virtual void DrawText(nscoord xOffset, nscoord width)
-  {
-    gfxPoint point = mPt;
-    point.x += xOffset;
-
-    // offset is given in terms of left side of string
-    if (mTextRun->IsRightToLeft()) {
-      // Bug 581092 - don't use rounded pixel width to advance to
-      // right-hand end of run, because this will cause different
-      // glyph positioning for LTR vs RTL drawing of the same
-      // glyph string on OS X and DWrite where textrun widths may
-      // involve fractional pixels.
-      gfxTextRun::Metrics textRunMetrics =
-        mTextRun->MeasureText(0,
-                              mTextRun->GetLength(),
-                              mDoMeasureBoundingBox ?
-                                  gfxFont::TIGHT_INK_EXTENTS :
-                                  gfxFont::LOOSE_INK_EXTENTS,
-                              mThebes,
-                              nullptr);
-      point.x += textRunMetrics.mAdvanceWidth;
-      // old code was:
-      //   point.x += width * mAppUnitsPerDevPixel;
-      // TODO: restore this if/when we move to fractional coords
-      // throughout the text layout process
-    }
-
-    uint32_t numRuns;
-    const gfxTextRun::GlyphRun *runs = mTextRun->GetGlyphRuns(&numRuns);
-    const uint32_t appUnitsPerDevUnit = mAppUnitsPerDevPixel;
-    const double devUnitsPerAppUnit = 1.0/double(appUnitsPerDevUnit);
-    Point baselineOrigin =
-      Point(point.x * devUnitsPerAppUnit, point.y * devUnitsPerAppUnit);
-
-    float advanceSum = 0;
-
-    mCtx->EnsureTarget();
-    for (uint32_t c = 0; c < numRuns; c++) {
-      gfxFont *font = runs[c].mFont;
-      uint32_t endRun = 0;
-      if (c + 1 < numRuns) {
-        endRun = runs[c + 1].mCharacterOffset;
-      } else {
-        endRun = mTextRun->GetLength();
-      }
-
-      const gfxTextRun::CompressedGlyph *glyphs = mTextRun->GetCharacterGlyphs();
-
-      RefPtr<ScaledFont> scaledFont =
-        gfxPlatform::GetPlatform()->GetScaledFontForFont(mCtx->mTarget, font);
-
-      if (!scaledFont) {
-        // This can occur when something switched DirectWrite off.
-        return;
-      }
-
-      GlyphBuffer buffer;
-
-      std::vector<Glyph> glyphBuf;
-
-      for (uint32_t i = runs[c].mCharacterOffset; i < endRun; i++) {
-        Glyph newGlyph;
-        if (glyphs[i].IsSimpleGlyph()) {
-          newGlyph.mIndex = glyphs[i].GetSimpleGlyph();
-          if (mTextRun->IsRightToLeft()) {
-            newGlyph.mPosition.x = baselineOrigin.x - advanceSum -
-              glyphs[i].GetSimpleAdvance() * devUnitsPerAppUnit;
-          } else {
-            newGlyph.mPosition.x = baselineOrigin.x + advanceSum;
-          }
-          newGlyph.mPosition.y = baselineOrigin.y;
-          advanceSum += glyphs[i].GetSimpleAdvance() * devUnitsPerAppUnit;
-          glyphBuf.push_back(newGlyph);
-          continue;
-        }
-
-        if (!glyphs[i].GetGlyphCount()) {
-          continue;
-        }
-
-        gfxTextRun::DetailedGlyph *detailedGlyphs =
-          mTextRun->GetDetailedGlyphs(i);
-
-        if (glyphs[i].IsMissing()) {
-          float xpos;
-          float advance = detailedGlyphs[0].mAdvance * devUnitsPerAppUnit;
-          if (mTextRun->IsRightToLeft()) {
-            xpos = baselineOrigin.x - advanceSum - advance;
-          } else {
-            xpos = baselineOrigin.x + advanceSum;
-          }
-          advanceSum += advance;
-
-          // default-ignorable characters will have zero advance width.
-          // we don't draw a hexbox for them, just leave them invisible
-          if (advance > 0) {
-            // for now, we use gfxFontMissingGlyphs to draw the hexbox;
-            // some day we should replace this with a direct Azure version
-
-            // get the DrawTarget's transform, so we can apply it to the
-            // thebes context for gfxFontMissingGlyphs
-            Matrix matrix = mCtx->mTarget->GetTransform();
-            nsRefPtr<gfxContext> thebes;
-            if (gfxPlatform::GetPlatform()->SupportsAzureContent()) {
-              // XXX See bug 808288 comment 5 - Bas says:
-              // This is a little tricky, potentially this could go wrong if
-              // we fell back to a Cairo context because of for example
-              // extremely large Canvas size. Cairo content is technically
-              // -not- supported, but SupportsAzureContent would return true
-              // as the browser uses D2D content.
-              // I'm thinking Cairo content will be good enough to do
-              // DrawMissingGlyph though.
-              thebes = new gfxContext(mCtx->mTarget);
-            } else {
-              nsRefPtr<gfxASurface> drawSurf;
-              mCtx->GetThebesSurface(getter_AddRefs(drawSurf));
-              thebes = new gfxContext(drawSurf);
-            }
-            thebes->SetMatrix(gfxMatrix(matrix._11, matrix._12, matrix._21,
-                                        matrix._22, matrix._31, matrix._32));
-
-            gfxFloat height = font->GetMetrics().maxAscent;
-            gfxRect glyphRect(xpos, baselineOrigin.y - height,
-                              advance, height);
-            gfxFontMissingGlyphs::DrawMissingGlyph(thebes, glyphRect,
-                                                   detailedGlyphs[0].mGlyphID);
-
-            mCtx->mTarget->SetTransform(matrix);
-          }
-          continue;
-        }
-
-        for (uint32_t c = 0; c < glyphs[i].GetGlyphCount(); c++) {
-          newGlyph.mIndex = detailedGlyphs[c].mGlyphID;
-          if (mTextRun->IsRightToLeft()) {
-            newGlyph.mPosition.x = baselineOrigin.x + detailedGlyphs[c].mXOffset * devUnitsPerAppUnit -
-              advanceSum - detailedGlyphs[c].mAdvance * devUnitsPerAppUnit;
-          } else {
-            newGlyph.mPosition.x = baselineOrigin.x + detailedGlyphs[c].mXOffset * devUnitsPerAppUnit + advanceSum;
-          }
-          newGlyph.mPosition.y = baselineOrigin.y + detailedGlyphs[c].mYOffset * devUnitsPerAppUnit;
-          glyphBuf.push_back(newGlyph);
-          advanceSum += detailedGlyphs[c].mAdvance * devUnitsPerAppUnit;
-        }
-      }
-
-      if (!glyphBuf.size()) {
-        // This may happen for glyph runs for a 0 size font.
-        continue;
-      }
-
-      buffer.mGlyphs = &glyphBuf.front();
-      buffer.mNumGlyphs = glyphBuf.size();
-
-      Rect bounds = mCtx->mTarget->GetTransform().
-        TransformBounds(Rect(mBoundingBox.x, mBoundingBox.y,
-                             mBoundingBox.width, mBoundingBox.height));
-      if (mOp == CanvasRenderingContext2D::TEXT_DRAW_OPERATION_FILL) {
-        AdjustedTarget(mCtx, &bounds)->
-          FillGlyphs(scaledFont, buffer,
-                     CanvasGeneralPattern().
-                       ForStyle(mCtx, CanvasRenderingContext2D::STYLE_FILL, mCtx->mTarget),
-                     DrawOptions(mState->globalAlpha, mCtx->UsedOperation()));
-      } else if (mOp == CanvasRenderingContext2D::TEXT_DRAW_OPERATION_STROKE) {
-        RefPtr<Path> path = scaledFont->GetPathForGlyphs(buffer, mCtx->mTarget);
-
-        const ContextState& state = *mState;
-        AdjustedTarget(mCtx, &bounds)->
-          Stroke(path, CanvasGeneralPattern().
-                   ForStyle(mCtx, CanvasRenderingContext2D::STYLE_STROKE, mCtx->mTarget),
-                 StrokeOptions(state.lineWidth, state.lineJoin,
-                               state.lineCap, state.miterLimit,
-                               state.dash.Length(),
-                               state.dash.Elements(),
-                               state.dashOffset),
-                 DrawOptions(state.globalAlpha, mCtx->UsedOperation()));
-
-      }
-    }
-  }
-
-  // current text run
-  nsAutoPtr<gfxTextRun> mTextRun;
-
-  // pointer to a screen reference context used to measure text and such
-  nsRefPtr<gfxContext> mThebes;
-
-  // Pointer to the draw target we should fill our text to
-  CanvasRenderingContext2D *mCtx;
-
-  // position of the left side of the string, alphabetic baseline
-  gfxPoint mPt;
-
-  // current font
-  gfxFontGroup* mFontgrp;
-
-  // dev pixel conversion factor
-  uint32_t mAppUnitsPerDevPixel;
-
-  // operation (fill or stroke)
-  CanvasRenderingContext2D::TextDrawOperation mOp;
-
-  // context state
-  ContextState *mState;
-
-  // union of bounding boxes of all runs, needed for shadows
-  gfxRect mBoundingBox;
-
-  // true iff the bounding box should be measured
-  bool mDoMeasureBoundingBox;
-};
-
-nsresult
-CanvasRenderingContext2D::DrawOrMeasureText(const nsAString& aRawText,
-                                            float aX,
-                                            float aY,
-                                            const Optional<double>& aMaxWidth,
-                                            TextDrawOperation aOp,
-                                            float* aWidth)
-{
-  nsresult rv;
-
-  if (!FloatValidate(aX, aY) ||
-      (aMaxWidth.WasPassed() && !FloatValidate(aMaxWidth.Value())))
-      return NS_ERROR_DOM_SYNTAX_ERR;
-
-  // spec isn't clear on what should happen if aMaxWidth <= 0, so
-  // treat it as an invalid argument
-  // technically, 0 should be an invalid value as well, but 0 is the default
-  // arg, and there is no way to tell if the default was used
-  if (aMaxWidth.WasPassed() && aMaxWidth.Value() < 0)
-    return NS_ERROR_INVALID_ARG;
-
-  if (!mCanvasElement && !mDocShell) {
-    NS_WARNING("Canvas element must be non-null or a docshell must be provided");
-    return NS_ERROR_FAILURE;
-  }
-
-  nsCOMPtr<nsIPresShell> presShell = GetPresShell();
-  if (!presShell)
-    return NS_ERROR_FAILURE;
-
-  nsIDocument* document = presShell->GetDocument();
-
-  // replace all the whitespace characters with U+0020 SPACE
-  nsAutoString textToDraw(aRawText);
-  TextReplaceWhitespaceCharacters(textToDraw);
-
-  // for now, default to ltr if not in doc
-  bool isRTL = false;
-
-  if (mCanvasElement && mCanvasElement->IsInDoc()) {
-    // try to find the closest context
-    nsRefPtr<nsStyleContext> canvasStyle =
-      nsComputedDOMStyle::GetStyleContextForElement(mCanvasElement,
-                                                    nullptr,
-                                                    presShell);
-    if (!canvasStyle) {
-      return NS_ERROR_FAILURE;
-    }
-
-    isRTL = canvasStyle->GetStyleVisibility()->mDirection ==
-      NS_STYLE_DIRECTION_RTL;
-  } else {
-    isRTL = GET_BIDI_OPTION_DIRECTION(document->GetBidiOptions()) == IBMBIDI_TEXTDIRECTION_RTL;
-  }
-
-  gfxFontGroup* currentFontStyle = GetCurrentFontStyle();
-  NS_ASSERTION(currentFontStyle, "font group is null");
-
-  if (currentFontStyle->GetStyle()->size == 0.0F) {
-    if (aWidth) {
-      *aWidth = 0;
-    }
-    return NS_OK;
-  }
-
-  const ContextState &state = CurrentState();
-
-  // This is only needed to know if we can know the drawing bounding box easily.
-  bool doDrawShadow = aOp == TEXT_DRAW_OPERATION_FILL && NeedToDrawShadow();
-
-  CanvasBidiProcessor processor;
-
-  GetAppUnitsValues(&processor.mAppUnitsPerDevPixel, nullptr);
-  processor.mPt = gfxPoint(aX, aY);
-  processor.mThebes =
-    new gfxContext(gfxPlatform::GetPlatform()->ScreenReferenceSurface());
-
-  // If we don't have a target then we don't have a transform. A target won't
-  // be needed in the case where we're measuring the text size. This allows
-  // to avoid creating a target if it's only being used to measure text sizes.
-  if (mTarget) {
-    Matrix matrix = mTarget->GetTransform();
-    processor.mThebes->SetMatrix(gfxMatrix(matrix._11, matrix._12, matrix._21, matrix._22, matrix._31, matrix._32));
-  }
-  processor.mCtx = this;
-  processor.mOp = aOp;
-  processor.mBoundingBox = gfxRect(0, 0, 0, 0);
-  processor.mDoMeasureBoundingBox = doDrawShadow || !mIsEntireFrameInvalid;
-  processor.mState = &CurrentState();
-  processor.mFontgrp = currentFontStyle;
-
-  nscoord totalWidthCoord;
-
-  // calls bidi algo twice since it needs the full text width and the
-  // bounding boxes before rendering anything
-  nsBidi bidiEngine;
-  rv = nsBidiPresUtils::ProcessText(textToDraw.get(),
-                                    textToDraw.Length(),
-                                    isRTL ? NSBIDI_RTL : NSBIDI_LTR,
-                                    presShell->GetPresContext(),
-                                    processor,
-                                    nsBidiPresUtils::MODE_MEASURE,
-                                    nullptr,
-                                    0,
-                                    &totalWidthCoord,
-                                    &bidiEngine);
-  if (NS_FAILED(rv)) {
-    return rv;
-  }
-
-  float totalWidth = float(totalWidthCoord) / processor.mAppUnitsPerDevPixel;
-  if (aWidth) {
-    *aWidth = totalWidth;
-  }
-
-  // if only measuring, don't need to do any more work
-  if (aOp==TEXT_DRAW_OPERATION_MEASURE) {
-    return NS_OK;
-  }
-
-  // offset pt.x based on text align
-  gfxFloat anchorX;
-
-  if (state.textAlign == TEXT_ALIGN_CENTER) {
-    anchorX = .5;
-  } else if (state.textAlign == TEXT_ALIGN_LEFT ||
-            (!isRTL && state.textAlign == TEXT_ALIGN_START) ||
-            (isRTL && state.textAlign == TEXT_ALIGN_END)) {
-    anchorX = 0;
-  } else {
-    anchorX = 1;
-  }
-
-  processor.mPt.x -= anchorX * totalWidth;
-
-  // offset pt.y based on text baseline
-  processor.mFontgrp->UpdateFontList(); // ensure user font generation is current
-  NS_ASSERTION(processor.mFontgrp->FontListLength()>0, "font group contains no fonts");
-  const gfxFont::Metrics& fontMetrics = processor.mFontgrp->GetFontAt(0)->GetMetrics();
-
-  gfxFloat anchorY;
-
-  switch (state.textBaseline)
-  {
-  case TEXT_BASELINE_HANGING:
-      // fall through; best we can do with the information available
-  case TEXT_BASELINE_TOP:
-    anchorY = fontMetrics.emAscent;
-    break;
-  case TEXT_BASELINE_MIDDLE:
-    anchorY = (fontMetrics.emAscent - fontMetrics.emDescent) * .5f;
-    break;
-  case TEXT_BASELINE_IDEOGRAPHIC:
-    // fall through; best we can do with the information available
-  case TEXT_BASELINE_ALPHABETIC:
-    anchorY = 0;
-    break;
-  case TEXT_BASELINE_BOTTOM:
-    anchorY = -fontMetrics.emDescent;
-    break;
-  default:
-      MOZ_NOT_REACHED("unexpected TextBaseline");
-  }
-
-  processor.mPt.y += anchorY;
-
-  // correct bounding box to get it to be the correct size/position
-  processor.mBoundingBox.width = totalWidth;
-  processor.mBoundingBox.MoveBy(processor.mPt);
-
-  processor.mPt.x *= processor.mAppUnitsPerDevPixel;
-  processor.mPt.y *= processor.mAppUnitsPerDevPixel;
-
-  EnsureTarget();
-  Matrix oldTransform = mTarget->GetTransform();
-  // if text is over aMaxWidth, then scale the text horizontally such that its
-  // width is precisely aMaxWidth
-  if (aMaxWidth.WasPassed() && aMaxWidth.Value() > 0 &&
-      totalWidth > aMaxWidth.Value()) {
-    Matrix newTransform = oldTransform;
-
-    // Translate so that the anchor point is at 0,0, then scale and then
-    // translate back.
-    newTransform.Translate(aX, 0);
-    newTransform.Scale(aMaxWidth.Value() / totalWidth, 1);
-    newTransform.Translate(-aX, 0);
-    /* we do this to avoid an ICE in the android compiler */
-    Matrix androidCompilerBug = newTransform;
-    mTarget->SetTransform(androidCompilerBug);
-  }
-
-  // save the previous bounding box
-  gfxRect boundingBox = processor.mBoundingBox;
-
-  // don't ever need to measure the bounding box twice
-  processor.mDoMeasureBoundingBox = false;
-
-  rv = nsBidiPresUtils::ProcessText(textToDraw.get(),
-                                    textToDraw.Length(),
-                                    isRTL ? NSBIDI_RTL : NSBIDI_LTR,
-                                    presShell->GetPresContext(),
-                                    processor,
-                                    nsBidiPresUtils::MODE_DRAW,
-                                    nullptr,
-                                    0,
-                                    nullptr,
-                                    &bidiEngine);
-
-
-  mTarget->SetTransform(oldTransform);
-
-  if (aOp == CanvasRenderingContext2D::TEXT_DRAW_OPERATION_FILL &&
-      !doDrawShadow) {
-    RedrawUser(boundingBox);
-    return NS_OK;
-  }
-
-  Redraw();
-  return NS_OK;
-}
-
-gfxFontGroup *CanvasRenderingContext2D::GetCurrentFontStyle()
-{
-  // use lazy initilization for the font group since it's rather expensive
-  if (!CurrentState().fontGroup) {
-    ErrorResult err;
-    SetFont(kDefaultFontStyle, err);
-    if (err.Failed()) {
-      gfxFontStyle style;
-      style.size = kDefaultFontSize;
-      CurrentState().fontGroup =
-        gfxPlatform::GetPlatform()->CreateFontGroup(kDefaultFontName,
-                                                    &style,
-                                                    nullptr);
-      if (CurrentState().fontGroup) {
-        CurrentState().font = kDefaultFontStyle;
-      } else {
-        NS_ERROR("Default canvas font is invalid");
-      }
-    }
-
-  }
-
-  return CurrentState().fontGroup;
-}
-
-//
-// line caps/joins
-//
-
-void
-CanvasRenderingContext2D::SetLineCap(const nsAString& capstyle)
-{
-  CapStyle cap;
-
-  if (capstyle.EqualsLiteral("butt")) {
-    cap = CAP_BUTT;
-  } else if (capstyle.EqualsLiteral("round")) {
-    cap = CAP_ROUND;
-  } else if (capstyle.EqualsLiteral("square")) {
-    cap = CAP_SQUARE;
-  } else {
-    // XXX ERRMSG we need to report an error to developers here! (bug 329026)
-    return;
-  }
-
-  CurrentState().lineCap = cap;
-}
-
-void
-CanvasRenderingContext2D::GetLineCap(nsAString& capstyle)
-{
-  switch (CurrentState().lineCap) {
-  case CAP_BUTT:
-    capstyle.AssignLiteral("butt");
-    break;
-  case CAP_ROUND:
-    capstyle.AssignLiteral("round");
-    break;
-  case CAP_SQUARE:
-    capstyle.AssignLiteral("square");
-    break;
-  }
-}
-
-void
-CanvasRenderingContext2D::SetLineJoin(const nsAString& joinstyle)
-{
-  JoinStyle j;
-
-  if (joinstyle.EqualsLiteral("round")) {
-    j = JOIN_ROUND;
-  } else if (joinstyle.EqualsLiteral("bevel")) {
-    j = JOIN_BEVEL;
-  } else if (joinstyle.EqualsLiteral("miter")) {
-    j = JOIN_MITER_OR_BEVEL;
-  } else {
-    // XXX ERRMSG we need to report an error to developers here! (bug 329026)
-    return;
-  }
-
-  CurrentState().lineJoin = j;
-}
-
-void
-CanvasRenderingContext2D::GetLineJoin(nsAString& joinstyle, ErrorResult& error)
-{
-  switch (CurrentState().lineJoin) {
-  case JOIN_ROUND:
-    joinstyle.AssignLiteral("round");
-    break;
-  case JOIN_BEVEL:
-    joinstyle.AssignLiteral("bevel");
-    break;
-  case JOIN_MITER_OR_BEVEL:
-    joinstyle.AssignLiteral("miter");
-    break;
-  default:
-    error.Throw(NS_ERROR_FAILURE);
-  }
-}
-
-void
-CanvasRenderingContext2D::SetMozDash(JSContext* cx,
-                                     const JS::Value& mozDash,
-                                     ErrorResult& error)
-{
-  FallibleTArray<Float> dash;
-  error = JSValToDashArray(cx, mozDash, dash);
-  if (!error.Failed()) {
-    ContextState& state = CurrentState();
-    state.dash = dash;
-    if (state.dash.IsEmpty()) {
-      state.dashOffset = 0;
-    }
-  }
-}
-
-JS::Value
-CanvasRenderingContext2D::GetMozDash(JSContext* cx, ErrorResult& error)
-{
-  JS::Value mozDash;
-  error = DashArrayToJSVal(CurrentState().dash, cx, &mozDash);
-  return mozDash;
-}
-
-void
-CanvasRenderingContext2D::SetMozDashOffset(double mozDashOffset)
-{
-  if (!FloatValidate(mozDashOffset)) {
-    return;
-  }
-
-  ContextState& state = CurrentState();
-  if (!state.dash.IsEmpty()) {
-    state.dashOffset = mozDashOffset;
-  }
-}
-
-bool
-CanvasRenderingContext2D::IsPointInPath(double x, double y)
-{
-  if (!FloatValidate(x,y)) {
-    return false;
-  }
-
-  EnsureUserSpacePath(false);
-  if (!mPath) {
-    return false;
-  }
-  if (mPathTransformWillUpdate) {
-    return mPath->ContainsPoint(Point(x, y), mPathToDS);
-  }
-  return mPath->ContainsPoint(Point(x, y), mTarget->GetTransform());
-}
-
-bool
-CanvasRenderingContext2D::MozIsPointInStroke(double x, double y)
-{
-  if (!FloatValidate(x,y)) {
-    return false;
-  }
-
-  EnsureUserSpacePath(false);
-  if (!mPath) {
-    return false;
-  }
-
-  const ContextState &state = CurrentState();
-
-  StrokeOptions strokeOptions(state.lineWidth,
-                              state.lineJoin,
-                              state.lineCap,
-                              state.miterLimit,
-                              state.dash.Length(),
-                              state.dash.Elements(),
-                              state.dashOffset);
-
-  if (mPathTransformWillUpdate) {
-    return mPath->StrokeContainsPoint(strokeOptions, Point(x, y), mPathToDS);
-  }
-  return mPath->StrokeContainsPoint(strokeOptions, Point(x, y), mTarget->GetTransform());
-}
-
-//
-// image
-//
-
-// drawImage(in HTMLImageElement image, in float dx, in float dy);
-//   -- render image from 0,0 at dx,dy top-left coords
-// drawImage(in HTMLImageElement image, in float dx, in float dy, in float sw, in float sh);
-//   -- render image from 0,0 at dx,dy top-left coords clipping it to sw,sh
-// drawImage(in HTMLImageElement image, in float sx, in float sy, in float sw, in float sh, in float dx, in float dy, in float dw, in float dh);
-//   -- render the region defined by (sx,sy,sw,wh) in image-local space into the region (dx,dy,dw,dh) on the canvas
-
-// If only dx and dy are passed in then optional_argc should be 0. If only
-// dx, dy, dw and dh are passed in then optional_argc should be 2. The only
-// other valid value for optional_argc is 6 if sx, sy, sw, sh, dx, dy, dw and dh
-// are all passed in.
-
-void
-CanvasRenderingContext2D::DrawImage(const HTMLImageOrCanvasOrVideoElement& image,
-                                    double sx, double sy, double sw,
-                                    double sh, double dx, double dy,
-                                    double dw, double dh,
-                                    uint8_t optional_argc,
-                                    ErrorResult& error)
-{
-  MOZ_ASSERT(optional_argc == 0 || optional_argc == 2 || optional_argc == 6);
-
-  RefPtr<SourceSurface> srcSurf;
-  gfxIntSize imgSize;
-
-  Element* element;
-
-  EnsureTarget();
-  if (image.IsHTMLCanvasElement()) {
-    nsHTMLCanvasElement* canvas = image.GetAsHTMLCanvasElement();
-    element = canvas;
-    nsIntSize size = canvas->GetSize();
-    if (size.width == 0 || size.height == 0) {
-      error.Throw(NS_ERROR_DOM_INVALID_STATE_ERR);
-      return;
-    }
-
-    // Special case for Canvas, which could be an Azure canvas!
-    nsICanvasRenderingContextInternal *srcCanvas = canvas->GetContextAtIndex(0);
-    if (srcCanvas == this) {
-      // Self-copy.
-      srcSurf = mTarget->Snapshot();
-      imgSize = gfxIntSize(mWidth, mHeight);
-    } else if (srcCanvas) {
-      // This might not be an Azure canvas!
-      srcSurf = srcCanvas->GetSurfaceSnapshot();
-
-      if (srcSurf) {
-        if (mCanvasElement) {
-          // Do security check here.
-          CanvasUtils::DoDrawImageSecurityCheck(mCanvasElement,
-                                                element->NodePrincipal(),
-                                                canvas->IsWriteOnly(),
-                                                false);
-        }
-        imgSize = gfxIntSize(srcSurf->GetSize().width, srcSurf->GetSize().height);
-      }
-    }
-  } else {
-    if (image.IsHTMLImageElement()) {
-      nsHTMLImageElement* img = image.GetAsHTMLImageElement();
-      element = img;
-    } else {
-      nsHTMLVideoElement* video = image.GetAsHTMLVideoElement();
-      element = video;
-    }
-
-    gfxASurface* imgsurf =
-      CanvasImageCache::Lookup(element, mCanvasElement, &imgSize);
-    if (imgsurf) {
-      srcSurf = gfxPlatform::GetPlatform()->GetSourceSurfaceForSurface(mTarget, imgsurf);
-    }
-  }
-
-  if (!srcSurf) {
-    // The canvas spec says that drawImage should draw the first frame
-    // of animated images
-    uint32_t sfeFlags = nsLayoutUtils::SFE_WANT_FIRST_FRAME;
-    nsLayoutUtils::SurfaceFromElementResult res =
-      nsLayoutUtils::SurfaceFromElement(element, sfeFlags);
-
-    if (!res.mSurface) {
-      // Spec says to silently do nothing if the element is still loading.
-      if (!res.mIsStillLoading) {
-        error.Throw(NS_ERROR_NOT_AVAILABLE);
-      }
-      return;
-    }
-
-    // Ignore cairo surfaces that are bad! See bug 666312.
-    if (res.mSurface->CairoStatus()) {
-      return;
-    }
-
-    imgSize = res.mSize;
-
-    if (mCanvasElement) {
-      CanvasUtils::DoDrawImageSecurityCheck(mCanvasElement,
-                                            res.mPrincipal, res.mIsWriteOnly,
-                                            res.mCORSUsed);
-    }
-
-    if (res.mImageRequest) {
-      CanvasImageCache::NotifyDrawImage(element, mCanvasElement,
-                                        res.mImageRequest, res.mSurface, imgSize);
-    }
-
-    srcSurf = gfxPlatform::GetPlatform()->GetSourceSurfaceForSurface(mTarget, res.mSurface);
-  }
-
-  if (optional_argc == 0) {
-    sx = sy = 0.0;
-    dw = sw = (double) imgSize.width;
-    dh = sh = (double) imgSize.height;
-  } else if (optional_argc == 2) {
-    sx = sy = 0.0;
-    sw = (double) imgSize.width;
-    sh = (double) imgSize.height;
-  }
-
-  if (sw == 0.0 || sh == 0.0) {
-    error.Throw(NS_ERROR_DOM_INDEX_SIZE_ERR);
-    return;
-  }
-
-  if (dw == 0.0 || dh == 0.0) {
-    // not really failure, but nothing to do --
-    // and noone likes a divide-by-zero
-    return;
-  }
-
-  if (sx < 0.0 || sy < 0.0 ||
-      sw < 0.0 || sw > (double) imgSize.width ||
-      sh < 0.0 || sh > (double) imgSize.height ||
-      dw < 0.0 || dh < 0.0) {
-    // XXX - Unresolved spec issues here, for now return error.
-    error.Throw(NS_ERROR_DOM_INDEX_SIZE_ERR);
-    return;
-  }
-
-  Filter filter;
-
-  if (CurrentState().imageSmoothingEnabled)
-    filter = mgfx::FILTER_LINEAR;
-  else
-    filter = mgfx::FILTER_POINT;
-
-  mgfx::Rect bounds;
-
-  if (NeedToDrawShadow()) {
-    bounds = mgfx::Rect(dx, dy, dw, dh);
-    bounds = mTarget->GetTransform().TransformBounds(bounds);
-  }
-
-  AdjustedTarget(this, bounds.IsEmpty() ? nullptr : &bounds)->
-    DrawSurface(srcSurf,
-                mgfx::Rect(dx, dy, dw, dh),
-                mgfx::Rect(sx, sy, sw, sh),
-                DrawSurfaceOptions(filter),
-                DrawOptions(CurrentState().globalAlpha, UsedOperation()));
-
-  RedrawUser(gfxRect(dx, dy, dw, dh));
-}
-
-void
-CanvasRenderingContext2D::SetGlobalCompositeOperation(const nsAString& op,
-                                                      ErrorResult& error)
-{
-  CompositionOp comp_op;
-
-#define CANVAS_OP_TO_GFX_OP(cvsop, op2d) \
-  if (op.EqualsLiteral(cvsop))   \
-    comp_op = OP_##op2d;
-
-  CANVAS_OP_TO_GFX_OP("copy", SOURCE)
-  else CANVAS_OP_TO_GFX_OP("source-atop", ATOP)
-  else CANVAS_OP_TO_GFX_OP("source-in", IN)
-  else CANVAS_OP_TO_GFX_OP("source-out", OUT)
-  else CANVAS_OP_TO_GFX_OP("source-over", OVER)
-  else CANVAS_OP_TO_GFX_OP("destination-in", DEST_IN)
-  else CANVAS_OP_TO_GFX_OP("destination-out", DEST_OUT)
-  else CANVAS_OP_TO_GFX_OP("destination-over", DEST_OVER)
-  else CANVAS_OP_TO_GFX_OP("destination-atop", DEST_ATOP)
-  else CANVAS_OP_TO_GFX_OP("lighter", ADD)
-  else CANVAS_OP_TO_GFX_OP("xor", XOR)
-  // XXX ERRMSG we need to report an error to developers here! (bug 329026)
-  else return;
-
-#undef CANVAS_OP_TO_GFX_OP
-  CurrentState().op = comp_op;
-}
-
-void
-CanvasRenderingContext2D::GetGlobalCompositeOperation(nsAString& op,
-                                                      ErrorResult& error)
-{
-  CompositionOp comp_op = CurrentState().op;
-
-#define CANVAS_OP_TO_GFX_OP(cvsop, op2d) \
-  if (comp_op == OP_##op2d) \
-    op.AssignLiteral(cvsop);
-
-  CANVAS_OP_TO_GFX_OP("copy", SOURCE)
-  else CANVAS_OP_TO_GFX_OP("destination-atop", DEST_ATOP)
-  else CANVAS_OP_TO_GFX_OP("destination-in", DEST_IN)
-  else CANVAS_OP_TO_GFX_OP("destination-out", DEST_OUT)
-  else CANVAS_OP_TO_GFX_OP("destination-over", DEST_OVER)
-  else CANVAS_OP_TO_GFX_OP("lighter", ADD)
-  else CANVAS_OP_TO_GFX_OP("source-atop", ATOP)
-  else CANVAS_OP_TO_GFX_OP("source-in", IN)
-  else CANVAS_OP_TO_GFX_OP("source-out", OUT)
-  else CANVAS_OP_TO_GFX_OP("source-over", OVER)
-  else CANVAS_OP_TO_GFX_OP("xor", XOR)
-  else {
-    error.Throw(NS_ERROR_FAILURE);
-  }
-
-#undef CANVAS_OP_TO_GFX_OP
-}
-
-void
-CanvasRenderingContext2D::DrawWindow(nsIDOMWindow* window, double x,
-                                     double y, double w, double h,
-                                     const nsAString& bgColor,
-                                     uint32_t flags, ErrorResult& error)
-{
-  // protect against too-large surfaces that will cause allocation
-  // or overflow issues
-  if (!gfxASurface::CheckSurfaceSize(gfxIntSize(int32_t(w), int32_t(h)),
-                                     0xffff)) {
-    error.Throw(NS_ERROR_FAILURE);
-    return;
-  }
-
-  EnsureTarget();
-  // We can't allow web apps to call this until we fix at least the
-  // following potential security issues:
-  // -- rendering cross-domain IFRAMEs and then extracting the results
-  // -- rendering the user's theme and then extracting the results
-  // -- rendering native anonymous content (e.g., file input paths;
-  // scrollbars should be allowed)
-  if (!nsContentUtils::IsCallerChrome()) {
-    // not permitted to use DrawWindow
-    // XXX ERRMSG we need to report an error to developers here! (bug 329026)
-    error.Throw(NS_ERROR_DOM_SECURITY_ERR);
-    return;
-  }
-
-  // Flush layout updates
-  if (!(flags & nsIDOMCanvasRenderingContext2D::DRAWWINDOW_DO_NOT_FLUSH)) {
-    nsContentUtils::FlushLayoutForTree(window);
-  }
-
-  nsRefPtr<nsPresContext> presContext;
-  nsCOMPtr<nsPIDOMWindow> win = do_QueryInterface(window);
-  if (win) {
-    nsIDocShell* docshell = win->GetDocShell();
-    if (docshell) {
-      docshell->GetPresContext(getter_AddRefs(presContext));
-    }
-  }
-  if (!presContext) {
-    error.Throw(NS_ERROR_FAILURE);
-    return;
-  }
-
-  nscolor backgroundColor;
-  if (!ParseColor(bgColor, &backgroundColor)) {
-    error.Throw(NS_ERROR_FAILURE);
-    return;
-  }
-
-  nsRect r(nsPresContext::CSSPixelsToAppUnits((float)x),
-           nsPresContext::CSSPixelsToAppUnits((float)y),
-           nsPresContext::CSSPixelsToAppUnits((float)w),
-           nsPresContext::CSSPixelsToAppUnits((float)h));
-  uint32_t renderDocFlags = (nsIPresShell::RENDER_IGNORE_VIEWPORT_SCROLLING |
-                             nsIPresShell::RENDER_DOCUMENT_RELATIVE);
-  if (flags & nsIDOMCanvasRenderingContext2D::DRAWWINDOW_DRAW_CARET) {
-    renderDocFlags |= nsIPresShell::RENDER_CARET;
-  }
-  if (flags & nsIDOMCanvasRenderingContext2D::DRAWWINDOW_DRAW_VIEW) {
-    renderDocFlags &= ~(nsIPresShell::RENDER_IGNORE_VIEWPORT_SCROLLING |
-                        nsIPresShell::RENDER_DOCUMENT_RELATIVE);
-  }
-  if (flags & nsIDOMCanvasRenderingContext2D::DRAWWINDOW_USE_WIDGET_LAYERS) {
-    renderDocFlags |= nsIPresShell::RENDER_USE_WIDGET_LAYERS;
-  }
-  if (flags & nsIDOMCanvasRenderingContext2D::DRAWWINDOW_ASYNC_DECODE_IMAGES) {
-    renderDocFlags |= nsIPresShell::RENDER_ASYNC_DECODE_IMAGES;
-  }
-
-  // gfxContext-over-Azure may modify the DrawTarget's transform, so
-  // save and restore it
-  Matrix matrix = mTarget->GetTransform();
-  nsRefPtr<gfxContext> thebes;
-  if (gfxPlatform::GetPlatform()->SupportsAzureContent()) {
-    thebes = new gfxContext(mTarget);
-  } else {
-    nsRefPtr<gfxASurface> drawSurf;
-    GetThebesSurface(getter_AddRefs(drawSurf));
-    thebes = new gfxContext(drawSurf);
-  }
-  thebes->SetMatrix(gfxMatrix(matrix._11, matrix._12, matrix._21,
-                              matrix._22, matrix._31, matrix._32));
-  nsCOMPtr<nsIPresShell> shell = presContext->PresShell();
-  unused << shell->RenderDocument(r, renderDocFlags, backgroundColor, thebes);
-  mTarget->SetTransform(matrix);
-
-  // note that x and y are coordinates in the document that
-  // we're drawing; x and y are drawn to 0,0 in current user
-  // space.
-  RedrawUser(gfxRect(0, 0, w, h));
-}
-
-void
-CanvasRenderingContext2D::AsyncDrawXULElement(nsIDOMXULElement* elem,
-                                              double x, double y,
-                                              double w, double h,
-                                              const nsAString& bgColor,
-                                              uint32_t flags,
-                                              ErrorResult& error)
-{
-  // We can't allow web apps to call this until we fix at least the
-  // following potential security issues:
-  // -- rendering cross-domain IFRAMEs and then extracting the results
-  // -- rendering the user's theme and then extracting the results
-  // -- rendering native anonymous content (e.g., file input paths;
-  // scrollbars should be allowed)
-  if (!nsContentUtils::IsCallerChrome()) {
-    // not permitted to use DrawWindow
-    // XXX ERRMSG we need to report an error to developers here! (bug 329026)
-    error.Throw(NS_ERROR_DOM_SECURITY_ERR);
-    return;
-  }
-
-#if 0
-  nsCOMPtr<nsIFrameLoaderOwner> loaderOwner = do_QueryInterface(elem);
-  if (!loaderOwner) {
-    error.Throw(NS_ERROR_FAILURE);
-    return;
-  }
-
-  nsRefPtr<nsFrameLoader> frameloader = loaderOwner->GetFrameLoader();
-  if (!frameloader) {
-    error.Throw(NS_ERROR_FAILURE);
-    return;
-  }
-
-  PBrowserParent *child = frameloader->GetRemoteBrowser();
-  if (!child) {
-    nsCOMPtr<nsIDOMWindow> window =
-      do_GetInterface(frameloader->GetExistingDocShell());
-    if (!window) {
-      error.Throw(NS_ERROR_FAILURE);
-      return;
-    }
-
-    return DrawWindow(window, x, y, w, h, bgColor, flags);
-  }
-
-  // protect against too-large surfaces that will cause allocation
-  // or overflow issues
-  if (!gfxASurface::CheckSurfaceSize(gfxIntSize(w, h), 0xffff)) {
-    error.Throw(NS_ERROR_FAILURE);
-    return;
-  }
-
-  bool flush =
-    (flags & nsIDOMCanvasRenderingContext2D::DRAWWINDOW_DO_NOT_FLUSH) == 0;
-
-  uint32_t renderDocFlags = nsIPresShell::RENDER_IGNORE_VIEWPORT_SCROLLING;
-  if (flags & nsIDOMCanvasRenderingContext2D::DRAWWINDOW_DRAW_CARET) {
-    renderDocFlags |= nsIPresShell::RENDER_CARET;
-  }
-  if (flags & nsIDOMCanvasRenderingContext2D::DRAWWINDOW_DRAW_VIEW) {
-    renderDocFlags &= ~nsIPresShell::RENDER_IGNORE_VIEWPORT_SCROLLING;
-  }
-
-  nsRect rect(nsPresContext::CSSPixelsToAppUnits(x),
-              nsPresContext::CSSPixelsToAppUnits(y),
-              nsPresContext::CSSPixelsToAppUnits(w),
-              nsPresContext::CSSPixelsToAppUnits(h));
-  if (mIPC) {
-    PDocumentRendererParent *pdocrender =
-      child->SendPDocumentRendererConstructor(rect,
-                                              mThebes->CurrentMatrix(),
-                                              nsString(aBGColor),
-                                              renderDocFlags, flush,
-                                              nsIntSize(mWidth, mHeight));
-    if (!pdocrender)
-      return NS_ERROR_FAILURE;
-
-    DocumentRendererParent *docrender =
-      static_cast<DocumentRendererParent *>(pdocrender);
-
-    docrender->SetCanvasContext(this, mThebes);
-  }
-#endif
-}
-
-//
-// device pixel getting/setting
-//
-
-void
-CanvasRenderingContext2D::EnsureUnpremultiplyTable() {
-  if (sUnpremultiplyTable)
-    return;
-
-  // Infallably alloc the unpremultiply table.
-  sUnpremultiplyTable = new uint8_t[256][256];
-
-  // It's important that the array be indexed first by alpha and then by rgb
-  // value.  When we unpremultiply a pixel, we're guaranteed to do three
-  // lookups with the same alpha; indexing by alpha first makes it likely that
-  // those three lookups will be close to one another in memory, thus
-  // increasing the chance of a cache hit.
-
-  // a == 0 case
-  for (uint32_t c = 0; c <= 255; c++) {
-    sUnpremultiplyTable[0][c] = c;
-  }
-
-  for (int a = 1; a <= 255; a++) {
-    for (int c = 0; c <= 255; c++) {
-      sUnpremultiplyTable[a][c] = (uint8_t)((c * 255) / a);
-    }
-  }
-}
-
-
-already_AddRefed<ImageData>
-CanvasRenderingContext2D::GetImageData(JSContext* aCx, double aSx,
-                                       double aSy, double aSw,
-                                       double aSh, ErrorResult& error)
-{
-  EnsureTarget();
-  if (!IsTargetValid()) {
-    error.Throw(NS_ERROR_FAILURE);
-    return NULL;
-  }
-
-  if (!mCanvasElement && !mDocShell) {
-    NS_ERROR("No canvas element and no docshell in GetImageData!!!");
-    error.Throw(NS_ERROR_DOM_SECURITY_ERR);
-    return NULL;
-  }
-
-  // Check only if we have a canvas element; if we were created with a docshell,
-  // then it's special internal use.
-  if (mCanvasElement && mCanvasElement->IsWriteOnly() &&
-      !nsContentUtils::IsCallerChrome())
-  {
-    // XXX ERRMSG we need to report an error to developers here! (bug 329026)
-    error.Throw(NS_ERROR_DOM_SECURITY_ERR);
-    return NULL;
-  }
-
-  if (!NS_finite(aSx) || !NS_finite(aSy) ||
-      !NS_finite(aSw) || !NS_finite(aSh)) {
-    error.Throw(NS_ERROR_DOM_NOT_SUPPORTED_ERR);
-    return NULL;
-  }
-
-  if (!aSw || !aSh) {
-    error.Throw(NS_ERROR_DOM_INDEX_SIZE_ERR);
-    return NULL;
-  }
-
-  int32_t x = JS_DoubleToInt32(aSx);
-  int32_t y = JS_DoubleToInt32(aSy);
-  int32_t wi = JS_DoubleToInt32(aSw);
-  int32_t hi = JS_DoubleToInt32(aSh);
-
-  // Handle negative width and height by flipping the rectangle over in the
-  // relevant direction.
-  uint32_t w, h;
-  if (aSw < 0) {
-    w = -wi;
-    x -= w;
-  } else {
-    w = wi;
-  }
-  if (aSh < 0) {
-    h = -hi;
-    y -= h;
-  } else {
-    h = hi;
-  }
-
-  if (w == 0) {
-    w = 1;
-  }
-  if (h == 0) {
-    h = 1;
-  }
-
-  JSObject* array;
-  error = GetImageDataArray(aCx, x, y, w, h, &array);
-  if (error.Failed()) {
-    return NULL;
-  }
-  MOZ_ASSERT(array);
-
-  nsRefPtr<ImageData> imageData = new ImageData(w, h, *array);
-  return imageData.forget();
-}
-
-nsresult
-CanvasRenderingContext2D::GetImageDataArray(JSContext* aCx,
-                                            int32_t aX,
-                                            int32_t aY,
-                                            uint32_t aWidth,
-                                            uint32_t aHeight,
-                                            JSObject** aRetval)
-{
-  MOZ_ASSERT(aWidth && aHeight);
-
-  CheckedInt<uint32_t> len = CheckedInt<uint32_t>(aWidth) * aHeight * 4;
-  if (!len.isValid()) {
-    return NS_ERROR_DOM_INDEX_SIZE_ERR;
-  }
-
-  CheckedInt<int32_t> rightMost = CheckedInt<int32_t>(aX) + aWidth;
-  CheckedInt<int32_t> bottomMost = CheckedInt<int32_t>(aY) + aHeight;
-
-  if (!rightMost.isValid() || !bottomMost.isValid()) {
-    return NS_ERROR_DOM_SYNTAX_ERR;
-  }
-
-  JSObject* darray = JS_NewUint8ClampedArray(aCx, len.value());
-  if (!darray) {
-    return NS_ERROR_OUT_OF_MEMORY;
-  }
-
-  if (mZero) {
-    *aRetval = darray;
-    return NS_OK;
-  }
-
-  uint8_t* data = JS_GetUint8ClampedArrayData(darray);
-
-  IntRect srcRect(0, 0, mWidth, mHeight);
-  IntRect destRect(aX, aY, aWidth, aHeight);
-
-  IntRect srcReadRect = srcRect.Intersect(destRect);
-  IntRect dstWriteRect = srcReadRect;
-  dstWriteRect.MoveBy(-aX, -aY);
-
-  uint8_t* src = data;
-  uint32_t srcStride = aWidth * 4;
-
-  RefPtr<DataSourceSurface> readback;
-  if (!srcReadRect.IsEmpty()) {
-    RefPtr<SourceSurface> snapshot = mTarget->Snapshot();
-    if (snapshot) {
-      readback = snapshot->GetDataSurface();
-
-      srcStride = readback->Stride();
-      src = readback->GetData() + srcReadRect.y * srcStride + srcReadRect.x * 4;
-    }
-  }
-
-  // make sure sUnpremultiplyTable has been created
-  EnsureUnpremultiplyTable();
-
-  // NOTE! dst is the same as src, and this relies on reading
-  // from src and advancing that ptr before writing to dst.
-  // NOTE! I'm not sure that it is, I think this comment might have been
-  // inherited from Thebes canvas and is no longer true
-  uint8_t* dst = data + dstWriteRect.y * (aWidth * 4) + dstWriteRect.x * 4;
-
-  for (int32_t j = 0; j < dstWriteRect.height; ++j) {
-    for (int32_t i = 0; i < dstWriteRect.width; ++i) {
-      // XXX Is there some useful swizzle MMX we can use here?
-#ifdef IS_LITTLE_ENDIAN
-      uint8_t b = *src++;
-      uint8_t g = *src++;
-      uint8_t r = *src++;
-      uint8_t a = *src++;
-#else
-      uint8_t a = *src++;
-      uint8_t r = *src++;
-      uint8_t g = *src++;
-      uint8_t b = *src++;
-#endif
-      // Convert to non-premultiplied color
-      *dst++ = sUnpremultiplyTable[a][r];
-      *dst++ = sUnpremultiplyTable[a][g];
-      *dst++ = sUnpremultiplyTable[a][b];
-      *dst++ = a;
-    }
-    src += srcStride - (dstWriteRect.width * 4);
-    dst += (aWidth * 4) - (dstWriteRect.width * 4);
-  }
-
-  *aRetval = darray;
-  return NS_OK;
-}
-
-void
-CanvasRenderingContext2D::EnsurePremultiplyTable() {
-  if (sPremultiplyTable)
-    return;
-
-  // Infallably alloc the premultiply table.
-  sPremultiplyTable = new uint8_t[256][256];
-
-  // Like the unpremultiply table, it's important that we index the premultiply
-  // table with the alpha value as the first index to ensure good cache
-  // performance.
-
-  for (int a = 0; a <= 255; a++) {
-    for (int c = 0; c <= 255; c++) {
-      sPremultiplyTable[a][c] = (a * c + 254) / 255;
-    }
-  }
-}
-
-void
-CanvasRenderingContext2D::EnsureErrorTarget()
-{
-  if (sErrorTarget) {
-    return;
-  }
-
-  RefPtr<DrawTarget> errorTarget = gfxPlatform::GetPlatform()->CreateOffscreenDrawTarget(IntSize(1, 1), FORMAT_B8G8R8A8);
-  NS_ABORT_IF_FALSE(errorTarget, "Failed to allocate the error target!");
-
-  sErrorTarget = errorTarget;
-  NS_ADDREF(sErrorTarget);
-}
-
-void
-CanvasRenderingContext2D::FillRuleChanged()
-{
-  if (mPath) {
-    mPathBuilder = mPath->CopyToBuilder(CurrentState().fillRule);
-    mPath = nullptr;
-  }
-}
-
-void
-CanvasRenderingContext2D::PutImageData(JSContext* cx,
-                                       ImageData& imageData, double dx,
-                                       double dy, ErrorResult& error)
-{
-  if (!FloatValidate(dx, dy)) {
-    error.Throw(NS_ERROR_DOM_NOT_SUPPORTED_ERR);
-    return;
-  }
-
-  dom::Uint8ClampedArray arr(imageData.GetDataObject());
-
-  error = PutImageData_explicit(JS_DoubleToInt32(dx), JS_DoubleToInt32(dy),
-                                imageData.Width(), imageData.Height(),
-                                arr.Data(), arr.Length(), false, 0, 0, 0, 0);
-}
-
-void
-CanvasRenderingContext2D::PutImageData(JSContext* cx,
-                                       ImageData& imageData, double dx,
-                                       double dy, double dirtyX,
-                                       double dirtyY, double dirtyWidth,
-                                       double dirtyHeight,
-                                       ErrorResult& error)
-{
-  if (!FloatValidate(dx, dy, dirtyX, dirtyY, dirtyWidth, dirtyHeight)) {
-    error.Throw(NS_ERROR_DOM_NOT_SUPPORTED_ERR);
-    return;
-  }
-
-  dom::Uint8ClampedArray arr(imageData.GetDataObject());
-
-  error = PutImageData_explicit(JS_DoubleToInt32(dx), JS_DoubleToInt32(dy),
-                                imageData.Width(), imageData.Height(),
-                                arr.Data(), arr.Length(), true,
-                                JS_DoubleToInt32(dirtyX),
-                                JS_DoubleToInt32(dirtyY),
-                                JS_DoubleToInt32(dirtyWidth),
-                                JS_DoubleToInt32(dirtyHeight));
-}
-
-// void putImageData (in ImageData d, in float x, in float y);
-// void putImageData (in ImageData d, in double x, in double y, in double dirtyX, in double dirtyY, in double dirtyWidth, in double dirtyHeight);
-
-nsresult
-CanvasRenderingContext2D::PutImageData_explicit(int32_t x, int32_t y, uint32_t w, uint32_t h,
-                                                unsigned char *aData, uint32_t aDataLen,
-                                                bool hasDirtyRect, int32_t dirtyX, int32_t dirtyY,
-                                                int32_t dirtyWidth, int32_t dirtyHeight)
-{
-  if (w == 0 || h == 0) {
-    return NS_ERROR_DOM_SYNTAX_ERR;
-  }
-
-  IntRect dirtyRect;
-  IntRect imageDataRect(0, 0, w, h);
-
-  if (hasDirtyRect) {
-    // fix up negative dimensions
-    if (dirtyWidth < 0) {
-      NS_ENSURE_TRUE(dirtyWidth != INT_MIN, NS_ERROR_DOM_INDEX_SIZE_ERR);
-
-      CheckedInt32 checkedDirtyX = CheckedInt32(dirtyX) + dirtyWidth;
-
-      if (!checkedDirtyX.isValid())
-        return NS_ERROR_DOM_INDEX_SIZE_ERR;
-
-      dirtyX = checkedDirtyX.value();
-      dirtyWidth = -dirtyWidth;
-    }
-
-    if (dirtyHeight < 0) {
-      NS_ENSURE_TRUE(dirtyHeight != INT_MIN, NS_ERROR_DOM_INDEX_SIZE_ERR);
-
-      CheckedInt32 checkedDirtyY = CheckedInt32(dirtyY) + dirtyHeight;
-
-      if (!checkedDirtyY.isValid())
-        return NS_ERROR_DOM_INDEX_SIZE_ERR;
-
-      dirtyY = checkedDirtyY.value();
-      dirtyHeight = -dirtyHeight;
-    }
-
-    // bound the dirty rect within the imageData rectangle
-    dirtyRect = imageDataRect.Intersect(IntRect(dirtyX, dirtyY, dirtyWidth, dirtyHeight));
-
-    if (dirtyRect.Width() <= 0 || dirtyRect.Height() <= 0)
-      return NS_OK;
-  } else {
-    dirtyRect = imageDataRect;
-  }
-
-  dirtyRect.MoveBy(IntPoint(x, y));
-  dirtyRect = IntRect(0, 0, mWidth, mHeight).Intersect(dirtyRect);
-
-  if (dirtyRect.Width() <= 0 || dirtyRect.Height() <= 0) {
-    return NS_OK;
-  }
-
-  uint32_t len = w * h * 4;
-  if (aDataLen != len) {
-    return NS_ERROR_DOM_SYNTAX_ERR;
-  }
-
-  nsRefPtr<gfxImageSurface> imgsurf = new gfxImageSurface(gfxIntSize(w, h),
-                                                          gfxASurface::ImageFormatARGB32,
-                                                          false);
-  if (!imgsurf || imgsurf->CairoStatus()) {
-    return NS_ERROR_FAILURE;
-  }
-
-  // ensure premultiply table has been created
-  EnsurePremultiplyTable();
-
-  uint8_t *src = aData;
-  uint8_t *dst = imgsurf->Data();
-
-  for (uint32_t j = 0; j < h; j++) {
-    for (uint32_t i = 0; i < w; i++) {
-      uint8_t r = *src++;
-      uint8_t g = *src++;
-      uint8_t b = *src++;
-      uint8_t a = *src++;
-
-      // Convert to premultiplied color (losslessly if the input came from getImageData)
-#ifdef IS_LITTLE_ENDIAN
-      *dst++ = sPremultiplyTable[a][b];
-      *dst++ = sPremultiplyTable[a][g];
-      *dst++ = sPremultiplyTable[a][r];
-      *dst++ = a;
-#else
-      *dst++ = a;
-      *dst++ = sPremultiplyTable[a][r];
-      *dst++ = sPremultiplyTable[a][g];
-      *dst++ = sPremultiplyTable[a][b];
-#endif
-    }
-  }
-
-  EnsureTarget();
-  if (!IsTargetValid()) {
-    return NS_ERROR_FAILURE;
-  }
-
-  RefPtr<SourceSurface> sourceSurface =
-    mTarget->CreateSourceSurfaceFromData(imgsurf->Data(), IntSize(w, h), imgsurf->Stride(), FORMAT_B8G8R8A8);
-
-
-  mTarget->CopySurface(sourceSurface,
-                       IntRect(dirtyRect.x - x, dirtyRect.y - y,
-                               dirtyRect.width, dirtyRect.height),
-                       IntPoint(dirtyRect.x, dirtyRect.y));
-
-  Redraw(mgfx::Rect(dirtyRect.x, dirtyRect.y, dirtyRect.width, dirtyRect.height));
-
-  return NS_OK;
-}
-
-NS_IMETHODIMP
-CanvasRenderingContext2D::GetThebesSurface(gfxASurface **surface)
-{
-  EnsureTarget();
-  if (!mThebesSurface) {
-    mThebesSurface =
-      gfxPlatform::GetPlatform()->GetThebesSurfaceForDrawTarget(mTarget);
-
-    if (!mThebesSurface) {
-      return NS_ERROR_FAILURE;
-    }
-  } else {
-    // Normally GetThebesSurfaceForDrawTarget will handle the flush, when
-    // we're returning a cached ThebesSurface we need to flush here.
-    mTarget->Flush();
-  }
-
-  *surface = mThebesSurface;
-  NS_ADDREF(*surface);
-
-  return NS_OK;
-}
-
-static already_AddRefed<ImageData>
-CreateImageData(JSContext* cx, CanvasRenderingContext2D* context,
-                uint32_t w, uint32_t h, ErrorResult& error)
-{
-  if (w == 0)
-      w = 1;
-  if (h == 0)
-      h = 1;
-
-  CheckedInt<uint32_t> len = CheckedInt<uint32_t>(w) * h * 4;
-  if (!len.isValid()) {
-    error.Throw(NS_ERROR_DOM_INDEX_SIZE_ERR);
-    return NULL;
-  }
-
-  // Create the fast typed array; it's initialized to 0 by default.
-  JSObject* darray = Uint8ClampedArray::Create(cx, context, len.value());
-  if (!darray) {
-    error.Throw(NS_ERROR_OUT_OF_MEMORY);
-    return NULL;
-  }
-
-  nsRefPtr<mozilla::dom::ImageData> imageData =
-    new mozilla::dom::ImageData(w, h, *darray);
-  return imageData.forget();
-}
-
-already_AddRefed<ImageData>
-CanvasRenderingContext2D::CreateImageData(JSContext* cx, double sw,
-                                          double sh, ErrorResult& error)
-{
-  if (!FloatValidate(sw, sh)) {
-    error.Throw(NS_ERROR_DOM_NOT_SUPPORTED_ERR);
-    return NULL;
-  }
-
-  if (!sw || !sh) {
-    error.Throw(NS_ERROR_DOM_INDEX_SIZE_ERR);
-    return NULL;
-  }
-
-  int32_t wi = JS_DoubleToInt32(sw);
-  int32_t hi = JS_DoubleToInt32(sh);
-
-  uint32_t w = NS_ABS(wi);
-  uint32_t h = NS_ABS(hi);
-  return mozilla::dom::CreateImageData(cx, this, w, h, error);
-}
-
-already_AddRefed<ImageData>
-CanvasRenderingContext2D::CreateImageData(JSContext* cx,
-                                          ImageData& imagedata,
-                                          ErrorResult& error)
-{
-  return mozilla::dom::CreateImageData(cx, this, imagedata.Width(),
-                                       imagedata.Height(), error);
-}
-
-static uint8_t g2DContextLayerUserData;
-
-already_AddRefed<CanvasLayer>
-CanvasRenderingContext2D::GetCanvasLayer(nsDisplayListBuilder* aBuilder,
-                                         CanvasLayer *aOldLayer,
-                                         LayerManager *aManager)
-{
-  // Don't call EnsureTarget() ... if there isn't already a surface, then
-  // we have nothing to paint and there is no need to create a surface just
-  // to paint nothing. Also, EnsureTarget() can cause creation of a persistent
-  // layer manager which must NOT happen during a paint.
-  if (!mTarget || !IsTargetValid()) {
-    // No DidTransactionCallback will be received, so mark the context clean
-    // now so future invalidations will be dispatched.
-    MarkContextClean();
-    return nullptr;
-  }
-
-  mTarget->Flush();
-
-  if (!mResetLayer && aOldLayer) {
-    CanvasRenderingContext2DUserData* userData =
-      static_cast<CanvasRenderingContext2DUserData*>(
-        aOldLayer->GetUserData(&g2DContextLayerUserData));
-    if (userData && userData->IsForContext(this)) {
-      NS_ADDREF(aOldLayer);
-      return aOldLayer;
-    }
-  }
-
-  nsRefPtr<CanvasLayer> canvasLayer = aManager->CreateCanvasLayer();
-  if (!canvasLayer) {
-    NS_WARNING("CreateCanvasLayer returned null!");
-    // No DidTransactionCallback will be received, so mark the context clean
-    // now so future invalidations will be dispatched.
-    MarkContextClean();
-    return nullptr;
-  }
-  CanvasRenderingContext2DUserData *userData = nullptr;
-  // Make the layer tell us whenever a transaction finishes (including
-  // the current transaction), so we can clear our invalidation state and
-  // start invalidating again. We need to do this for all layers since
-  // callers of DrawWindow may be expecting to receive normal invalidation
-  // notifications after this paint.
-
-  // The layer will be destroyed when we tear down the presentation
-  // (at the latest), at which time this userData will be destroyed,
-  // releasing the reference to the element.
-  // The userData will receive DidTransactionCallbacks, which flush the
-  // the invalidation state to indicate that the canvas is up to date.
-  userData = new CanvasRenderingContext2DUserData(this);
-  canvasLayer->SetDidTransactionCallback(
-          CanvasRenderingContext2DUserData::DidTransactionCallback, userData);
-  canvasLayer->SetUserData(&g2DContextLayerUserData, userData);
-
-  CanvasLayer::Data data;
-
-  data.mDrawTarget = mTarget;
-  data.mSize = nsIntSize(mWidth, mHeight);
-
-  canvasLayer->Initialize(data);
-  uint32_t flags = mOpaque ? Layer::CONTENT_OPAQUE : 0;
-  canvasLayer->SetContentFlags(flags);
-  canvasLayer->Updated();
-
-  mResetLayer = false;
-
-  return canvasLayer.forget();
-}
-
-void
-CanvasRenderingContext2D::MarkContextClean()
-{
-  if (mInvalidateCount > 0) {
-    mPredictManyRedrawCalls = mInvalidateCount > kCanvasMaxInvalidateCount;
-  }
-  mIsEntireFrameInvalid = false;
-  mInvalidateCount = 0;
-}
-
-
-bool
-CanvasRenderingContext2D::ShouldForceInactiveLayer(LayerManager *aManager)
-{
-  return !aManager->CanUseCanvasLayerForSize(gfxIntSize(mWidth, mHeight));
-}
-
-}
-}
-
-DOMCI_DATA(TextMetrics, mozilla::dom::TextMetrics)
-DOMCI_DATA(CanvasGradient, mozilla::dom::CanvasGradient)
-DOMCI_DATA(CanvasPattern, mozilla::dom::CanvasPattern)
-DOMCI_DATA(CanvasRenderingContext2D, mozilla::dom::CanvasRenderingContext2D)
-
->>>>>>> 30b419f8
+/* -*- Mode: C++; tab-width: 2; indent-tabs-mode: nil; c-basic-offset: 2 -*-
+ * This Source Code Form is subject to the terms of the Mozilla Public
+ * License, v. 2.0. If a copy of the MPL was not distributed with this
+ * file, You can obtain one at http://mozilla.org/MPL/2.0/. */
+
+#include "base/basictypes.h"
+#include "CanvasRenderingContext2D.h"
+
+#include "nsIDOMXULElement.h"
+
+#include "prenv.h"
+
+#include "nsIServiceManager.h"
+#include "nsMathUtils.h"
+
+#include "nsContentUtils.h"
+
+#include "nsIDocument.h"
+#include "nsHTMLCanvasElement.h"
+#include "nsSVGEffects.h"
+#include "nsPresContext.h"
+#include "nsIPresShell.h"
+#include "nsIVariant.h"
+
+#include "nsIInterfaceRequestorUtils.h"
+#include "nsIFrame.h"
+#include "nsError.h"
+#include "nsIScriptError.h"
+
+#include "nsCSSParser.h"
+#include "mozilla/css/StyleRule.h"
+#include "mozilla/css/Declaration.h"
+#include "nsComputedDOMStyle.h"
+#include "nsStyleSet.h"
+
+#include "nsPrintfCString.h"
+
+#include "nsReadableUtils.h"
+
+#include "nsColor.h"
+#include "nsGfxCIID.h"
+#include "nsIScriptSecurityManager.h"
+#include "nsIDocShell.h"
+#include "nsIDOMWindow.h"
+#include "nsPIDOMWindow.h"
+#include "nsIDocShellTreeItem.h"
+#include "nsIDocShellTreeNode.h"
+#include "nsIXPConnect.h"
+#include "nsDisplayList.h"
+
+#include "nsTArray.h"
+
+#include "imgIEncoder.h"
+
+#include "gfxContext.h"
+#include "gfxASurface.h"
+#include "gfxImageSurface.h"
+#include "gfxPlatform.h"
+#include "gfxFont.h"
+#include "gfxBlur.h"
+#include "gfxUtils.h"
+#include "gfxFontMissingGlyphs.h"
+
+#include "nsFrameManager.h"
+#include "nsFrameLoader.h"
+#include "nsBidi.h"
+#include "nsBidiPresUtils.h"
+#include "Layers.h"
+#include "CanvasUtils.h"
+#include "nsIMemoryReporter.h"
+#include "nsStyleUtil.h"
+#include "CanvasImageCache.h"
+
+#include <algorithm>
+
+#include "jsapi.h"
+#include "jsfriendapi.h"
+
+#include "mozilla/Assertions.h"
+#include "mozilla/CheckedInt.h"
+#include "mozilla/dom/ContentParent.h"
+#include "mozilla/dom/ImageData.h"
+#include "mozilla/dom/PBrowserParent.h"
+#include "mozilla/dom/TypedArray.h"
+#include "mozilla/gfx/2D.h"
+#include "mozilla/gfx/PathHelpers.h"
+#include "mozilla/ipc/DocumentRendererParent.h"
+#include "mozilla/ipc/PDocumentRendererParent.h"
+#include "mozilla/Preferences.h"
+#include "mozilla/Telemetry.h"
+#include "mozilla/unused.h"
+#include "nsCCUncollectableMarker.h"
+#include "nsWrapperCacheInlines.h"
+#include "nsJSUtils.h"
+#include "XPCQuickStubs.h"
+#include "mozilla/dom/BindingUtils.h"
+#include "nsHTMLImageElement.h"
+#include "nsHTMLVideoElement.h"
+#include "mozilla/dom/CanvasRenderingContext2DBinding.h"
+
+#ifdef XP_WIN
+#include "gfxWindowsPlatform.h"
+#endif
+
+// windows.h (included by chromium code) defines this, in its infinite wisdom
+#undef DrawText
+
+using namespace mozilla;
+using namespace mozilla::CanvasUtils;
+using namespace mozilla::css;
+using namespace mozilla::gfx;
+using namespace mozilla::ipc;
+using namespace mozilla::layers;
+
+namespace mgfx = mozilla::gfx;
+
+#define NS_TEXTMETRICSAZURE_PRIVATE_IID \
+  {0x9793f9e7, 0x9dc1, 0x4e9c, {0x81, 0xc8, 0xfc, 0xa7, 0x14, 0xf4, 0x30, 0x79}}
+
+namespace mozilla {
+namespace dom {
+
+static float kDefaultFontSize = 10.0;
+static NS_NAMED_LITERAL_STRING(kDefaultFontName, "sans-serif");
+static NS_NAMED_LITERAL_STRING(kDefaultFontStyle, "10px sans-serif");
+
+// Cap sigma to avoid overly large temp surfaces.
+const Float SIGMA_MAX = 100;
+
+/* Memory reporter stuff */
+static nsIMemoryReporter *gCanvasAzureMemoryReporter = nullptr;
+static int64_t gCanvasAzureMemoryUsed = 0;
+
+static int64_t GetCanvasAzureMemoryUsed() {
+  return gCanvasAzureMemoryUsed;
+}
+
+// This is KIND_OTHER because it's not always clear where in memory the pixels
+// of a canvas are stored.  Furthermore, this memory will be tracked by the
+// underlying surface implementations.  See bug 655638 for details.
+NS_MEMORY_REPORTER_IMPLEMENT(CanvasAzureMemory,
+  "canvas-2d-pixel-bytes",
+  KIND_OTHER,
+  UNITS_BYTES,
+  GetCanvasAzureMemoryUsed,
+  "Memory used by 2D canvases. Each canvas requires (width * height * 4) "
+  "bytes.")
+
+class CanvasRadialGradient : public CanvasGradient
+{
+public:
+  CanvasRadialGradient(const Point &aBeginOrigin, Float aBeginRadius,
+                       const Point &aEndOrigin, Float aEndRadius)
+    : CanvasGradient(RADIAL)
+    , mCenter1(aBeginOrigin)
+    , mCenter2(aEndOrigin)
+    , mRadius1(aBeginRadius)
+    , mRadius2(aEndRadius)
+  {
+  }
+
+  Point mCenter1;
+  Point mCenter2;
+  Float mRadius1;
+  Float mRadius2;
+};
+
+class CanvasLinearGradient : public CanvasGradient
+{
+public:
+  CanvasLinearGradient(const Point &aBegin, const Point &aEnd)
+    : CanvasGradient(LINEAR)
+    , mBegin(aBegin)
+    , mEnd(aEnd)
+  {
+  }
+
+protected:
+  friend class CanvasGeneralPattern;
+
+  // Beginning of linear gradient.
+  Point mBegin;
+  // End of linear gradient.
+  Point mEnd;
+};
+
+// This class is named 'GeneralCanvasPattern' instead of just
+// 'GeneralPattern' to keep Windows PGO builds from confusing the
+// GeneralPattern class in gfxContext.cpp with this one.
+
+class CanvasGeneralPattern
+{
+public:
+  typedef CanvasRenderingContext2D::Style Style;
+  typedef CanvasRenderingContext2D::ContextState ContextState;
+
+  CanvasGeneralPattern() : mPattern(nullptr) {}
+  ~CanvasGeneralPattern()
+  {
+    if (mPattern) {
+      mPattern->~Pattern();
+    }
+  }
+
+  Pattern& ForStyle(CanvasRenderingContext2D *aCtx,
+                    Style aStyle,
+                    DrawTarget *aRT)
+  {
+    // This should only be called once or the mPattern destructor will
+    // not be executed.
+    NS_ASSERTION(!mPattern, "ForStyle() should only be called once on CanvasGeneralPattern!");
+
+    const ContextState &state = aCtx->CurrentState();
+
+    if (state.StyleIsColor(aStyle)) {
+      mPattern = new (mColorPattern.addr()) ColorPattern(Color::FromABGR(state.colorStyles[aStyle]));
+    } else if (state.gradientStyles[aStyle] &&
+               state.gradientStyles[aStyle]->GetType() == CanvasGradient::LINEAR) {
+      CanvasLinearGradient *gradient =
+        static_cast<CanvasLinearGradient*>(state.gradientStyles[aStyle].get());
+
+      mPattern = new (mLinearGradientPattern.addr())
+        LinearGradientPattern(gradient->mBegin, gradient->mEnd,
+                              gradient->GetGradientStopsForTarget(aRT));
+    } else if (state.gradientStyles[aStyle] &&
+               state.gradientStyles[aStyle]->GetType() == CanvasGradient::RADIAL) {
+      CanvasRadialGradient *gradient =
+        static_cast<CanvasRadialGradient*>(state.gradientStyles[aStyle].get());
+
+      mPattern = new (mRadialGradientPattern.addr())
+        RadialGradientPattern(gradient->mCenter1, gradient->mCenter2, gradient->mRadius1,
+                              gradient->mRadius2, gradient->GetGradientStopsForTarget(aRT));
+    } else if (state.patternStyles[aStyle]) {
+      if (aCtx->mCanvasElement) {
+        CanvasUtils::DoDrawImageSecurityCheck(aCtx->mCanvasElement,
+                                              state.patternStyles[aStyle]->mPrincipal,
+                                              state.patternStyles[aStyle]->mForceWriteOnly,
+                                              state.patternStyles[aStyle]->mCORSUsed);
+      }
+
+      ExtendMode mode;
+      if (state.patternStyles[aStyle]->mRepeat == CanvasPattern::NOREPEAT) {
+        mode = EXTEND_CLAMP;
+      } else {
+        mode = EXTEND_REPEAT;
+      }
+      mPattern = new (mSurfacePattern.addr())
+        SurfacePattern(state.patternStyles[aStyle]->mSurface, mode);
+    }
+
+    return *mPattern;
+  }
+
+  union {
+    AlignedStorage2<ColorPattern> mColorPattern;
+    AlignedStorage2<LinearGradientPattern> mLinearGradientPattern;
+    AlignedStorage2<RadialGradientPattern> mRadialGradientPattern;
+    AlignedStorage2<SurfacePattern> mSurfacePattern;
+  };
+  Pattern *mPattern;
+};
+
+/* This is an RAII based class that can be used as a drawtarget for
+ * operations that need a shadow drawn. It will automatically provide a
+ * temporary target when needed, and if so blend it back with a shadow.
+ *
+ * aBounds specifies the bounds of the drawing operation that will be
+ * drawn to the target, it is given in device space! This function will
+ * change aBounds to incorporate shadow bounds. If this is NULL the drawing
+ * operation will be assumed to cover an infinite rect.
+ */
+class AdjustedTarget
+{
+public:
+  typedef CanvasRenderingContext2D::ContextState ContextState;
+
+  AdjustedTarget(CanvasRenderingContext2D *ctx,
+                 mgfx::Rect *aBounds = nullptr)
+    : mCtx(nullptr)
+  {
+    if (!ctx->NeedToDrawShadow()) {
+      mTarget = ctx->mTarget;
+      return;
+    }
+    mCtx = ctx;
+
+    const ContextState &state = mCtx->CurrentState();
+
+    mSigma = state.shadowBlur / 2.0f;
+
+    if (mSigma > SIGMA_MAX) {
+      mSigma = SIGMA_MAX;
+    }
+
+    Matrix transform = mCtx->mTarget->GetTransform();
+
+    mTempRect = mgfx::Rect(0, 0, ctx->mWidth, ctx->mHeight);
+
+    static const gfxFloat GAUSSIAN_SCALE_FACTOR = (3 * sqrt(2 * M_PI) / 4) * 1.5;
+    int32_t blurRadius = (int32_t) floor(mSigma * GAUSSIAN_SCALE_FACTOR + 0.5);
+
+    // We need to enlarge and possibly offset our temporary surface
+    // so that things outside of the canvas may cast shadows.
+    mTempRect.Inflate(Margin(blurRadius + NS_MAX<Float>(state.shadowOffset.x, 0),
+                             blurRadius + NS_MAX<Float>(state.shadowOffset.y, 0),
+                             blurRadius + NS_MAX<Float>(-state.shadowOffset.x, 0),
+                             blurRadius + NS_MAX<Float>(-state.shadowOffset.y, 0)));
+
+    if (aBounds) {
+      // We actually include the bounds of the shadow blur, this makes it
+      // easier to execute the actual blur on hardware, and shouldn't affect
+      // the amount of pixels that need to be touched.
+      aBounds->Inflate(Margin(blurRadius, blurRadius,
+                              blurRadius, blurRadius));
+      mTempRect = mTempRect.Intersect(*aBounds);
+    }
+
+    mTempRect.ScaleRoundOut(1.0f);
+
+    transform._31 -= mTempRect.x;
+    transform._32 -= mTempRect.y;
+
+    mTarget =
+      mCtx->mTarget->CreateShadowDrawTarget(IntSize(int32_t(mTempRect.width), int32_t(mTempRect.height)),
+                                            FORMAT_B8G8R8A8, mSigma);
+
+    if (!mTarget) {
+      // XXX - Deal with the situation where our temp size is too big to
+      // fit in a texture.
+      mTarget = ctx->mTarget;
+      mCtx = nullptr;
+    } else {
+      mTarget->SetTransform(transform);
+    }
+  }
+
+  ~AdjustedTarget()
+  {
+    if (!mCtx) {
+      return;
+    }
+
+    RefPtr<SourceSurface> snapshot = mTarget->Snapshot();
+
+    mCtx->mTarget->DrawSurfaceWithShadow(snapshot, mTempRect.TopLeft(),
+                                         Color::FromABGR(mCtx->CurrentState().shadowColor),
+                                         mCtx->CurrentState().shadowOffset, mSigma,
+                                         mCtx->CurrentState().op);
+  }
+
+  DrawTarget* operator->()
+  {
+    return mTarget;
+  }
+
+private:
+  RefPtr<DrawTarget> mTarget;
+  CanvasRenderingContext2D *mCtx;
+  Float mSigma;
+  mgfx::Rect mTempRect;
+};
+
+NS_IMETHODIMP
+CanvasGradient::AddColorStop(float offset, const nsAString& colorstr)
+{
+  if (!FloatValidate(offset) || offset < 0.0 || offset > 1.0) {
+    return NS_ERROR_DOM_INDEX_SIZE_ERR;
+  }
+
+  nsCSSValue value;
+  nsCSSParser parser;
+  if (!parser.ParseColorString(colorstr, nullptr, 0, value)) {
+    return NS_ERROR_DOM_SYNTAX_ERR;
+  }
+
+  nscolor color;
+  if (!nsRuleNode::ComputeColor(value, nullptr, nullptr, color)) {
+    return NS_ERROR_DOM_SYNTAX_ERR;
+  }
+
+  mStops = nullptr;
+
+  GradientStop newStop;
+
+  newStop.offset = offset;
+  newStop.color = Color::FromABGR(color);
+
+  mRawStops.AppendElement(newStop);
+
+  return NS_OK;
+}
+
+NS_DEFINE_STATIC_IID_ACCESSOR(CanvasGradient, NS_CANVASGRADIENTAZURE_PRIVATE_IID)
+
+NS_IMPL_ADDREF(CanvasGradient)
+NS_IMPL_RELEASE(CanvasGradient)
+
+NS_INTERFACE_MAP_BEGIN(CanvasGradient)
+  NS_INTERFACE_MAP_ENTRY(mozilla::dom::CanvasGradient)
+  NS_INTERFACE_MAP_ENTRY(nsIDOMCanvasGradient)
+  NS_DOM_INTERFACE_MAP_ENTRY_CLASSINFO(CanvasGradient)
+  NS_INTERFACE_MAP_ENTRY(nsISupports)
+NS_INTERFACE_MAP_END
+
+NS_DEFINE_STATIC_IID_ACCESSOR(CanvasPattern, NS_CANVASPATTERNAZURE_PRIVATE_IID)
+
+NS_IMPL_ADDREF(CanvasPattern)
+NS_IMPL_RELEASE(CanvasPattern)
+
+NS_INTERFACE_MAP_BEGIN(CanvasPattern)
+  NS_INTERFACE_MAP_ENTRY(mozilla::dom::CanvasPattern)
+  NS_INTERFACE_MAP_ENTRY(nsIDOMCanvasPattern)
+  NS_DOM_INTERFACE_MAP_ENTRY_CLASSINFO(CanvasPattern)
+  NS_INTERFACE_MAP_ENTRY(nsISupports)
+NS_INTERFACE_MAP_END
+
+/**
+ ** TextMetrics
+ **/
+class TextMetrics : public nsIDOMTextMetrics
+{
+public:
+  TextMetrics(float w) : width(w) { }
+
+  virtual ~TextMetrics() { }
+
+  NS_DECLARE_STATIC_IID_ACCESSOR(NS_TEXTMETRICSAZURE_PRIVATE_IID)
+
+  NS_IMETHOD GetWidth(float* w)
+  {
+    *w = width;
+    return NS_OK;
+  }
+
+  NS_DECL_ISUPPORTS
+
+private:
+  float width;
+};
+
+NS_DEFINE_STATIC_IID_ACCESSOR(TextMetrics, NS_TEXTMETRICSAZURE_PRIVATE_IID)
+
+NS_IMPL_ADDREF(TextMetrics)
+NS_IMPL_RELEASE(TextMetrics)
+
+NS_INTERFACE_MAP_BEGIN(TextMetrics)
+  NS_INTERFACE_MAP_ENTRY(mozilla::dom::TextMetrics)
+  NS_INTERFACE_MAP_ENTRY(nsIDOMTextMetrics)
+  NS_DOM_INTERFACE_MAP_ENTRY_CLASSINFO(TextMetrics)
+  NS_INTERFACE_MAP_ENTRY(nsISupports)
+NS_INTERFACE_MAP_END
+
+class CanvasRenderingContext2DUserData : public LayerUserData {
+public:
+    CanvasRenderingContext2DUserData(CanvasRenderingContext2D *aContext)
+    : mContext(aContext)
+  {
+    aContext->mUserDatas.AppendElement(this);
+  }
+  ~CanvasRenderingContext2DUserData()
+  {
+    if (mContext) {
+      mContext->mUserDatas.RemoveElement(this);
+    }
+  }
+  static void DidTransactionCallback(void* aData)
+  {
+    CanvasRenderingContext2DUserData* self =
+      static_cast<CanvasRenderingContext2DUserData*>(aData);
+    if (self->mContext) {
+      self->mContext->MarkContextClean();
+    }
+  }
+  bool IsForContext(CanvasRenderingContext2D *aContext)
+  {
+    return mContext == aContext;
+  }
+  void Forget()
+  {
+    mContext = nullptr;
+  }
+
+private:
+  CanvasRenderingContext2D *mContext;
+};
+
+NS_IMPL_CYCLE_COLLECTING_ADDREF(CanvasRenderingContext2D)
+NS_IMPL_CYCLE_COLLECTING_RELEASE(CanvasRenderingContext2D)
+
+NS_IMPL_CYCLE_COLLECTION_WRAPPERCACHE_1(CanvasRenderingContext2D, mCanvasElement)
+
+NS_IMPL_CYCLE_COLLECTION_CAN_SKIP_BEGIN(CanvasRenderingContext2D)
+ if (nsCCUncollectableMarker::sGeneration && tmp->IsBlack()) {
+   dom::Element* canvasElement = tmp->mCanvasElement;
+    if (canvasElement) {
+      if (canvasElement->IsPurple()) {
+        canvasElement->RemovePurple();
+      }
+      dom::Element::MarkNodeChildren(canvasElement);
+    }
+    return true;
+  }
+NS_IMPL_CYCLE_COLLECTION_CAN_SKIP_END
+
+NS_IMPL_CYCLE_COLLECTION_CAN_SKIP_IN_CC_BEGIN(CanvasRenderingContext2D)
+  return nsCCUncollectableMarker::sGeneration && tmp->IsBlack();
+NS_IMPL_CYCLE_COLLECTION_CAN_SKIP_IN_CC_END
+
+NS_IMPL_CYCLE_COLLECTION_CAN_SKIP_THIS_BEGIN(CanvasRenderingContext2D)
+  return nsCCUncollectableMarker::sGeneration && tmp->IsBlack();
+NS_IMPL_CYCLE_COLLECTION_CAN_SKIP_THIS_END
+
+NS_INTERFACE_MAP_BEGIN_CYCLE_COLLECTION(CanvasRenderingContext2D)
+  NS_WRAPPERCACHE_INTERFACE_MAP_ENTRY
+  NS_INTERFACE_MAP_ENTRY(nsICanvasRenderingContextInternal)
+  NS_INTERFACE_MAP_ENTRY(nsISupports)
+NS_INTERFACE_MAP_END
+
+/**
+ ** CanvasRenderingContext2D impl
+ **/
+
+
+// Initialize our static variables.
+uint32_t CanvasRenderingContext2D::sNumLivingContexts = 0;
+uint8_t (*CanvasRenderingContext2D::sUnpremultiplyTable)[256] = nullptr;
+uint8_t (*CanvasRenderingContext2D::sPremultiplyTable)[256] = nullptr;
+DrawTarget* CanvasRenderingContext2D::sErrorTarget = nullptr;
+
+
+
+CanvasRenderingContext2D::CanvasRenderingContext2D()
+  : mZero(false), mOpaque(false), mResetLayer(true)
+  , mIPC(false)
+  , mIsEntireFrameInvalid(false)
+  , mPredictManyRedrawCalls(false), mPathTransformWillUpdate(false)
+  , mInvalidateCount(0)
+{
+  sNumLivingContexts++;
+  SetIsDOMBinding();
+}
+
+CanvasRenderingContext2D::~CanvasRenderingContext2D()
+{
+  Reset();
+  // Drop references from all CanvasRenderingContext2DUserData to this context
+  for (uint32_t i = 0; i < mUserDatas.Length(); ++i) {
+    mUserDatas[i]->Forget();
+  }
+  sNumLivingContexts--;
+  if (!sNumLivingContexts) {
+    delete[] sUnpremultiplyTable;
+    delete[] sPremultiplyTable;
+    sUnpremultiplyTable = nullptr;
+    sPremultiplyTable = nullptr;
+    NS_IF_RELEASE(sErrorTarget);
+  }
+}
+
+JSObject*
+CanvasRenderingContext2D::WrapObject(JSContext *cx, JSObject *scope,
+                                     bool *triedToWrap)
+{
+  return CanvasRenderingContext2DBinding::Wrap(cx, scope, this, triedToWrap);
+}
+
+bool
+CanvasRenderingContext2D::ParseColor(const nsAString& aString,
+                                     nscolor* aColor)
+{
+  nsIDocument* document = mCanvasElement
+                          ? mCanvasElement->OwnerDoc()
+                          : nullptr;
+
+  // Pass the CSS Loader object to the parser, to allow parser error
+  // reports to include the outer window ID.
+  nsCSSParser parser(document ? document->CSSLoader() : nullptr);
+  nsCSSValue value;
+  if (!parser.ParseColorString(aString, nullptr, 0, value)) {
+    return false;
+  }
+
+  if (value.GetUnit() == nsCSSUnit::eCSSUnit_Color) {
+    // if we already have a color we can just use it directly
+    *aColor = value.GetColorValue();
+  } else {
+    // otherwise resolve it
+    nsIPresShell* presShell = GetPresShell();
+    nsRefPtr<nsStyleContext> parentContext;
+    if (mCanvasElement && mCanvasElement->IsInDoc()) {
+      // Inherit from the canvas element.
+      parentContext = nsComputedDOMStyle::GetStyleContextForElement(
+        mCanvasElement, nullptr, presShell);
+    }
+
+    unused << nsRuleNode::ComputeColor(
+      value, presShell ? presShell->GetPresContext() : nullptr, parentContext,
+      *aColor);
+  }
+  return true;
+}
+
+nsresult
+CanvasRenderingContext2D::Reset()
+{
+  if (mCanvasElement) {
+    mCanvasElement->InvalidateCanvas();
+  }
+
+  // only do this for non-docshell created contexts,
+  // since those are the ones that we created a surface for
+  if (mTarget && IsTargetValid() && !mDocShell) {
+    gCanvasAzureMemoryUsed -= mWidth * mHeight * 4;
+  }
+
+  mTarget = nullptr;
+
+  // Since the target changes the backing texture will change, and this will
+  // no longer be valid.
+  mThebesSurface = nullptr;
+  mIsEntireFrameInvalid = false;
+  mPredictManyRedrawCalls = false;
+
+  return NS_OK;
+}
+
+static void
+WarnAboutUnexpectedStyle(nsHTMLCanvasElement* canvasElement)
+{
+  nsContentUtils::ReportToConsole(
+    nsIScriptError::warningFlag,
+    "Canvas",
+    canvasElement ? canvasElement->OwnerDoc() : nullptr,
+    nsContentUtils::eDOM_PROPERTIES,
+    "UnexpectedCanvasVariantStyle");
+}
+
+void
+CanvasRenderingContext2D::SetStyleFromString(const nsAString& str,
+                                             Style whichStyle)
+{
+  MOZ_ASSERT(!str.IsVoid());
+
+  nscolor color;
+  if (!ParseColor(str, &color)) {
+    return;
+  }
+
+  CurrentState().SetColorStyle(whichStyle, color);
+}
+
+nsISupports*
+CanvasRenderingContext2D::GetStyleAsStringOrInterface(nsAString& aStr,
+                                                      CanvasMultiGetterType& aType,
+                                                      Style aWhichStyle)
+{
+  const ContextState &state = CurrentState();
+  nsISupports* supports;
+  if (state.patternStyles[aWhichStyle]) {
+    aStr.SetIsVoid(true);
+    supports = state.patternStyles[aWhichStyle];
+    aType = CMG_STYLE_PATTERN;
+  } else if (state.gradientStyles[aWhichStyle]) {
+    aStr.SetIsVoid(true);
+    supports = state.gradientStyles[aWhichStyle];
+    aType = CMG_STYLE_GRADIENT;
+  } else {
+    StyleColorToString(state.colorStyles[aWhichStyle], aStr);
+    supports = nullptr;
+    aType = CMG_STYLE_STRING;
+  }
+  return supports;
+}
+
+// static
+void
+CanvasRenderingContext2D::StyleColorToString(const nscolor& aColor, nsAString& aStr)
+{
+  // We can't reuse the normal CSS color stringification code,
+  // because the spec calls for a different algorithm for canvas.
+  if (NS_GET_A(aColor) == 255) {
+    CopyUTF8toUTF16(nsPrintfCString("#%02x%02x%02x",
+                                    NS_GET_R(aColor),
+                                    NS_GET_G(aColor),
+                                    NS_GET_B(aColor)),
+                    aStr);
+  } else {
+    CopyUTF8toUTF16(nsPrintfCString("rgba(%d, %d, %d, ",
+                                    NS_GET_R(aColor),
+                                    NS_GET_G(aColor),
+                                    NS_GET_B(aColor)),
+                    aStr);
+    aStr.AppendFloat(nsStyleUtil::ColorComponentToFloat(NS_GET_A(aColor)));
+    aStr.Append(')');
+  }
+}
+
+nsresult
+CanvasRenderingContext2D::Redraw()
+{
+  if (mIsEntireFrameInvalid) {
+    return NS_OK;
+  }
+
+  mIsEntireFrameInvalid = true;
+
+  if (!mCanvasElement) {
+    NS_ASSERTION(mDocShell, "Redraw with no canvas element or docshell!");
+    return NS_OK;
+  }
+
+  if (!mThebesSurface)
+    mThebesSurface =
+      gfxPlatform::GetPlatform()->GetThebesSurfaceForDrawTarget(mTarget);
+  mThebesSurface->MarkDirty();
+
+  nsSVGEffects::InvalidateDirectRenderingObservers(mCanvasElement);
+
+  mCanvasElement->InvalidateCanvasContent(nullptr);
+
+  return NS_OK;
+}
+
+void
+CanvasRenderingContext2D::Redraw(const mgfx::Rect &r)
+{
+  ++mInvalidateCount;
+
+  if (mIsEntireFrameInvalid) {
+    return;
+  }
+
+  if (mPredictManyRedrawCalls ||
+    mInvalidateCount > kCanvasMaxInvalidateCount) {
+    Redraw();
+    return;
+  }
+
+  if (!mCanvasElement) {
+    NS_ASSERTION(mDocShell, "Redraw with no canvas element or docshell!");
+    return;
+  }
+
+  if (!mThebesSurface)
+    mThebesSurface =
+      gfxPlatform::GetPlatform()->GetThebesSurfaceForDrawTarget(mTarget);
+  mThebesSurface->MarkDirty();
+
+  nsSVGEffects::InvalidateDirectRenderingObservers(mCanvasElement);
+
+  mCanvasElement->InvalidateCanvasContent(&r);
+}
+
+void
+CanvasRenderingContext2D::RedrawUser(const gfxRect& r)
+{
+  if (mIsEntireFrameInvalid) {
+    ++mInvalidateCount;
+    return;
+  }
+
+  mgfx::Rect newr =
+    mTarget->GetTransform().TransformBounds(ToRect(r));
+  Redraw(newr);
+}
+
+void
+CanvasRenderingContext2D::EnsureTarget()
+{
+  if (mTarget) {
+    return;
+  }
+
+   // Check that the dimensions are sane
+  IntSize size(mWidth, mHeight);
+  if (size.width <= 0xFFFF && size.height <= 0xFFFF &&
+      size.width >= 0 && size.height >= 0) {
+    SurfaceFormat format = GetSurfaceFormat();
+    nsIDocument* ownerDoc = nullptr;
+    if (mCanvasElement) {
+      ownerDoc = mCanvasElement->OwnerDoc();
+    }
+
+    nsRefPtr<LayerManager> layerManager = nullptr;
+
+    if (ownerDoc) {
+      layerManager =
+        nsContentUtils::PersistentLayerManagerForDocument(ownerDoc);
+    }
+
+     if (layerManager) {
+       mTarget = layerManager->CreateDrawTarget(size, format);
+     } else {
+       mTarget = gfxPlatform::GetPlatform()->CreateOffscreenDrawTarget(size, format);
+     }
+  }
+
+  if (mTarget) {
+    if (gCanvasAzureMemoryReporter == nullptr) {
+        gCanvasAzureMemoryReporter = new NS_MEMORY_REPORTER_NAME(CanvasAzureMemory);
+      NS_RegisterMemoryReporter(gCanvasAzureMemoryReporter);
+    }
+
+    gCanvasAzureMemoryUsed += mWidth * mHeight * 4;
+    JSContext* context = nsContentUtils::GetCurrentJSContext();
+    if (context) {
+      JS_updateMallocCounter(context, mWidth * mHeight * 4);
+    }
+
+    mTarget->ClearRect(mgfx::Rect(Point(0, 0), Size(mWidth, mHeight)));
+    // Force a full layer transaction since we didn't have a layer before
+    // and now we might need one.
+    if (mCanvasElement) {
+      mCanvasElement->InvalidateCanvas();
+    }
+    // Calling Redraw() tells our invalidation machinery that the entire
+    // canvas is already invalid, which can speed up future drawing.
+    Redraw();
+  } else {
+    EnsureErrorTarget();
+    mTarget = sErrorTarget;
+  }
+}
+
+NS_IMETHODIMP
+CanvasRenderingContext2D::SetDimensions(int32_t width, int32_t height)
+{
+  ClearTarget();
+
+  // Zero sized surfaces cause issues, so just go with 1x1.
+  if (height == 0 || width == 0) {
+    mZero = true;
+    mWidth = 1;
+    mHeight = 1;
+  } else {
+    mZero = false;
+    mWidth = width;
+    mHeight = height;
+  }
+
+  return NS_OK;
+}
+
+void
+CanvasRenderingContext2D::ClearTarget()
+{
+  Reset();
+
+  mResetLayer = true;
+
+  // set up the initial canvas defaults
+  mStyleStack.Clear();
+  mPathBuilder = nullptr;
+  mPath = nullptr;
+  mDSPathBuilder = nullptr;
+
+  ContextState *state = mStyleStack.AppendElement();
+  state->globalAlpha = 1.0;
+
+  state->colorStyles[STYLE_FILL] = NS_RGB(0,0,0);
+  state->colorStyles[STYLE_STROKE] = NS_RGB(0,0,0);
+  state->shadowColor = NS_RGBA(0,0,0,0);
+}
+
+NS_IMETHODIMP
+CanvasRenderingContext2D::InitializeWithSurface(nsIDocShell *shell,
+                                                gfxASurface *surface,
+                                                int32_t width,
+                                                int32_t height)
+{
+  mDocShell = shell;
+  mThebesSurface = surface;
+
+  SetDimensions(width, height);
+  mTarget = gfxPlatform::GetPlatform()->
+    CreateDrawTargetForSurface(surface, IntSize(width, height));
+  if (!mTarget) {
+    EnsureErrorTarget();
+    mTarget = sErrorTarget;
+  }
+
+  return NS_OK;
+}
+
+NS_IMETHODIMP
+CanvasRenderingContext2D::SetIsOpaque(bool isOpaque)
+{
+  if (isOpaque != mOpaque) {
+    mOpaque = isOpaque;
+    ClearTarget();
+  }
+
+  return NS_OK;
+}
+
+NS_IMETHODIMP
+CanvasRenderingContext2D::SetIsIPC(bool isIPC)
+{
+  if (isIPC != mIPC) {
+    mIPC = isIPC;
+    ClearTarget();
+  }
+
+  return NS_OK;
+}
+
+NS_IMETHODIMP
+CanvasRenderingContext2D::Render(gfxContext *ctx, gfxPattern::GraphicsFilter aFilter, uint32_t aFlags)
+{
+  nsresult rv = NS_OK;
+
+  EnsureTarget();
+  if (!IsTargetValid()) {
+    return NS_ERROR_FAILURE;
+  }
+
+  nsRefPtr<gfxASurface> surface;
+
+  if (NS_FAILED(GetThebesSurface(getter_AddRefs(surface)))) {
+    return NS_ERROR_FAILURE;
+  }
+
+  nsRefPtr<gfxPattern> pat = new gfxPattern(surface);
+
+  pat->SetFilter(aFilter);
+  pat->SetExtend(gfxPattern::EXTEND_PAD);
+
+  gfxContext::GraphicsOperator op = ctx->CurrentOperator();
+  if (mOpaque)
+      ctx->SetOperator(gfxContext::OPERATOR_SOURCE);
+
+  // XXX I don't want to use PixelSnapped here, but layout doesn't guarantee
+  // pixel alignment for this stuff!
+  ctx->NewPath();
+  ctx->PixelSnappedRectangleAndSetPattern(gfxRect(0, 0, mWidth, mHeight), pat);
+  ctx->Fill();
+
+  if (mOpaque)
+      ctx->SetOperator(op);
+
+  if (!(aFlags & RenderFlagPremultAlpha)) {
+      nsRefPtr<gfxASurface> curSurface = ctx->CurrentSurface();
+      nsRefPtr<gfxImageSurface> gis = curSurface->GetAsImageSurface();
+      NS_ABORT_IF_FALSE(gis, "If non-premult alpha, must be able to get image surface!");
+
+      gfxUtils::UnpremultiplyImageSurface(gis);
+  }
+
+  return rv;
+}
+
+NS_IMETHODIMP
+CanvasRenderingContext2D::GetInputStream(const char *aMimeType,
+                                         const PRUnichar *aEncoderOptions,
+                                         nsIInputStream **aStream)
+{
+  EnsureTarget();
+  if (!IsTargetValid()) {
+    return NS_ERROR_FAILURE;
+  }
+
+  nsRefPtr<gfxASurface> surface;
+
+  if (NS_FAILED(GetThebesSurface(getter_AddRefs(surface)))) {
+    return NS_ERROR_FAILURE;
+  }
+
+  nsresult rv;
+  const char encoderPrefix[] = "@mozilla.org/image/encoder;2?type=";
+  nsAutoArrayPtr<char> conid(new (std::nothrow) char[strlen(encoderPrefix) + strlen(aMimeType) + 1]);
+
+  if (!conid) {
+    return NS_ERROR_OUT_OF_MEMORY;
+  }
+
+  strcpy(conid, encoderPrefix);
+  strcat(conid, aMimeType);
+
+  nsCOMPtr<imgIEncoder> encoder = do_CreateInstance(conid);
+  if (!encoder) {
+    return NS_ERROR_FAILURE;
+  }
+
+  nsAutoArrayPtr<uint8_t> imageBuffer(new (std::nothrow) uint8_t[mWidth * mHeight * 4]);
+  if (!imageBuffer) {
+    return NS_ERROR_OUT_OF_MEMORY;
+  }
+
+  nsRefPtr<gfxImageSurface> imgsurf =
+    new gfxImageSurface(imageBuffer.get(),
+                        gfxIntSize(mWidth, mHeight),
+                        mWidth * 4,
+                        gfxASurface::ImageFormatARGB32);
+
+  if (!imgsurf || imgsurf->CairoStatus()) {
+    return NS_ERROR_FAILURE;
+  }
+
+  nsRefPtr<gfxContext> ctx = new gfxContext(imgsurf);
+
+  if (!ctx || ctx->HasError()) {
+    return NS_ERROR_FAILURE;
+  }
+
+  ctx->SetOperator(gfxContext::OPERATOR_SOURCE);
+  ctx->SetSource(surface, gfxPoint(0, 0));
+  ctx->Paint();
+
+  rv = encoder->InitFromData(imageBuffer.get(),
+                              mWidth * mHeight * 4, mWidth, mHeight, mWidth * 4,
+                              imgIEncoder::INPUT_FORMAT_HOSTARGB,
+                              nsDependentString(aEncoderOptions));
+  NS_ENSURE_SUCCESS(rv, rv);
+
+  return CallQueryInterface(encoder, aStream);
+}
+
+SurfaceFormat
+CanvasRenderingContext2D::GetSurfaceFormat() const
+{
+  return mOpaque ? FORMAT_B8G8R8X8 : FORMAT_B8G8R8A8;
+}
+
+//
+// state
+//
+
+void
+CanvasRenderingContext2D::Save()
+{
+  EnsureTarget();
+  mStyleStack[mStyleStack.Length() - 1].transform = mTarget->GetTransform();
+  mStyleStack.SetCapacity(mStyleStack.Length() + 1);
+  mStyleStack.AppendElement(CurrentState());
+}
+
+void
+CanvasRenderingContext2D::Restore()
+{
+  if (mStyleStack.Length() - 1 == 0)
+    return;
+
+  TransformWillUpdate();
+
+  for (uint32_t i = 0; i < CurrentState().clipsPushed.size(); i++) {
+    mTarget->PopClip();
+  }
+
+  mStyleStack.RemoveElementAt(mStyleStack.Length() - 1);
+
+  mTarget->SetTransform(CurrentState().transform);
+}
+
+//
+// transformations
+//
+
+void
+CanvasRenderingContext2D::Scale(double x, double y, ErrorResult& error)
+{
+  if (!FloatValidate(x,y)) {
+    return;
+  }
+
+  TransformWillUpdate();
+  if (!IsTargetValid()) {
+    error.Throw(NS_ERROR_FAILURE);
+    return;
+  }
+
+  Matrix newMatrix = mTarget->GetTransform();
+  mTarget->SetTransform(newMatrix.Scale(x, y));
+}
+
+void
+CanvasRenderingContext2D::Rotate(double angle, ErrorResult& error)
+{
+  if (!FloatValidate(angle)) {
+    return;
+  }
+
+  TransformWillUpdate();
+  if (!IsTargetValid()) {
+    error.Throw(NS_ERROR_FAILURE);
+    return;
+  }
+
+
+  Matrix rotation = Matrix::Rotation(angle);
+  mTarget->SetTransform(rotation * mTarget->GetTransform());
+}
+
+void
+CanvasRenderingContext2D::Translate(double x, double y, ErrorResult& error)
+{
+  if (!FloatValidate(x,y)) {
+    return;
+  }
+
+  TransformWillUpdate();
+  if (!IsTargetValid()) {
+    error.Throw(NS_ERROR_FAILURE);
+    return;
+  }
+
+  Matrix newMatrix = mTarget->GetTransform();
+  mTarget->SetTransform(newMatrix.Translate(x, y));
+}
+
+void
+CanvasRenderingContext2D::Transform(double m11, double m12, double m21,
+                                    double m22, double dx, double dy,
+                                    ErrorResult& error)
+{
+  if (!FloatValidate(m11,m12,m21,m22,dx,dy)) {
+    return;
+  }
+
+  TransformWillUpdate();
+  if (!IsTargetValid()) {
+    error.Throw(NS_ERROR_FAILURE);
+    return;
+  }
+
+  Matrix matrix(m11, m12, m21, m22, dx, dy);
+  mTarget->SetTransform(matrix * mTarget->GetTransform());
+}
+
+void
+CanvasRenderingContext2D::SetTransform(double m11, double m12,
+                                       double m21, double m22,
+                                       double dx, double dy,
+                                       ErrorResult& error)
+{
+  if (!FloatValidate(m11,m12,m21,m22,dx,dy)) {
+    return;
+  }
+
+  TransformWillUpdate();
+  if (!IsTargetValid()) {
+    error.Throw(NS_ERROR_FAILURE);
+    return;
+  }
+
+  Matrix matrix(m11, m12, m21, m22, dx, dy);
+  mTarget->SetTransform(matrix);
+}
+
+JSObject*
+MatrixToJSObject(JSContext* cx, const Matrix& matrix, ErrorResult& error)
+{
+  jsval elts[] = {
+    DOUBLE_TO_JSVAL(matrix._11), DOUBLE_TO_JSVAL(matrix._12),
+    DOUBLE_TO_JSVAL(matrix._21), DOUBLE_TO_JSVAL(matrix._22),
+    DOUBLE_TO_JSVAL(matrix._31), DOUBLE_TO_JSVAL(matrix._32)
+  };
+
+  // XXX Should we enter GetWrapper()'s compartment?
+  JSObject* obj = JS_NewArrayObject(cx, 6, elts);
+  if  (!obj) {
+    error.Throw(NS_ERROR_OUT_OF_MEMORY);
+  }
+  return obj;
+}
+
+bool
+ObjectToMatrix(JSContext* cx, JSObject& obj, Matrix& matrix, ErrorResult& error)
+{
+  uint32_t length;
+  if (!JS_GetArrayLength(cx, &obj, &length) || length != 6) {
+    // Not an array-like thing or wrong size
+    error.Throw(NS_ERROR_INVALID_ARG);
+    return false;
+  }
+
+  Float* elts[] = { &matrix._11, &matrix._12, &matrix._21, &matrix._22,
+                    &matrix._31, &matrix._32 };
+  for (uint32_t i = 0; i < 6; ++i) {
+    jsval elt;
+    double d;
+    if (!JS_GetElement(cx, &obj, i, &elt)) {
+      error.Throw(NS_ERROR_FAILURE);
+      return false;
+    }
+    if (!CoerceDouble(elt, &d)) {
+      error.Throw(NS_ERROR_INVALID_ARG);
+      return false;
+    }
+    if (!FloatValidate(d)) {
+      // This is weird, but it's the behavior of SetTransform()
+      return false;
+    }
+    *elts[i] = Float(d);
+  }
+  return true;
+}
+
+void
+CanvasRenderingContext2D::SetMozCurrentTransform(JSContext* cx,
+                                                 JSObject& currentTransform,
+                                                 ErrorResult& error)
+{
+  EnsureTarget();
+  if (!IsTargetValid()) {
+    error.Throw(NS_ERROR_FAILURE);
+    return;
+  }
+
+  Matrix newCTM;
+  if (ObjectToMatrix(cx, currentTransform, newCTM, error)) {
+    mTarget->SetTransform(newCTM);
+  }
+}
+
+JSObject*
+CanvasRenderingContext2D::GetMozCurrentTransform(JSContext* cx,
+                                                 ErrorResult& error) const
+{
+  return MatrixToJSObject(cx, mTarget ? mTarget->GetTransform() : Matrix(), error);
+}
+
+void
+CanvasRenderingContext2D::SetMozCurrentTransformInverse(JSContext* cx,
+                                                        JSObject& currentTransform,
+                                                        ErrorResult& error)
+{
+  EnsureTarget();
+  if (!IsTargetValid()) {
+    error.Throw(NS_ERROR_FAILURE);
+    return;
+  }
+
+  Matrix newCTMInverse;
+  if (ObjectToMatrix(cx, currentTransform, newCTMInverse, error)) {
+    // XXX ERRMSG we need to report an error to developers here! (bug 329026)
+    if (newCTMInverse.Invert()) {
+      mTarget->SetTransform(newCTMInverse);
+    }
+  }
+}
+
+JSObject*
+CanvasRenderingContext2D::GetMozCurrentTransformInverse(JSContext* cx,
+                                                        ErrorResult& error) const
+{
+  if (!mTarget) {
+    return MatrixToJSObject(cx, Matrix(), error);
+  }
+
+  Matrix ctm = mTarget->GetTransform();
+
+  if (!ctm.Invert()) {
+    double NaN = JSVAL_TO_DOUBLE(JS_GetNaNValue(cx));
+    ctm = Matrix(NaN, NaN, NaN, NaN, NaN, NaN);
+  }
+
+  return MatrixToJSObject(cx, ctm, error);
+}
+
+//
+// colors
+//
+
+void
+CanvasRenderingContext2D::SetStyleFromJSValue(JSContext* cx,
+                                              JS::Value& value,
+                                              Style whichStyle)
+{
+  if (value.isString()) {
+    nsDependentJSString strokeStyle;
+    if (strokeStyle.init(cx, value.toString())) {
+      SetStyleFromString(strokeStyle, whichStyle);
+    }
+    return;
+  }
+
+  if (value.isObject()) {
+    nsCOMPtr<nsISupports> holder;
+
+    CanvasGradient* gradient;
+    nsresult rv = xpc_qsUnwrapArg<CanvasGradient>(cx, value, &gradient,
+                                                  static_cast<nsISupports**>(getter_AddRefs(holder)),
+                                                  &value);
+    if (NS_SUCCEEDED(rv)) {
+      SetStyleFromGradient(gradient, whichStyle);
+      return;
+    }
+
+    CanvasPattern* pattern;
+    rv = xpc_qsUnwrapArg<CanvasPattern>(cx, value, &pattern,
+                                        static_cast<nsISupports**>(getter_AddRefs(holder)),
+                                        &value);
+    if (NS_SUCCEEDED(rv)) {
+      SetStyleFromPattern(pattern, whichStyle);
+      return;
+    }
+  }
+
+  WarnAboutUnexpectedStyle(mCanvasElement);
+}
+
+static JS::Value
+WrapStyle(JSContext* cx, JSObject* obj,
+          CanvasRenderingContext2D::CanvasMultiGetterType type,
+          nsAString& str, nsISupports* supports, ErrorResult& error)
+{
+  JS::Value v;
+  bool ok;
+  switch (type) {
+    case CanvasRenderingContext2D::CMG_STYLE_STRING:
+    {
+      ok = xpc::StringToJsval(cx, str, &v);
+      break;
+    }
+    case CanvasRenderingContext2D::CMG_STYLE_PATTERN:
+    case CanvasRenderingContext2D::CMG_STYLE_GRADIENT:
+    {
+      ok = dom::WrapObject(cx, obj, supports, &v);
+      break;
+    }
+    default:
+      MOZ_NOT_REACHED("unexpected CanvasMultiGetterType");
+  }
+  if (!ok) {
+    error.Throw(NS_ERROR_FAILURE);
+  }
+  return v;
+}
+
+
+JS::Value
+CanvasRenderingContext2D::GetStrokeStyle(JSContext* cx,
+                                         ErrorResult& error)
+{
+  nsString str;
+  CanvasMultiGetterType t;
+  nsISupports* supports = GetStyleAsStringOrInterface(str, t, STYLE_STROKE);
+  return WrapStyle(cx, GetWrapper(), t, str, supports, error);
+}
+
+JS::Value
+CanvasRenderingContext2D::GetFillStyle(JSContext* cx,
+                                       ErrorResult& error)
+{
+  nsString str;
+  CanvasMultiGetterType t;
+  nsISupports* supports = GetStyleAsStringOrInterface(str, t, STYLE_FILL);
+  return WrapStyle(cx, GetWrapper(), t, str, supports, error);
+}
+
+void
+CanvasRenderingContext2D::SetFillRule(const nsAString& aString)
+{
+  FillRule rule;
+
+  if (aString.EqualsLiteral("evenodd"))
+    rule = FILL_EVEN_ODD;
+  else if (aString.EqualsLiteral("nonzero"))
+    rule = FILL_WINDING;
+  else
+    return;
+
+  CurrentState().fillRule = rule;
+}
+
+void
+CanvasRenderingContext2D::GetFillRule(nsAString& aString)
+{
+  switch (CurrentState().fillRule) {
+  case FILL_WINDING:
+    aString.AssignLiteral("nonzero"); break;
+  case FILL_EVEN_ODD:
+    aString.AssignLiteral("evenodd"); break;
+  }
+}
+//
+// gradients and patterns
+//
+already_AddRefed<nsIDOMCanvasGradient>
+CanvasRenderingContext2D::CreateLinearGradient(double x0, double y0, double x1, double y1,
+                                               ErrorResult& aError)
+{
+  if (!FloatValidate(x0,y0,x1,y1)) {
+    aError.Throw(NS_ERROR_DOM_NOT_SUPPORTED_ERR);
+    return nullptr;
+  }
+
+  nsRefPtr<nsIDOMCanvasGradient> grad =
+    new CanvasLinearGradient(Point(x0, y0), Point(x1, y1));
+
+  return grad.forget();
+}
+
+already_AddRefed<nsIDOMCanvasGradient>
+CanvasRenderingContext2D::CreateRadialGradient(double x0, double y0, double r0,
+                                               double x1, double y1, double r1,
+                                               ErrorResult& aError)
+{
+  if (!FloatValidate(x0,y0,r0,x1,y1,r1)) {
+    aError.Throw(NS_ERROR_DOM_NOT_SUPPORTED_ERR);
+    return nullptr;
+  }
+
+  if (r0 < 0.0 || r1 < 0.0) {
+    aError.Throw(NS_ERROR_DOM_INDEX_SIZE_ERR);
+    return nullptr;
+  }
+
+  nsRefPtr<nsIDOMCanvasGradient> grad =
+    new CanvasRadialGradient(Point(x0, y0), r0, Point(x1, y1), r1);
+
+  return grad.forget();
+}
+
+already_AddRefed<nsIDOMCanvasPattern>
+CanvasRenderingContext2D::CreatePattern(const HTMLImageOrCanvasOrVideoElement& element,
+                                        const nsAString& repeat,
+                                        ErrorResult& error)
+{
+  CanvasPattern::RepeatMode repeatMode =
+    CanvasPattern::NOREPEAT;
+
+  if (repeat.IsEmpty() || repeat.EqualsLiteral("repeat")) {
+    repeatMode = CanvasPattern::REPEAT;
+  } else if (repeat.EqualsLiteral("repeat-x")) {
+    repeatMode = CanvasPattern::REPEATX;
+  } else if (repeat.EqualsLiteral("repeat-y")) {
+    repeatMode = CanvasPattern::REPEATY;
+  } else if (repeat.EqualsLiteral("no-repeat")) {
+    repeatMode = CanvasPattern::NOREPEAT;
+  } else {
+    error.Throw(NS_ERROR_DOM_SYNTAX_ERR);
+    return NULL;
+  }
+
+  Element* htmlElement;
+  if (element.IsHTMLCanvasElement()) {
+    nsHTMLCanvasElement* canvas = element.GetAsHTMLCanvasElement();
+    htmlElement = canvas;
+
+    nsIntSize size = canvas->GetSize();
+    if (size.width == 0 || size.height == 0) {
+      error.Throw(NS_ERROR_DOM_INVALID_STATE_ERR);
+      return NULL;
+    }
+
+    // Special case for Canvas, which could be an Azure canvas!
+    nsICanvasRenderingContextInternal *srcCanvas = canvas->GetContextAtIndex(0);
+    if (srcCanvas) {
+      // This might not be an Azure canvas!
+      RefPtr<SourceSurface> srcSurf = srcCanvas->GetSurfaceSnapshot();
+
+      nsRefPtr<CanvasPattern> pat =
+        new CanvasPattern(srcSurf, repeatMode, htmlElement->NodePrincipal(), canvas->IsWriteOnly(), false);
+
+      return pat.forget();
+    }
+  } else if (element.IsHTMLImageElement()) {
+    htmlElement = element.GetAsHTMLImageElement();
+  } else {
+    htmlElement = element.GetAsHTMLVideoElement();
+  }
+
+  // The canvas spec says that createPattern should use the first frame
+  // of animated images
+  nsLayoutUtils::SurfaceFromElementResult res =
+    nsLayoutUtils::SurfaceFromElement(htmlElement,
+      nsLayoutUtils::SFE_WANT_FIRST_FRAME | nsLayoutUtils::SFE_WANT_NEW_SURFACE);
+
+  if (!res.mSurface) {
+    error.Throw(NS_ERROR_NOT_AVAILABLE);
+    return NULL;
+  }
+
+  // Ignore nullptr cairo surfaces! See bug 666312.
+  if (!res.mSurface->CairoSurface() || res.mSurface->CairoStatus()) {
+    return NULL;
+  }
+
+  EnsureTarget();
+  RefPtr<SourceSurface> srcSurf =
+    gfxPlatform::GetPlatform()->GetSourceSurfaceForSurface(mTarget, res.mSurface);
+
+  nsRefPtr<CanvasPattern> pat =
+    new CanvasPattern(srcSurf, repeatMode, res.mPrincipal,
+                             res.mIsWriteOnly, res.mCORSUsed);
+
+  return pat.forget();
+}
+
+//
+// shadows
+//
+void
+CanvasRenderingContext2D::SetShadowColor(const nsAString& shadowColor)
+{
+  nscolor color;
+  if (!ParseColor(shadowColor, &color)) {
+    return;
+  }
+
+  CurrentState().shadowColor = color;
+}
+
+//
+// rects
+//
+
+void
+CanvasRenderingContext2D::ClearRect(double x, double y, double w,
+                                    double h)
+{
+  if (!FloatValidate(x,y,w,h) || !mTarget) {
+    return;
+  }
+
+  mTarget->ClearRect(mgfx::Rect(x, y, w, h));
+
+  RedrawUser(gfxRect(x, y, w, h));
+}
+
+void
+CanvasRenderingContext2D::FillRect(double x, double y, double w,
+                                   double h)
+{
+  if (!FloatValidate(x,y,w,h)) {
+    return;
+  }
+
+  const ContextState &state = CurrentState();
+
+  if (state.patternStyles[STYLE_FILL]) {
+    CanvasPattern::RepeatMode repeat =
+      state.patternStyles[STYLE_FILL]->mRepeat;
+    // In the FillRect case repeat modes are easy to deal with.
+    bool limitx = repeat == CanvasPattern::NOREPEAT || repeat == CanvasPattern::REPEATY;
+    bool limity = repeat == CanvasPattern::NOREPEAT || repeat == CanvasPattern::REPEATX;
+
+    IntSize patternSize =
+      state.patternStyles[STYLE_FILL]->mSurface->GetSize();
+
+    // We always need to execute painting for non-over operators, even if
+    // we end up with w/h = 0.
+    if (limitx) {
+      if (x < 0) {
+        w += x;
+        if (w < 0) {
+          w = 0;
+        }
+
+        x = 0;
+      }
+      if (x + w > patternSize.width) {
+        w = patternSize.width - x;
+        if (w < 0) {
+          w = 0;
+        }
+      }
+    }
+    if (limity) {
+      if (y < 0) {
+        h += y;
+        if (h < 0) {
+          h = 0;
+        }
+
+        y = 0;
+      }
+      if (y + h > patternSize.height) {
+        h = patternSize.height - y;
+        if (h < 0) {
+          h = 0;
+        }
+      }
+    }
+  }
+
+  mgfx::Rect bounds;
+
+  EnsureTarget();
+  if (NeedToDrawShadow()) {
+    bounds = mgfx::Rect(x, y, w, h);
+    bounds = mTarget->GetTransform().TransformBounds(bounds);
+  }
+
+  AdjustedTarget(this, bounds.IsEmpty() ? nullptr : &bounds)->
+    FillRect(mgfx::Rect(x, y, w, h),
+             CanvasGeneralPattern().ForStyle(this, STYLE_FILL, mTarget),
+             DrawOptions(state.globalAlpha, UsedOperation()));
+
+  RedrawUser(gfxRect(x, y, w, h));
+}
+
+void
+CanvasRenderingContext2D::StrokeRect(double x, double y, double w,
+                                     double h)
+{
+  if (!FloatValidate(x,y,w,h)) {
+    return;
+  }
+
+  const ContextState &state = CurrentState();
+
+  mgfx::Rect bounds;
+
+  if (!w && !h) {
+    return;
+  }
+
+  EnsureTarget();
+  if (!IsTargetValid()) {
+    return;
+  }
+
+  if (NeedToDrawShadow()) {
+    bounds = mgfx::Rect(x - state.lineWidth / 2.0f, y - state.lineWidth / 2.0f,
+                        w + state.lineWidth, h + state.lineWidth);
+    bounds = mTarget->GetTransform().TransformBounds(bounds);
+  }
+
+  if (!h) {
+    CapStyle cap = CAP_BUTT;
+    if (state.lineJoin == JOIN_ROUND) {
+      cap = CAP_ROUND;
+    }
+    AdjustedTarget(this, bounds.IsEmpty() ? nullptr : &bounds)->
+      StrokeLine(Point(x, y), Point(x + w, y),
+                  CanvasGeneralPattern().ForStyle(this, STYLE_STROKE, mTarget),
+                  StrokeOptions(state.lineWidth, state.lineJoin,
+                                cap, state.miterLimit,
+                                state.dash.Length(),
+                                state.dash.Elements(),
+                                state.dashOffset),
+                  DrawOptions(state.globalAlpha, UsedOperation()));
+    return;
+  }
+
+  if (!w) {
+    CapStyle cap = CAP_BUTT;
+    if (state.lineJoin == JOIN_ROUND) {
+      cap = CAP_ROUND;
+    }
+    AdjustedTarget(this, bounds.IsEmpty() ? nullptr : &bounds)->
+      StrokeLine(Point(x, y), Point(x, y + h),
+                  CanvasGeneralPattern().ForStyle(this, STYLE_STROKE, mTarget),
+                  StrokeOptions(state.lineWidth, state.lineJoin,
+                                cap, state.miterLimit,
+                                state.dash.Length(),
+                                state.dash.Elements(),
+                                state.dashOffset),
+                  DrawOptions(state.globalAlpha, UsedOperation()));
+    return;
+  }
+
+  AdjustedTarget(this, bounds.IsEmpty() ? nullptr : &bounds)->
+    StrokeRect(mgfx::Rect(x, y, w, h),
+                CanvasGeneralPattern().ForStyle(this, STYLE_STROKE, mTarget),
+                StrokeOptions(state.lineWidth, state.lineJoin,
+                              state.lineCap, state.miterLimit,
+                              state.dash.Length(),
+                              state.dash.Elements(),
+                              state.dashOffset),
+                DrawOptions(state.globalAlpha, UsedOperation()));
+
+  Redraw();
+}
+
+//
+// path bits
+//
+
+void
+CanvasRenderingContext2D::BeginPath()
+{
+  mPath = nullptr;
+  mPathBuilder = nullptr;
+  mDSPathBuilder = nullptr;
+  mPathTransformWillUpdate = false;
+}
+
+void
+CanvasRenderingContext2D::Fill()
+{
+  EnsureUserSpacePath();
+
+  if (!mPath) {
+    return;
+  }
+
+  mgfx::Rect bounds;
+
+  if (NeedToDrawShadow()) {
+    bounds = mPath->GetBounds(mTarget->GetTransform());
+  }
+
+  AdjustedTarget(this, bounds.IsEmpty() ? nullptr : &bounds)->
+    Fill(mPath, CanvasGeneralPattern().ForStyle(this, STYLE_FILL, mTarget),
+         DrawOptions(CurrentState().globalAlpha, UsedOperation()));
+
+  Redraw();
+}
+
+void
+CanvasRenderingContext2D::Stroke()
+{
+  EnsureUserSpacePath();
+
+  if (!mPath) {
+    return;
+  }
+
+  const ContextState &state = CurrentState();
+
+  StrokeOptions strokeOptions(state.lineWidth, state.lineJoin,
+                              state.lineCap, state.miterLimit,
+                              state.dash.Length(), state.dash.Elements(),
+                              state.dashOffset);
+
+  mgfx::Rect bounds;
+  if (NeedToDrawShadow()) {
+    bounds =
+      mPath->GetStrokedBounds(strokeOptions, mTarget->GetTransform());
+  }
+
+  AdjustedTarget(this, bounds.IsEmpty() ? nullptr : &bounds)->
+    Stroke(mPath, CanvasGeneralPattern().ForStyle(this, STYLE_STROKE, mTarget),
+           strokeOptions, DrawOptions(state.globalAlpha, UsedOperation()));
+
+  Redraw();
+}
+
+void
+CanvasRenderingContext2D::Clip()
+{
+  EnsureUserSpacePath();
+
+  if (!mPath) {
+    return;
+  }
+
+  mTarget->PushClip(mPath);
+  CurrentState().clipsPushed.push_back(mPath);
+}
+
+void
+CanvasRenderingContext2D::ArcTo(double x1, double y1, double x2,
+                                double y2, double radius,
+                                ErrorResult& error)
+{
+  if (!FloatValidate(x1, y1, x2, y2, radius)) {
+    return;
+  }
+
+  if (radius < 0) {
+    error.Throw(NS_ERROR_DOM_INDEX_SIZE_ERR);
+    return;
+  }
+
+  EnsureWritablePath();
+
+  // Current point in user space!
+  Point p0;
+  if (mPathBuilder) {
+    p0 = mPathBuilder->CurrentPoint();
+  } else {
+    Matrix invTransform = mTarget->GetTransform();
+    if (!invTransform.Invert()) {
+      return;
+    }
+
+    p0 = invTransform * mDSPathBuilder->CurrentPoint();
+  }
+
+  Point p1(x1, y1);
+  Point p2(x2, y2);
+
+  // Execute these calculations in double precision to avoid cumulative
+  // rounding errors.
+  double dir, a2, b2, c2, cosx, sinx, d, anx, any,
+         bnx, bny, x3, y3, x4, y4, cx, cy, angle0, angle1;
+  bool anticlockwise;
+
+  if (p0 == p1 || p1 == p2 || radius == 0) {
+    LineTo(p1.x, p1.y);
+    return;
+  }
+
+  // Check for colinearity
+  dir = (p2.x - p1.x) * (p0.y - p1.y) + (p2.y - p1.y) * (p1.x - p0.x);
+  if (dir == 0) {
+    LineTo(p1.x, p1.y);
+    return;
+  }
+
+
+  // XXX - Math for this code was already available from the non-azure code
+  // and would be well tested. Perhaps converting to bezier directly might
+  // be more efficient longer run.
+  a2 = (p0.x-x1)*(p0.x-x1) + (p0.y-y1)*(p0.y-y1);
+  b2 = (x1-x2)*(x1-x2) + (y1-y2)*(y1-y2);
+  c2 = (p0.x-x2)*(p0.x-x2) + (p0.y-y2)*(p0.y-y2);
+  cosx = (a2+b2-c2)/(2*sqrt(a2*b2));
+
+  sinx = sqrt(1 - cosx*cosx);
+  d = radius / ((1 - cosx) / sinx);
+
+  anx = (x1-p0.x) / sqrt(a2);
+  any = (y1-p0.y) / sqrt(a2);
+  bnx = (x1-x2) / sqrt(b2);
+  bny = (y1-y2) / sqrt(b2);
+  x3 = x1 - anx*d;
+  y3 = y1 - any*d;
+  x4 = x1 - bnx*d;
+  y4 = y1 - bny*d;
+  anticlockwise = (dir < 0);
+  cx = x3 + any*radius*(anticlockwise ? 1 : -1);
+  cy = y3 - anx*radius*(anticlockwise ? 1 : -1);
+  angle0 = atan2((y3-cy), (x3-cx));
+  angle1 = atan2((y4-cy), (x4-cx));
+
+
+  LineTo(x3, y3);
+
+  Arc(cx, cy, radius, angle0, angle1, anticlockwise, error);
+}
+
+void
+CanvasRenderingContext2D::Arc(double x, double y, double r,
+                              double startAngle, double endAngle,
+                              bool anticlockwise, ErrorResult& error)
+{
+  if (!FloatValidate(x, y, r, startAngle, endAngle)) {
+    return;
+  }
+
+  if (r < 0.0) {
+    error.Throw(NS_ERROR_DOM_INDEX_SIZE_ERR);
+    return;
+  }
+
+  EnsureWritablePath();
+
+  ArcToBezier(this, Point(x, y), r, startAngle, endAngle, anticlockwise);
+}
+
+void
+CanvasRenderingContext2D::Rect(double x, double y, double w, double h)
+{
+  if (!FloatValidate(x, y, w, h)) {
+    return;
+  }
+
+  EnsureWritablePath();
+
+  if (mPathBuilder) {
+    mPathBuilder->MoveTo(Point(x, y));
+    mPathBuilder->LineTo(Point(x + w, y));
+    mPathBuilder->LineTo(Point(x + w, y + h));
+    mPathBuilder->LineTo(Point(x, y + h));
+    mPathBuilder->Close();
+  } else {
+    mDSPathBuilder->MoveTo(mTarget->GetTransform() * Point(x, y));
+    mDSPathBuilder->LineTo(mTarget->GetTransform() * Point(x + w, y));
+    mDSPathBuilder->LineTo(mTarget->GetTransform() * Point(x + w, y + h));
+    mDSPathBuilder->LineTo(mTarget->GetTransform() * Point(x, y + h));
+    mDSPathBuilder->Close();
+  }
+}
+
+void
+CanvasRenderingContext2D::EnsureWritablePath()
+{
+  if (mDSPathBuilder) {
+    return;
+  }
+
+  FillRule fillRule = CurrentState().fillRule;
+
+  if (mPathBuilder) {
+    if (mPathTransformWillUpdate) {
+      mPath = mPathBuilder->Finish();
+      mDSPathBuilder =
+        mPath->TransformedCopyToBuilder(mPathToDS, fillRule);
+      mPath = nullptr;
+      mPathBuilder = nullptr;
+      mPathTransformWillUpdate = false;
+    }
+    return;
+  }
+
+  EnsureTarget();
+  if (!mPath) {
+    NS_ASSERTION(!mPathTransformWillUpdate, "mPathTransformWillUpdate should be false, if all paths are null");
+    mPathBuilder = mTarget->CreatePathBuilder(fillRule);
+  } else if (!mPathTransformWillUpdate) {
+    mPathBuilder = mPath->CopyToBuilder(fillRule);
+  } else {
+    mDSPathBuilder =
+      mPath->TransformedCopyToBuilder(mPathToDS, fillRule);
+    mPathTransformWillUpdate = false;
+  }
+}
+
+void
+CanvasRenderingContext2D::EnsureUserSpacePath(bool aCommitTransform /* = true */)
+{
+  FillRule fillRule = CurrentState().fillRule;
+
+  if (!mPath && !mPathBuilder && !mDSPathBuilder) {
+    EnsureTarget();
+    mPathBuilder = mTarget->CreatePathBuilder(fillRule);
+  }
+
+  if (mPathBuilder) {
+    mPath = mPathBuilder->Finish();
+    mPathBuilder = nullptr;
+  }
+
+  if (aCommitTransform &&
+      mPath &&
+      mPathTransformWillUpdate) {
+    mDSPathBuilder =
+      mPath->TransformedCopyToBuilder(mPathToDS, fillRule);
+    mPath = nullptr;
+    mPathTransformWillUpdate = false;
+  }
+
+  if (mDSPathBuilder) {
+    RefPtr<Path> dsPath;
+    dsPath = mDSPathBuilder->Finish();
+    mDSPathBuilder = nullptr;
+
+    Matrix inverse = mTarget->GetTransform();
+    if (!inverse.Invert()) {
+      NS_WARNING("Could not invert transform");
+      return;
+    }
+
+    mPathBuilder =
+      dsPath->TransformedCopyToBuilder(inverse, fillRule);
+    mPath = mPathBuilder->Finish();
+    mPathBuilder = nullptr;
+  }
+
+  if (mPath && mPath->GetFillRule() != fillRule) {
+    mPathBuilder = mPath->CopyToBuilder(fillRule);
+    mPath = mPathBuilder->Finish();
+  }
+
+  NS_ASSERTION(mPath, "mPath should exist");
+}
+
+void
+CanvasRenderingContext2D::TransformWillUpdate()
+{
+  EnsureTarget();
+
+  // Store the matrix that would transform the current path to device
+  // space.
+  if (mPath || mPathBuilder) {
+    if (!mPathTransformWillUpdate) {
+      // If the transform has already been updated, but a device space builder
+      // has not been created yet mPathToDS contains the right transform to
+      // transform the current mPath into device space.
+      // We should leave it alone.
+      mPathToDS = mTarget->GetTransform();
+    }
+    mPathTransformWillUpdate = true;
+  }
+}
+
+//
+// text
+//
+
+/**
+ * Helper function for SetFont that creates a style rule for the given font.
+ * @param aFont The CSS font string
+ * @param aNode The canvas element
+ * @param aResult Pointer in which to place the new style rule.
+ * @remark Assumes all pointer arguments are non-null.
+ */
+static nsresult
+CreateFontStyleRule(const nsAString& aFont,
+                    nsINode* aNode,
+                    StyleRule** aResult)
+{
+  nsRefPtr<StyleRule> rule;
+  bool changed;
+
+  nsIPrincipal* principal = aNode->NodePrincipal();
+  nsIDocument* document = aNode->OwnerDoc();
+
+  nsIURI* docURL = document->GetDocumentURI();
+  nsIURI* baseURL = document->GetDocBaseURI();
+
+  // Pass the CSS Loader object to the parser, to allow parser error reports
+  // to include the outer window ID.
+  nsCSSParser parser(document->CSSLoader());
+
+  nsresult rv = parser.ParseStyleAttribute(EmptyString(), docURL, baseURL,
+                                           principal, getter_AddRefs(rule));
+  if (NS_FAILED(rv)) {
+    return rv;
+  }
+
+  rv = parser.ParseProperty(eCSSProperty_font, aFont, docURL, baseURL,
+                            principal, rule->GetDeclaration(), &changed,
+                            false);
+  if (NS_FAILED(rv))
+    return rv;
+
+  rv = parser.ParseProperty(eCSSProperty_line_height,
+                            NS_LITERAL_STRING("normal"), docURL, baseURL,
+                            principal, rule->GetDeclaration(), &changed,
+                            false);
+  if (NS_FAILED(rv)) {
+    return rv;
+  }
+
+  rule->RuleMatched();
+
+  rule.forget(aResult);
+  return NS_OK;
+}
+
+void
+CanvasRenderingContext2D::SetFont(const nsAString& font,
+                                  ErrorResult& error)
+{
+  /*
+    * If font is defined with relative units (e.g. ems) and the parent
+    * style context changes in between calls, setting the font to the
+    * same value as previous could result in a different computed value,
+    * so we cannot have the optimization where we check if the new font
+    * string is equal to the old one.
+    */
+
+  if (!mCanvasElement && !mDocShell) {
+    NS_WARNING("Canvas element must be non-null or a docshell must be provided");
+    error.Throw(NS_ERROR_FAILURE);
+    return;
+  }
+
+  nsIPresShell* presShell = GetPresShell();
+  if (!presShell) {
+    error.Throw(NS_ERROR_FAILURE);
+    return;
+  }
+  nsIDocument* document = presShell->GetDocument();
+
+  nsRefPtr<css::StyleRule> rule;
+  error = CreateFontStyleRule(font, document, getter_AddRefs(rule));
+
+  if (error.Failed()) {
+    return;
+  }
+
+  css::Declaration *declaration = rule->GetDeclaration();
+  // The easiest way to see whether we got a syntax error or whether
+  // we got 'inherit' or 'initial' is to look at font-size-adjust,
+  // which the shorthand resets to either 'none' or
+  // '-moz-system-font'.
+  // We know the declaration is not !important, so we can use
+  // GetNormalBlock().
+  const nsCSSValue *fsaVal =
+    declaration->GetNormalBlock()->ValueFor(eCSSProperty_font_size_adjust);
+  if (!fsaVal || (fsaVal->GetUnit() != eCSSUnit_None &&
+                  fsaVal->GetUnit() != eCSSUnit_System_Font)) {
+      // We got an all-property value or a syntax error.  The spec says
+      // this value must be ignored.
+    return;
+  }
+
+  nsTArray< nsCOMPtr<nsIStyleRule> > rules;
+  rules.AppendElement(rule);
+
+  nsStyleSet* styleSet = presShell->StyleSet();
+
+  // have to get a parent style context for inherit-like relative
+  // values (2em, bolder, etc.)
+  nsRefPtr<nsStyleContext> parentContext;
+
+  if (mCanvasElement && mCanvasElement->IsInDoc()) {
+      // inherit from the canvas element
+      parentContext = nsComputedDOMStyle::GetStyleContextForElement(
+              mCanvasElement,
+              nullptr,
+              presShell);
+  } else {
+    // otherwise inherit from default (10px sans-serif)
+    nsRefPtr<css::StyleRule> parentRule;
+    error = CreateFontStyleRule(NS_LITERAL_STRING("10px sans-serif"),
+                                document,
+                                getter_AddRefs(parentRule));
+
+    if (error.Failed()) {
+      return;
+    }
+
+    nsTArray< nsCOMPtr<nsIStyleRule> > parentRules;
+    parentRules.AppendElement(parentRule);
+    parentContext = styleSet->ResolveStyleForRules(nullptr, parentRules);
+  }
+
+  if (!parentContext) {
+    error.Throw(NS_ERROR_FAILURE);
+    return;
+  }
+
+  nsRefPtr<nsStyleContext> sc =
+      styleSet->ResolveStyleForRules(parentContext, rules);
+  if (!sc) {
+    error.Throw(NS_ERROR_FAILURE);
+    return;
+  }
+
+  const nsStyleFont* fontStyle = sc->GetStyleFont();
+
+  NS_ASSERTION(fontStyle, "Could not obtain font style");
+
+  nsIAtom* language = sc->GetStyleFont()->mLanguage;
+  if (!language) {
+    language = presShell->GetPresContext()->GetLanguageFromCharset();
+  }
+
+  // use CSS pixels instead of dev pixels to avoid being affected by page zoom
+  const uint32_t aupcp = nsPresContext::AppUnitsPerCSSPixel();
+  // un-zoom the font size to avoid being affected by text-only zoom
+  //
+  // Purposely ignore the font size that respects the user's minimum
+  // font preference (fontStyle->mFont.size) in favor of the computed
+  // size (fontStyle->mSize).  See
+  // https://bugzilla.mozilla.org/show_bug.cgi?id=698652.
+  const nscoord fontSize = nsStyleFont::UnZoomText(parentContext->PresContext(), fontStyle->mSize);
+
+  bool printerFont = (presShell->GetPresContext()->Type() == nsPresContext::eContext_PrintPreview ||
+                      presShell->GetPresContext()->Type() == nsPresContext::eContext_Print);
+
+  gfxFontStyle style(fontStyle->mFont.style,
+                     fontStyle->mFont.weight,
+                     fontStyle->mFont.stretch,
+                     NSAppUnitsToFloatPixels(fontSize, float(aupcp)),
+                     language,
+                     fontStyle->mFont.sizeAdjust,
+                     fontStyle->mFont.systemFont,
+                     printerFont,
+                     fontStyle->mFont.languageOverride);
+
+  fontStyle->mFont.AddFontFeaturesToStyle(&style);
+
+  CurrentState().fontGroup =
+      gfxPlatform::GetPlatform()->CreateFontGroup(fontStyle->mFont.name,
+                                                  &style,
+                                                  presShell->GetPresContext()->GetUserFontSet());
+  NS_ASSERTION(CurrentState().fontGroup, "Could not get font group");
+
+  // The font getter is required to be reserialized based on what we
+  // parsed (including having line-height removed).  (Older drafts of
+  // the spec required font sizes be converted to pixels, but that no
+  // longer seems to be required.)
+  declaration->GetValue(eCSSProperty_font, CurrentState().font);
+}
+
+void
+CanvasRenderingContext2D::SetTextAlign(const nsAString& ta)
+{
+  if (ta.EqualsLiteral("start"))
+    CurrentState().textAlign = TEXT_ALIGN_START;
+  else if (ta.EqualsLiteral("end"))
+    CurrentState().textAlign = TEXT_ALIGN_END;
+  else if (ta.EqualsLiteral("left"))
+    CurrentState().textAlign = TEXT_ALIGN_LEFT;
+  else if (ta.EqualsLiteral("right"))
+    CurrentState().textAlign = TEXT_ALIGN_RIGHT;
+  else if (ta.EqualsLiteral("center"))
+    CurrentState().textAlign = TEXT_ALIGN_CENTER;
+}
+
+void
+CanvasRenderingContext2D::GetTextAlign(nsAString& ta)
+{
+  switch (CurrentState().textAlign)
+  {
+  case TEXT_ALIGN_START:
+    ta.AssignLiteral("start");
+    break;
+  case TEXT_ALIGN_END:
+    ta.AssignLiteral("end");
+    break;
+  case TEXT_ALIGN_LEFT:
+    ta.AssignLiteral("left");
+    break;
+  case TEXT_ALIGN_RIGHT:
+    ta.AssignLiteral("right");
+    break;
+  case TEXT_ALIGN_CENTER:
+    ta.AssignLiteral("center");
+    break;
+  }
+}
+
+void
+CanvasRenderingContext2D::SetTextBaseline(const nsAString& tb)
+{
+  if (tb.EqualsLiteral("top"))
+    CurrentState().textBaseline = TEXT_BASELINE_TOP;
+  else if (tb.EqualsLiteral("hanging"))
+    CurrentState().textBaseline = TEXT_BASELINE_HANGING;
+  else if (tb.EqualsLiteral("middle"))
+    CurrentState().textBaseline = TEXT_BASELINE_MIDDLE;
+  else if (tb.EqualsLiteral("alphabetic"))
+    CurrentState().textBaseline = TEXT_BASELINE_ALPHABETIC;
+  else if (tb.EqualsLiteral("ideographic"))
+    CurrentState().textBaseline = TEXT_BASELINE_IDEOGRAPHIC;
+  else if (tb.EqualsLiteral("bottom"))
+    CurrentState().textBaseline = TEXT_BASELINE_BOTTOM;
+}
+
+void
+CanvasRenderingContext2D::GetTextBaseline(nsAString& tb)
+{
+  switch (CurrentState().textBaseline)
+  {
+  case TEXT_BASELINE_TOP:
+    tb.AssignLiteral("top");
+    break;
+  case TEXT_BASELINE_HANGING:
+    tb.AssignLiteral("hanging");
+    break;
+  case TEXT_BASELINE_MIDDLE:
+    tb.AssignLiteral("middle");
+    break;
+  case TEXT_BASELINE_ALPHABETIC:
+    tb.AssignLiteral("alphabetic");
+    break;
+  case TEXT_BASELINE_IDEOGRAPHIC:
+    tb.AssignLiteral("ideographic");
+    break;
+  case TEXT_BASELINE_BOTTOM:
+    tb.AssignLiteral("bottom");
+    break;
+  }
+}
+
+/*
+ * Helper function that replaces the whitespace characters in a string
+ * with U+0020 SPACE. The whitespace characters are defined as U+0020 SPACE,
+ * U+0009 CHARACTER TABULATION (tab), U+000A LINE FEED (LF), U+000B LINE
+ * TABULATION, U+000C FORM FEED (FF), and U+000D CARRIAGE RETURN (CR).
+ * @param str The string whose whitespace characters to replace.
+ */
+static inline void
+TextReplaceWhitespaceCharacters(nsAutoString& str)
+{
+  str.ReplaceChar("\x09\x0A\x0B\x0C\x0D", PRUnichar(' '));
+}
+
+void
+CanvasRenderingContext2D::FillText(const nsAString& text, double x,
+                                   double y,
+                                   const Optional<double>& maxWidth,
+                                   ErrorResult& error)
+{
+  error = DrawOrMeasureText(text, x, y, maxWidth, TEXT_DRAW_OPERATION_FILL, nullptr);
+}
+
+void
+CanvasRenderingContext2D::StrokeText(const nsAString& text, double x,
+                                     double y,
+                                     const Optional<double>& maxWidth,
+                                     ErrorResult& error)
+{
+  error = DrawOrMeasureText(text, x, y, maxWidth, TEXT_DRAW_OPERATION_STROKE, nullptr);
+}
+
+already_AddRefed<nsIDOMTextMetrics>
+CanvasRenderingContext2D::MeasureText(const nsAString& rawText,
+                                      ErrorResult& error)
+{
+  float width;
+  Optional<double> maxWidth;
+  error = DrawOrMeasureText(rawText, 0, 0, maxWidth, TEXT_DRAW_OPERATION_MEASURE, &width);
+  if (error.Failed()) {
+    return NULL;
+  }
+
+  nsRefPtr<nsIDOMTextMetrics> textMetrics = new TextMetrics(width);
+
+  return textMetrics.forget();
+}
+
+/**
+ * Used for nsBidiPresUtils::ProcessText
+ */
+struct NS_STACK_CLASS CanvasBidiProcessor : public nsBidiPresUtils::BidiProcessor
+{
+  typedef CanvasRenderingContext2D::ContextState ContextState;
+
+  virtual void SetText(const PRUnichar* text, int32_t length, nsBidiDirection direction)
+  {
+    mFontgrp->UpdateFontList(); // ensure user font generation is current
+    mTextRun = mFontgrp->MakeTextRun(text,
+                                     length,
+                                     mThebes,
+                                     mAppUnitsPerDevPixel,
+                                     direction==NSBIDI_RTL ? gfxTextRunFactory::TEXT_IS_RTL : 0);
+  }
+
+  virtual nscoord GetWidth()
+  {
+    gfxTextRun::Metrics textRunMetrics = mTextRun->MeasureText(0,
+                                                               mTextRun->GetLength(),
+                                                               mDoMeasureBoundingBox ?
+                                                                 gfxFont::TIGHT_INK_EXTENTS :
+                                                                 gfxFont::LOOSE_INK_EXTENTS,
+                                                               mThebes,
+                                                               nullptr);
+
+    // this only measures the height; the total width is gotten from the
+    // the return value of ProcessText.
+    if (mDoMeasureBoundingBox) {
+      textRunMetrics.mBoundingBox.Scale(1.0 / mAppUnitsPerDevPixel);
+      mBoundingBox = mBoundingBox.Union(textRunMetrics.mBoundingBox);
+    }
+
+    return NSToCoordRound(textRunMetrics.mAdvanceWidth);
+  }
+
+  virtual void DrawText(nscoord xOffset, nscoord width)
+  {
+    gfxPoint point = mPt;
+    point.x += xOffset;
+
+    // offset is given in terms of left side of string
+    if (mTextRun->IsRightToLeft()) {
+      // Bug 581092 - don't use rounded pixel width to advance to
+      // right-hand end of run, because this will cause different
+      // glyph positioning for LTR vs RTL drawing of the same
+      // glyph string on OS X and DWrite where textrun widths may
+      // involve fractional pixels.
+      gfxTextRun::Metrics textRunMetrics =
+        mTextRun->MeasureText(0,
+                              mTextRun->GetLength(),
+                              mDoMeasureBoundingBox ?
+                                  gfxFont::TIGHT_INK_EXTENTS :
+                                  gfxFont::LOOSE_INK_EXTENTS,
+                              mThebes,
+                              nullptr);
+      point.x += textRunMetrics.mAdvanceWidth;
+      // old code was:
+      //   point.x += width * mAppUnitsPerDevPixel;
+      // TODO: restore this if/when we move to fractional coords
+      // throughout the text layout process
+    }
+
+    uint32_t numRuns;
+    const gfxTextRun::GlyphRun *runs = mTextRun->GetGlyphRuns(&numRuns);
+    const uint32_t appUnitsPerDevUnit = mAppUnitsPerDevPixel;
+    const double devUnitsPerAppUnit = 1.0/double(appUnitsPerDevUnit);
+    Point baselineOrigin =
+      Point(point.x * devUnitsPerAppUnit, point.y * devUnitsPerAppUnit);
+
+    float advanceSum = 0;
+
+    mCtx->EnsureTarget();
+    for (uint32_t c = 0; c < numRuns; c++) {
+      gfxFont *font = runs[c].mFont;
+      uint32_t endRun = 0;
+      if (c + 1 < numRuns) {
+        endRun = runs[c + 1].mCharacterOffset;
+      } else {
+        endRun = mTextRun->GetLength();
+      }
+
+      const gfxTextRun::CompressedGlyph *glyphs = mTextRun->GetCharacterGlyphs();
+
+      RefPtr<ScaledFont> scaledFont =
+        gfxPlatform::GetPlatform()->GetScaledFontForFont(mCtx->mTarget, font);
+
+      if (!scaledFont) {
+        // This can occur when something switched DirectWrite off.
+        return;
+      }
+
+      GlyphBuffer buffer;
+
+      std::vector<Glyph> glyphBuf;
+
+      for (uint32_t i = runs[c].mCharacterOffset; i < endRun; i++) {
+        Glyph newGlyph;
+        if (glyphs[i].IsSimpleGlyph()) {
+          newGlyph.mIndex = glyphs[i].GetSimpleGlyph();
+          if (mTextRun->IsRightToLeft()) {
+            newGlyph.mPosition.x = baselineOrigin.x - advanceSum -
+              glyphs[i].GetSimpleAdvance() * devUnitsPerAppUnit;
+          } else {
+            newGlyph.mPosition.x = baselineOrigin.x + advanceSum;
+          }
+          newGlyph.mPosition.y = baselineOrigin.y;
+          advanceSum += glyphs[i].GetSimpleAdvance() * devUnitsPerAppUnit;
+          glyphBuf.push_back(newGlyph);
+          continue;
+        }
+
+        if (!glyphs[i].GetGlyphCount()) {
+          continue;
+        }
+
+        gfxTextRun::DetailedGlyph *detailedGlyphs =
+          mTextRun->GetDetailedGlyphs(i);
+
+        if (glyphs[i].IsMissing()) {
+          float xpos;
+          float advance = detailedGlyphs[0].mAdvance * devUnitsPerAppUnit;
+          if (mTextRun->IsRightToLeft()) {
+            xpos = baselineOrigin.x - advanceSum - advance;
+          } else {
+            xpos = baselineOrigin.x + advanceSum;
+          }
+          advanceSum += advance;
+
+          // default-ignorable characters will have zero advance width.
+          // we don't draw a hexbox for them, just leave them invisible
+          if (advance > 0) {
+            // for now, we use gfxFontMissingGlyphs to draw the hexbox;
+            // some day we should replace this with a direct Azure version
+
+            // get the DrawTarget's transform, so we can apply it to the
+            // thebes context for gfxFontMissingGlyphs
+            Matrix matrix = mCtx->mTarget->GetTransform();
+            nsRefPtr<gfxContext> thebes;
+            if (gfxPlatform::GetPlatform()->SupportsAzureContent()) {
+              // XXX See bug 808288 comment 5 - Bas says:
+              // This is a little tricky, potentially this could go wrong if
+              // we fell back to a Cairo context because of for example
+              // extremely large Canvas size. Cairo content is technically
+              // -not- supported, but SupportsAzureContent would return true
+              // as the browser uses D2D content.
+              // I'm thinking Cairo content will be good enough to do
+              // DrawMissingGlyph though.
+              thebes = new gfxContext(mCtx->mTarget);
+            } else {
+              nsRefPtr<gfxASurface> drawSurf;
+              mCtx->GetThebesSurface(getter_AddRefs(drawSurf));
+              thebes = new gfxContext(drawSurf);
+            }
+            thebes->SetMatrix(gfxMatrix(matrix._11, matrix._12, matrix._21,
+                                        matrix._22, matrix._31, matrix._32));
+
+            gfxFloat height = font->GetMetrics().maxAscent;
+            gfxRect glyphRect(xpos, baselineOrigin.y - height,
+                              advance, height);
+            gfxFontMissingGlyphs::DrawMissingGlyph(thebes, glyphRect,
+                                                   detailedGlyphs[0].mGlyphID);
+
+            mCtx->mTarget->SetTransform(matrix);
+          }
+          continue;
+        }
+
+        for (uint32_t c = 0; c < glyphs[i].GetGlyphCount(); c++) {
+          newGlyph.mIndex = detailedGlyphs[c].mGlyphID;
+          if (mTextRun->IsRightToLeft()) {
+            newGlyph.mPosition.x = baselineOrigin.x + detailedGlyphs[c].mXOffset * devUnitsPerAppUnit -
+              advanceSum - detailedGlyphs[c].mAdvance * devUnitsPerAppUnit;
+          } else {
+            newGlyph.mPosition.x = baselineOrigin.x + detailedGlyphs[c].mXOffset * devUnitsPerAppUnit + advanceSum;
+          }
+          newGlyph.mPosition.y = baselineOrigin.y + detailedGlyphs[c].mYOffset * devUnitsPerAppUnit;
+          glyphBuf.push_back(newGlyph);
+          advanceSum += detailedGlyphs[c].mAdvance * devUnitsPerAppUnit;
+        }
+      }
+
+      if (!glyphBuf.size()) {
+        // This may happen for glyph runs for a 0 size font.
+        continue;
+      }
+
+      buffer.mGlyphs = &glyphBuf.front();
+      buffer.mNumGlyphs = glyphBuf.size();
+
+      Rect bounds = mCtx->mTarget->GetTransform().
+        TransformBounds(Rect(mBoundingBox.x, mBoundingBox.y,
+                             mBoundingBox.width, mBoundingBox.height));
+      if (mOp == CanvasRenderingContext2D::TEXT_DRAW_OPERATION_FILL) {
+        AdjustedTarget(mCtx, &bounds)->
+          FillGlyphs(scaledFont, buffer,
+                     CanvasGeneralPattern().
+                       ForStyle(mCtx, CanvasRenderingContext2D::STYLE_FILL, mCtx->mTarget),
+                     DrawOptions(mState->globalAlpha, mCtx->UsedOperation()));
+      } else if (mOp == CanvasRenderingContext2D::TEXT_DRAW_OPERATION_STROKE) {
+        RefPtr<Path> path = scaledFont->GetPathForGlyphs(buffer, mCtx->mTarget);
+
+        const ContextState& state = *mState;
+        AdjustedTarget(mCtx, &bounds)->
+          Stroke(path, CanvasGeneralPattern().
+                   ForStyle(mCtx, CanvasRenderingContext2D::STYLE_STROKE, mCtx->mTarget),
+                 StrokeOptions(state.lineWidth, state.lineJoin,
+                               state.lineCap, state.miterLimit,
+                               state.dash.Length(),
+                               state.dash.Elements(),
+                               state.dashOffset),
+                 DrawOptions(state.globalAlpha, mCtx->UsedOperation()));
+
+      }
+    }
+  }
+
+  // current text run
+  nsAutoPtr<gfxTextRun> mTextRun;
+
+  // pointer to a screen reference context used to measure text and such
+  nsRefPtr<gfxContext> mThebes;
+
+  // Pointer to the draw target we should fill our text to
+  CanvasRenderingContext2D *mCtx;
+
+  // position of the left side of the string, alphabetic baseline
+  gfxPoint mPt;
+
+  // current font
+  gfxFontGroup* mFontgrp;
+
+  // dev pixel conversion factor
+  uint32_t mAppUnitsPerDevPixel;
+
+  // operation (fill or stroke)
+  CanvasRenderingContext2D::TextDrawOperation mOp;
+
+  // context state
+  ContextState *mState;
+
+  // union of bounding boxes of all runs, needed for shadows
+  gfxRect mBoundingBox;
+
+  // true iff the bounding box should be measured
+  bool mDoMeasureBoundingBox;
+};
+
+nsresult
+CanvasRenderingContext2D::DrawOrMeasureText(const nsAString& aRawText,
+                                            float aX,
+                                            float aY,
+                                            const Optional<double>& aMaxWidth,
+                                            TextDrawOperation aOp,
+                                            float* aWidth)
+{
+  nsresult rv;
+
+  if (!FloatValidate(aX, aY) ||
+      (aMaxWidth.WasPassed() && !FloatValidate(aMaxWidth.Value())))
+      return NS_ERROR_DOM_SYNTAX_ERR;
+
+  // spec isn't clear on what should happen if aMaxWidth <= 0, so
+  // treat it as an invalid argument
+  // technically, 0 should be an invalid value as well, but 0 is the default
+  // arg, and there is no way to tell if the default was used
+  if (aMaxWidth.WasPassed() && aMaxWidth.Value() < 0)
+    return NS_ERROR_INVALID_ARG;
+
+  if (!mCanvasElement && !mDocShell) {
+    NS_WARNING("Canvas element must be non-null or a docshell must be provided");
+    return NS_ERROR_FAILURE;
+  }
+
+  nsCOMPtr<nsIPresShell> presShell = GetPresShell();
+  if (!presShell)
+    return NS_ERROR_FAILURE;
+
+  nsIDocument* document = presShell->GetDocument();
+
+  // replace all the whitespace characters with U+0020 SPACE
+  nsAutoString textToDraw(aRawText);
+  TextReplaceWhitespaceCharacters(textToDraw);
+
+  // for now, default to ltr if not in doc
+  bool isRTL = false;
+
+  if (mCanvasElement && mCanvasElement->IsInDoc()) {
+    // try to find the closest context
+    nsRefPtr<nsStyleContext> canvasStyle =
+      nsComputedDOMStyle::GetStyleContextForElement(mCanvasElement,
+                                                    nullptr,
+                                                    presShell);
+    if (!canvasStyle) {
+      return NS_ERROR_FAILURE;
+    }
+
+    isRTL = canvasStyle->GetStyleVisibility()->mDirection ==
+      NS_STYLE_DIRECTION_RTL;
+  } else {
+    isRTL = GET_BIDI_OPTION_DIRECTION(document->GetBidiOptions()) == IBMBIDI_TEXTDIRECTION_RTL;
+  }
+
+  gfxFontGroup* currentFontStyle = GetCurrentFontStyle();
+  NS_ASSERTION(currentFontStyle, "font group is null");
+
+  if (currentFontStyle->GetStyle()->size == 0.0F) {
+    if (aWidth) {
+      *aWidth = 0;
+    }
+    return NS_OK;
+  }
+
+  const ContextState &state = CurrentState();
+
+  // This is only needed to know if we can know the drawing bounding box easily.
+  bool doDrawShadow = aOp == TEXT_DRAW_OPERATION_FILL && NeedToDrawShadow();
+
+  CanvasBidiProcessor processor;
+
+  GetAppUnitsValues(&processor.mAppUnitsPerDevPixel, nullptr);
+  processor.mPt = gfxPoint(aX, aY);
+  processor.mThebes =
+    new gfxContext(gfxPlatform::GetPlatform()->ScreenReferenceSurface());
+
+  // If we don't have a target then we don't have a transform. A target won't
+  // be needed in the case where we're measuring the text size. This allows
+  // to avoid creating a target if it's only being used to measure text sizes.
+  if (mTarget) {
+    Matrix matrix = mTarget->GetTransform();
+    processor.mThebes->SetMatrix(gfxMatrix(matrix._11, matrix._12, matrix._21, matrix._22, matrix._31, matrix._32));
+  }
+  processor.mCtx = this;
+  processor.mOp = aOp;
+  processor.mBoundingBox = gfxRect(0, 0, 0, 0);
+  processor.mDoMeasureBoundingBox = doDrawShadow || !mIsEntireFrameInvalid;
+  processor.mState = &CurrentState();
+  processor.mFontgrp = currentFontStyle;
+
+  nscoord totalWidthCoord;
+
+  // calls bidi algo twice since it needs the full text width and the
+  // bounding boxes before rendering anything
+  nsBidi bidiEngine;
+  rv = nsBidiPresUtils::ProcessText(textToDraw.get(),
+                                    textToDraw.Length(),
+                                    isRTL ? NSBIDI_RTL : NSBIDI_LTR,
+                                    presShell->GetPresContext(),
+                                    processor,
+                                    nsBidiPresUtils::MODE_MEASURE,
+                                    nullptr,
+                                    0,
+                                    &totalWidthCoord,
+                                    &bidiEngine);
+  if (NS_FAILED(rv)) {
+    return rv;
+  }
+
+  float totalWidth = float(totalWidthCoord) / processor.mAppUnitsPerDevPixel;
+  if (aWidth) {
+    *aWidth = totalWidth;
+  }
+
+  // if only measuring, don't need to do any more work
+  if (aOp==TEXT_DRAW_OPERATION_MEASURE) {
+    return NS_OK;
+  }
+
+  // offset pt.x based on text align
+  gfxFloat anchorX;
+
+  if (state.textAlign == TEXT_ALIGN_CENTER) {
+    anchorX = .5;
+  } else if (state.textAlign == TEXT_ALIGN_LEFT ||
+            (!isRTL && state.textAlign == TEXT_ALIGN_START) ||
+            (isRTL && state.textAlign == TEXT_ALIGN_END)) {
+    anchorX = 0;
+  } else {
+    anchorX = 1;
+  }
+
+  processor.mPt.x -= anchorX * totalWidth;
+
+  // offset pt.y based on text baseline
+  processor.mFontgrp->UpdateFontList(); // ensure user font generation is current
+  NS_ASSERTION(processor.mFontgrp->FontListLength()>0, "font group contains no fonts");
+  const gfxFont::Metrics& fontMetrics = processor.mFontgrp->GetFontAt(0)->GetMetrics();
+
+  gfxFloat anchorY;
+
+  switch (state.textBaseline)
+  {
+  case TEXT_BASELINE_HANGING:
+      // fall through; best we can do with the information available
+  case TEXT_BASELINE_TOP:
+    anchorY = fontMetrics.emAscent;
+    break;
+  case TEXT_BASELINE_MIDDLE:
+    anchorY = (fontMetrics.emAscent - fontMetrics.emDescent) * .5f;
+    break;
+  case TEXT_BASELINE_IDEOGRAPHIC:
+    // fall through; best we can do with the information available
+  case TEXT_BASELINE_ALPHABETIC:
+    anchorY = 0;
+    break;
+  case TEXT_BASELINE_BOTTOM:
+    anchorY = -fontMetrics.emDescent;
+    break;
+  default:
+      MOZ_NOT_REACHED("unexpected TextBaseline");
+  }
+
+  processor.mPt.y += anchorY;
+
+  // correct bounding box to get it to be the correct size/position
+  processor.mBoundingBox.width = totalWidth;
+  processor.mBoundingBox.MoveBy(processor.mPt);
+
+  processor.mPt.x *= processor.mAppUnitsPerDevPixel;
+  processor.mPt.y *= processor.mAppUnitsPerDevPixel;
+
+  EnsureTarget();
+  Matrix oldTransform = mTarget->GetTransform();
+  // if text is over aMaxWidth, then scale the text horizontally such that its
+  // width is precisely aMaxWidth
+  if (aMaxWidth.WasPassed() && aMaxWidth.Value() > 0 &&
+      totalWidth > aMaxWidth.Value()) {
+    Matrix newTransform = oldTransform;
+
+    // Translate so that the anchor point is at 0,0, then scale and then
+    // translate back.
+    newTransform.Translate(aX, 0);
+    newTransform.Scale(aMaxWidth.Value() / totalWidth, 1);
+    newTransform.Translate(-aX, 0);
+    /* we do this to avoid an ICE in the android compiler */
+    Matrix androidCompilerBug = newTransform;
+    mTarget->SetTransform(androidCompilerBug);
+  }
+
+  // save the previous bounding box
+  gfxRect boundingBox = processor.mBoundingBox;
+
+  // don't ever need to measure the bounding box twice
+  processor.mDoMeasureBoundingBox = false;
+
+  rv = nsBidiPresUtils::ProcessText(textToDraw.get(),
+                                    textToDraw.Length(),
+                                    isRTL ? NSBIDI_RTL : NSBIDI_LTR,
+                                    presShell->GetPresContext(),
+                                    processor,
+                                    nsBidiPresUtils::MODE_DRAW,
+                                    nullptr,
+                                    0,
+                                    nullptr,
+                                    &bidiEngine);
+
+
+  mTarget->SetTransform(oldTransform);
+
+  if (aOp == CanvasRenderingContext2D::TEXT_DRAW_OPERATION_FILL &&
+      !doDrawShadow) {
+    RedrawUser(boundingBox);
+    return NS_OK;
+  }
+
+  Redraw();
+  return NS_OK;
+}
+
+gfxFontGroup *CanvasRenderingContext2D::GetCurrentFontStyle()
+{
+  // use lazy initilization for the font group since it's rather expensive
+  if (!CurrentState().fontGroup) {
+    ErrorResult err;
+    SetFont(kDefaultFontStyle, err);
+    if (err.Failed()) {
+      gfxFontStyle style;
+      style.size = kDefaultFontSize;
+      CurrentState().fontGroup =
+        gfxPlatform::GetPlatform()->CreateFontGroup(kDefaultFontName,
+                                                    &style,
+                                                    nullptr);
+      if (CurrentState().fontGroup) {
+        CurrentState().font = kDefaultFontStyle;
+      } else {
+        NS_ERROR("Default canvas font is invalid");
+      }
+    }
+
+  }
+
+  return CurrentState().fontGroup;
+}
+
+//
+// line caps/joins
+//
+
+void
+CanvasRenderingContext2D::SetLineCap(const nsAString& capstyle)
+{
+  CapStyle cap;
+
+  if (capstyle.EqualsLiteral("butt")) {
+    cap = CAP_BUTT;
+  } else if (capstyle.EqualsLiteral("round")) {
+    cap = CAP_ROUND;
+  } else if (capstyle.EqualsLiteral("square")) {
+    cap = CAP_SQUARE;
+  } else {
+    // XXX ERRMSG we need to report an error to developers here! (bug 329026)
+    return;
+  }
+
+  CurrentState().lineCap = cap;
+}
+
+void
+CanvasRenderingContext2D::GetLineCap(nsAString& capstyle)
+{
+  switch (CurrentState().lineCap) {
+  case CAP_BUTT:
+    capstyle.AssignLiteral("butt");
+    break;
+  case CAP_ROUND:
+    capstyle.AssignLiteral("round");
+    break;
+  case CAP_SQUARE:
+    capstyle.AssignLiteral("square");
+    break;
+  }
+}
+
+void
+CanvasRenderingContext2D::SetLineJoin(const nsAString& joinstyle)
+{
+  JoinStyle j;
+
+  if (joinstyle.EqualsLiteral("round")) {
+    j = JOIN_ROUND;
+  } else if (joinstyle.EqualsLiteral("bevel")) {
+    j = JOIN_BEVEL;
+  } else if (joinstyle.EqualsLiteral("miter")) {
+    j = JOIN_MITER_OR_BEVEL;
+  } else {
+    // XXX ERRMSG we need to report an error to developers here! (bug 329026)
+    return;
+  }
+
+  CurrentState().lineJoin = j;
+}
+
+void
+CanvasRenderingContext2D::GetLineJoin(nsAString& joinstyle, ErrorResult& error)
+{
+  switch (CurrentState().lineJoin) {
+  case JOIN_ROUND:
+    joinstyle.AssignLiteral("round");
+    break;
+  case JOIN_BEVEL:
+    joinstyle.AssignLiteral("bevel");
+    break;
+  case JOIN_MITER_OR_BEVEL:
+    joinstyle.AssignLiteral("miter");
+    break;
+  default:
+    error.Throw(NS_ERROR_FAILURE);
+  }
+}
+
+void
+CanvasRenderingContext2D::SetMozDash(JSContext* cx,
+                                     const JS::Value& mozDash,
+                                     ErrorResult& error)
+{
+  FallibleTArray<Float> dash;
+  error = JSValToDashArray(cx, mozDash, dash);
+  if (!error.Failed()) {
+    ContextState& state = CurrentState();
+    state.dash = dash;
+    if (state.dash.IsEmpty()) {
+      state.dashOffset = 0;
+    }
+  }
+}
+
+JS::Value
+CanvasRenderingContext2D::GetMozDash(JSContext* cx, ErrorResult& error)
+{
+  JS::Value mozDash;
+  error = DashArrayToJSVal(CurrentState().dash, cx, &mozDash);
+  return mozDash;
+}
+
+void
+CanvasRenderingContext2D::SetMozDashOffset(double mozDashOffset)
+{
+  if (!FloatValidate(mozDashOffset)) {
+    return;
+  }
+
+  ContextState& state = CurrentState();
+  if (!state.dash.IsEmpty()) {
+    state.dashOffset = mozDashOffset;
+  }
+}
+
+bool
+CanvasRenderingContext2D::IsPointInPath(double x, double y)
+{
+  if (!FloatValidate(x,y)) {
+    return false;
+  }
+
+  EnsureUserSpacePath(false);
+  if (!mPath) {
+    return false;
+  }
+  if (mPathTransformWillUpdate) {
+    return mPath->ContainsPoint(Point(x, y), mPathToDS);
+  }
+  return mPath->ContainsPoint(Point(x, y), mTarget->GetTransform());
+}
+
+bool
+CanvasRenderingContext2D::MozIsPointInStroke(double x, double y)
+{
+  if (!FloatValidate(x,y)) {
+    return false;
+  }
+
+  EnsureUserSpacePath(false);
+  if (!mPath) {
+    return false;
+  }
+
+  const ContextState &state = CurrentState();
+
+  StrokeOptions strokeOptions(state.lineWidth,
+                              state.lineJoin,
+                              state.lineCap,
+                              state.miterLimit,
+                              state.dash.Length(),
+                              state.dash.Elements(),
+                              state.dashOffset);
+
+  if (mPathTransformWillUpdate) {
+    return mPath->StrokeContainsPoint(strokeOptions, Point(x, y), mPathToDS);
+  }
+  return mPath->StrokeContainsPoint(strokeOptions, Point(x, y), mTarget->GetTransform());
+}
+
+//
+// image
+//
+
+// drawImage(in HTMLImageElement image, in float dx, in float dy);
+//   -- render image from 0,0 at dx,dy top-left coords
+// drawImage(in HTMLImageElement image, in float dx, in float dy, in float sw, in float sh);
+//   -- render image from 0,0 at dx,dy top-left coords clipping it to sw,sh
+// drawImage(in HTMLImageElement image, in float sx, in float sy, in float sw, in float sh, in float dx, in float dy, in float dw, in float dh);
+//   -- render the region defined by (sx,sy,sw,wh) in image-local space into the region (dx,dy,dw,dh) on the canvas
+
+// If only dx and dy are passed in then optional_argc should be 0. If only
+// dx, dy, dw and dh are passed in then optional_argc should be 2. The only
+// other valid value for optional_argc is 6 if sx, sy, sw, sh, dx, dy, dw and dh
+// are all passed in.
+
+void
+CanvasRenderingContext2D::DrawImage(const HTMLImageOrCanvasOrVideoElement& image,
+                                    double sx, double sy, double sw,
+                                    double sh, double dx, double dy,
+                                    double dw, double dh,
+                                    uint8_t optional_argc,
+                                    ErrorResult& error)
+{
+  MOZ_ASSERT(optional_argc == 0 || optional_argc == 2 || optional_argc == 6);
+
+  RefPtr<SourceSurface> srcSurf;
+  gfxIntSize imgSize;
+
+  Element* element;
+
+  EnsureTarget();
+  if (image.IsHTMLCanvasElement()) {
+    nsHTMLCanvasElement* canvas = image.GetAsHTMLCanvasElement();
+    element = canvas;
+    nsIntSize size = canvas->GetSize();
+    if (size.width == 0 || size.height == 0) {
+      error.Throw(NS_ERROR_DOM_INVALID_STATE_ERR);
+      return;
+    }
+
+    // Special case for Canvas, which could be an Azure canvas!
+    nsICanvasRenderingContextInternal *srcCanvas = canvas->GetContextAtIndex(0);
+    if (srcCanvas == this) {
+      // Self-copy.
+      srcSurf = mTarget->Snapshot();
+      imgSize = gfxIntSize(mWidth, mHeight);
+    } else if (srcCanvas) {
+      // This might not be an Azure canvas!
+      srcSurf = srcCanvas->GetSurfaceSnapshot();
+
+      if (srcSurf) {
+        if (mCanvasElement) {
+          // Do security check here.
+          CanvasUtils::DoDrawImageSecurityCheck(mCanvasElement,
+                                                element->NodePrincipal(),
+                                                canvas->IsWriteOnly(),
+                                                false);
+        }
+        imgSize = gfxIntSize(srcSurf->GetSize().width, srcSurf->GetSize().height);
+      }
+    }
+  } else {
+    if (image.IsHTMLImageElement()) {
+      nsHTMLImageElement* img = image.GetAsHTMLImageElement();
+      element = img;
+    } else {
+      nsHTMLVideoElement* video = image.GetAsHTMLVideoElement();
+      element = video;
+    }
+
+    gfxASurface* imgsurf =
+      CanvasImageCache::Lookup(element, mCanvasElement, &imgSize);
+    if (imgsurf) {
+      srcSurf = gfxPlatform::GetPlatform()->GetSourceSurfaceForSurface(mTarget, imgsurf);
+    }
+  }
+
+  if (!srcSurf) {
+    // The canvas spec says that drawImage should draw the first frame
+    // of animated images
+    uint32_t sfeFlags = nsLayoutUtils::SFE_WANT_FIRST_FRAME;
+    nsLayoutUtils::SurfaceFromElementResult res =
+      nsLayoutUtils::SurfaceFromElement(element, sfeFlags);
+
+    if (!res.mSurface) {
+      // Spec says to silently do nothing if the element is still loading.
+      if (!res.mIsStillLoading) {
+        error.Throw(NS_ERROR_NOT_AVAILABLE);
+      }
+      return;
+    }
+
+    // Ignore cairo surfaces that are bad! See bug 666312.
+    if (res.mSurface->CairoStatus()) {
+      return;
+    }
+
+    imgSize = res.mSize;
+
+    if (mCanvasElement) {
+      CanvasUtils::DoDrawImageSecurityCheck(mCanvasElement,
+                                            res.mPrincipal, res.mIsWriteOnly,
+                                            res.mCORSUsed);
+    }
+
+    if (res.mImageRequest) {
+      CanvasImageCache::NotifyDrawImage(element, mCanvasElement,
+                                        res.mImageRequest, res.mSurface, imgSize);
+    }
+
+    srcSurf = gfxPlatform::GetPlatform()->GetSourceSurfaceForSurface(mTarget, res.mSurface);
+  }
+
+  if (optional_argc == 0) {
+    sx = sy = 0.0;
+    dw = sw = (double) imgSize.width;
+    dh = sh = (double) imgSize.height;
+  } else if (optional_argc == 2) {
+    sx = sy = 0.0;
+    sw = (double) imgSize.width;
+    sh = (double) imgSize.height;
+  }
+
+  if (sw == 0.0 || sh == 0.0) {
+    error.Throw(NS_ERROR_DOM_INDEX_SIZE_ERR);
+    return;
+  }
+
+  if (dw == 0.0 || dh == 0.0) {
+    // not really failure, but nothing to do --
+    // and noone likes a divide-by-zero
+    return;
+  }
+
+  if (sx < 0.0 || sy < 0.0 ||
+      sw < 0.0 || sw > (double) imgSize.width ||
+      sh < 0.0 || sh > (double) imgSize.height ||
+      dw < 0.0 || dh < 0.0) {
+    // XXX - Unresolved spec issues here, for now return error.
+    error.Throw(NS_ERROR_DOM_INDEX_SIZE_ERR);
+    return;
+  }
+
+  Filter filter;
+
+  if (CurrentState().imageSmoothingEnabled)
+    filter = mgfx::FILTER_LINEAR;
+  else
+    filter = mgfx::FILTER_POINT;
+
+  mgfx::Rect bounds;
+
+  if (NeedToDrawShadow()) {
+    bounds = mgfx::Rect(dx, dy, dw, dh);
+    bounds = mTarget->GetTransform().TransformBounds(bounds);
+  }
+
+  AdjustedTarget(this, bounds.IsEmpty() ? nullptr : &bounds)->
+    DrawSurface(srcSurf,
+                mgfx::Rect(dx, dy, dw, dh),
+                mgfx::Rect(sx, sy, sw, sh),
+                DrawSurfaceOptions(filter),
+                DrawOptions(CurrentState().globalAlpha, UsedOperation()));
+
+  RedrawUser(gfxRect(dx, dy, dw, dh));
+}
+
+void
+CanvasRenderingContext2D::SetGlobalCompositeOperation(const nsAString& op,
+                                                      ErrorResult& error)
+{
+  CompositionOp comp_op;
+
+#define CANVAS_OP_TO_GFX_OP(cvsop, op2d) \
+  if (op.EqualsLiteral(cvsop))   \
+    comp_op = OP_##op2d;
+
+  CANVAS_OP_TO_GFX_OP("copy", SOURCE)
+  else CANVAS_OP_TO_GFX_OP("source-atop", ATOP)
+  else CANVAS_OP_TO_GFX_OP("source-in", IN)
+  else CANVAS_OP_TO_GFX_OP("source-out", OUT)
+  else CANVAS_OP_TO_GFX_OP("source-over", OVER)
+  else CANVAS_OP_TO_GFX_OP("destination-in", DEST_IN)
+  else CANVAS_OP_TO_GFX_OP("destination-out", DEST_OUT)
+  else CANVAS_OP_TO_GFX_OP("destination-over", DEST_OVER)
+  else CANVAS_OP_TO_GFX_OP("destination-atop", DEST_ATOP)
+  else CANVAS_OP_TO_GFX_OP("lighter", ADD)
+  else CANVAS_OP_TO_GFX_OP("xor", XOR)
+  // XXX ERRMSG we need to report an error to developers here! (bug 329026)
+  else return;
+
+#undef CANVAS_OP_TO_GFX_OP
+  CurrentState().op = comp_op;
+}
+
+void
+CanvasRenderingContext2D::GetGlobalCompositeOperation(nsAString& op,
+                                                      ErrorResult& error)
+{
+  CompositionOp comp_op = CurrentState().op;
+
+#define CANVAS_OP_TO_GFX_OP(cvsop, op2d) \
+  if (comp_op == OP_##op2d) \
+    op.AssignLiteral(cvsop);
+
+  CANVAS_OP_TO_GFX_OP("copy", SOURCE)
+  else CANVAS_OP_TO_GFX_OP("destination-atop", DEST_ATOP)
+  else CANVAS_OP_TO_GFX_OP("destination-in", DEST_IN)
+  else CANVAS_OP_TO_GFX_OP("destination-out", DEST_OUT)
+  else CANVAS_OP_TO_GFX_OP("destination-over", DEST_OVER)
+  else CANVAS_OP_TO_GFX_OP("lighter", ADD)
+  else CANVAS_OP_TO_GFX_OP("source-atop", ATOP)
+  else CANVAS_OP_TO_GFX_OP("source-in", IN)
+  else CANVAS_OP_TO_GFX_OP("source-out", OUT)
+  else CANVAS_OP_TO_GFX_OP("source-over", OVER)
+  else CANVAS_OP_TO_GFX_OP("xor", XOR)
+  else {
+    error.Throw(NS_ERROR_FAILURE);
+  }
+
+#undef CANVAS_OP_TO_GFX_OP
+}
+
+void
+CanvasRenderingContext2D::DrawWindow(nsIDOMWindow* window, double x,
+                                     double y, double w, double h,
+                                     const nsAString& bgColor,
+                                     uint32_t flags, ErrorResult& error)
+{
+  // protect against too-large surfaces that will cause allocation
+  // or overflow issues
+  if (!gfxASurface::CheckSurfaceSize(gfxIntSize(int32_t(w), int32_t(h)),
+                                     0xffff)) {
+    error.Throw(NS_ERROR_FAILURE);
+    return;
+  }
+
+  EnsureTarget();
+  // We can't allow web apps to call this until we fix at least the
+  // following potential security issues:
+  // -- rendering cross-domain IFRAMEs and then extracting the results
+  // -- rendering the user's theme and then extracting the results
+  // -- rendering native anonymous content (e.g., file input paths;
+  // scrollbars should be allowed)
+  if (!nsContentUtils::IsCallerChrome()) {
+    // not permitted to use DrawWindow
+    // XXX ERRMSG we need to report an error to developers here! (bug 329026)
+    error.Throw(NS_ERROR_DOM_SECURITY_ERR);
+    return;
+  }
+
+  // Flush layout updates
+  if (!(flags & nsIDOMCanvasRenderingContext2D::DRAWWINDOW_DO_NOT_FLUSH)) {
+    nsContentUtils::FlushLayoutForTree(window);
+  }
+
+  nsRefPtr<nsPresContext> presContext;
+  nsCOMPtr<nsPIDOMWindow> win = do_QueryInterface(window);
+  if (win) {
+    nsIDocShell* docshell = win->GetDocShell();
+    if (docshell) {
+      docshell->GetPresContext(getter_AddRefs(presContext));
+    }
+  }
+  if (!presContext) {
+    error.Throw(NS_ERROR_FAILURE);
+    return;
+  }
+
+  nscolor backgroundColor;
+  if (!ParseColor(bgColor, &backgroundColor)) {
+    error.Throw(NS_ERROR_FAILURE);
+    return;
+  }
+
+  nsRect r(nsPresContext::CSSPixelsToAppUnits((float)x),
+           nsPresContext::CSSPixelsToAppUnits((float)y),
+           nsPresContext::CSSPixelsToAppUnits((float)w),
+           nsPresContext::CSSPixelsToAppUnits((float)h));
+  uint32_t renderDocFlags = (nsIPresShell::RENDER_IGNORE_VIEWPORT_SCROLLING |
+                             nsIPresShell::RENDER_DOCUMENT_RELATIVE);
+  if (flags & nsIDOMCanvasRenderingContext2D::DRAWWINDOW_DRAW_CARET) {
+    renderDocFlags |= nsIPresShell::RENDER_CARET;
+  }
+  if (flags & nsIDOMCanvasRenderingContext2D::DRAWWINDOW_DRAW_VIEW) {
+    renderDocFlags &= ~(nsIPresShell::RENDER_IGNORE_VIEWPORT_SCROLLING |
+                        nsIPresShell::RENDER_DOCUMENT_RELATIVE);
+  }
+  if (flags & nsIDOMCanvasRenderingContext2D::DRAWWINDOW_USE_WIDGET_LAYERS) {
+    renderDocFlags |= nsIPresShell::RENDER_USE_WIDGET_LAYERS;
+  }
+  if (flags & nsIDOMCanvasRenderingContext2D::DRAWWINDOW_ASYNC_DECODE_IMAGES) {
+    renderDocFlags |= nsIPresShell::RENDER_ASYNC_DECODE_IMAGES;
+  }
+
+  // gfxContext-over-Azure may modify the DrawTarget's transform, so
+  // save and restore it
+  Matrix matrix = mTarget->GetTransform();
+  nsRefPtr<gfxContext> thebes;
+  if (gfxPlatform::GetPlatform()->SupportsAzureContent()) {
+    thebes = new gfxContext(mTarget);
+  } else {
+    nsRefPtr<gfxASurface> drawSurf;
+    GetThebesSurface(getter_AddRefs(drawSurf));
+    thebes = new gfxContext(drawSurf);
+  }
+  thebes->SetMatrix(gfxMatrix(matrix._11, matrix._12, matrix._21,
+                              matrix._22, matrix._31, matrix._32));
+  nsCOMPtr<nsIPresShell> shell = presContext->PresShell();
+  unused << shell->RenderDocument(r, renderDocFlags, backgroundColor, thebes);
+  mTarget->SetTransform(matrix);
+
+  // note that x and y are coordinates in the document that
+  // we're drawing; x and y are drawn to 0,0 in current user
+  // space.
+  RedrawUser(gfxRect(0, 0, w, h));
+}
+
+void
+CanvasRenderingContext2D::AsyncDrawXULElement(nsIDOMXULElement* elem,
+                                              double x, double y,
+                                              double w, double h,
+                                              const nsAString& bgColor,
+                                              uint32_t flags,
+                                              ErrorResult& error)
+{
+  // We can't allow web apps to call this until we fix at least the
+  // following potential security issues:
+  // -- rendering cross-domain IFRAMEs and then extracting the results
+  // -- rendering the user's theme and then extracting the results
+  // -- rendering native anonymous content (e.g., file input paths;
+  // scrollbars should be allowed)
+  if (!nsContentUtils::IsCallerChrome()) {
+    // not permitted to use DrawWindow
+    // XXX ERRMSG we need to report an error to developers here! (bug 329026)
+    error.Throw(NS_ERROR_DOM_SECURITY_ERR);
+    return;
+  }
+
+#if 0
+  nsCOMPtr<nsIFrameLoaderOwner> loaderOwner = do_QueryInterface(elem);
+  if (!loaderOwner) {
+    error.Throw(NS_ERROR_FAILURE);
+    return;
+  }
+
+  nsRefPtr<nsFrameLoader> frameloader = loaderOwner->GetFrameLoader();
+  if (!frameloader) {
+    error.Throw(NS_ERROR_FAILURE);
+    return;
+  }
+
+  PBrowserParent *child = frameloader->GetRemoteBrowser();
+  if (!child) {
+    nsCOMPtr<nsIDOMWindow> window =
+      do_GetInterface(frameloader->GetExistingDocShell());
+    if (!window) {
+      error.Throw(NS_ERROR_FAILURE);
+      return;
+    }
+
+    return DrawWindow(window, x, y, w, h, bgColor, flags);
+  }
+
+  // protect against too-large surfaces that will cause allocation
+  // or overflow issues
+  if (!gfxASurface::CheckSurfaceSize(gfxIntSize(w, h), 0xffff)) {
+    error.Throw(NS_ERROR_FAILURE);
+    return;
+  }
+
+  bool flush =
+    (flags & nsIDOMCanvasRenderingContext2D::DRAWWINDOW_DO_NOT_FLUSH) == 0;
+
+  uint32_t renderDocFlags = nsIPresShell::RENDER_IGNORE_VIEWPORT_SCROLLING;
+  if (flags & nsIDOMCanvasRenderingContext2D::DRAWWINDOW_DRAW_CARET) {
+    renderDocFlags |= nsIPresShell::RENDER_CARET;
+  }
+  if (flags & nsIDOMCanvasRenderingContext2D::DRAWWINDOW_DRAW_VIEW) {
+    renderDocFlags &= ~nsIPresShell::RENDER_IGNORE_VIEWPORT_SCROLLING;
+  }
+
+  nsRect rect(nsPresContext::CSSPixelsToAppUnits(x),
+              nsPresContext::CSSPixelsToAppUnits(y),
+              nsPresContext::CSSPixelsToAppUnits(w),
+              nsPresContext::CSSPixelsToAppUnits(h));
+  if (mIPC) {
+    PDocumentRendererParent *pdocrender =
+      child->SendPDocumentRendererConstructor(rect,
+                                              mThebes->CurrentMatrix(),
+                                              nsString(aBGColor),
+                                              renderDocFlags, flush,
+                                              nsIntSize(mWidth, mHeight));
+    if (!pdocrender)
+      return NS_ERROR_FAILURE;
+
+    DocumentRendererParent *docrender =
+      static_cast<DocumentRendererParent *>(pdocrender);
+
+    docrender->SetCanvasContext(this, mThebes);
+  }
+#endif
+}
+
+//
+// device pixel getting/setting
+//
+
+void
+CanvasRenderingContext2D::EnsureUnpremultiplyTable() {
+  if (sUnpremultiplyTable)
+    return;
+
+  // Infallably alloc the unpremultiply table.
+  sUnpremultiplyTable = new uint8_t[256][256];
+
+  // It's important that the array be indexed first by alpha and then by rgb
+  // value.  When we unpremultiply a pixel, we're guaranteed to do three
+  // lookups with the same alpha; indexing by alpha first makes it likely that
+  // those three lookups will be close to one another in memory, thus
+  // increasing the chance of a cache hit.
+
+  // a == 0 case
+  for (uint32_t c = 0; c <= 255; c++) {
+    sUnpremultiplyTable[0][c] = c;
+  }
+
+  for (int a = 1; a <= 255; a++) {
+    for (int c = 0; c <= 255; c++) {
+      sUnpremultiplyTable[a][c] = (uint8_t)((c * 255) / a);
+    }
+  }
+}
+
+
+already_AddRefed<ImageData>
+CanvasRenderingContext2D::GetImageData(JSContext* aCx, double aSx,
+                                       double aSy, double aSw,
+                                       double aSh, ErrorResult& error)
+{
+  EnsureTarget();
+  if (!IsTargetValid()) {
+    error.Throw(NS_ERROR_FAILURE);
+    return NULL;
+  }
+
+  if (!mCanvasElement && !mDocShell) {
+    NS_ERROR("No canvas element and no docshell in GetImageData!!!");
+    error.Throw(NS_ERROR_DOM_SECURITY_ERR);
+    return NULL;
+  }
+
+  // Check only if we have a canvas element; if we were created with a docshell,
+  // then it's special internal use.
+  if (mCanvasElement && mCanvasElement->IsWriteOnly() &&
+      !nsContentUtils::IsCallerChrome())
+  {
+    // XXX ERRMSG we need to report an error to developers here! (bug 329026)
+    error.Throw(NS_ERROR_DOM_SECURITY_ERR);
+    return NULL;
+  }
+
+  if (!NS_finite(aSx) || !NS_finite(aSy) ||
+      !NS_finite(aSw) || !NS_finite(aSh)) {
+    error.Throw(NS_ERROR_DOM_NOT_SUPPORTED_ERR);
+    return NULL;
+  }
+
+  if (!aSw || !aSh) {
+    error.Throw(NS_ERROR_DOM_INDEX_SIZE_ERR);
+    return NULL;
+  }
+
+  int32_t x = JS_DoubleToInt32(aSx);
+  int32_t y = JS_DoubleToInt32(aSy);
+  int32_t wi = JS_DoubleToInt32(aSw);
+  int32_t hi = JS_DoubleToInt32(aSh);
+
+  // Handle negative width and height by flipping the rectangle over in the
+  // relevant direction.
+  uint32_t w, h;
+  if (aSw < 0) {
+    w = -wi;
+    x -= w;
+  } else {
+    w = wi;
+  }
+  if (aSh < 0) {
+    h = -hi;
+    y -= h;
+  } else {
+    h = hi;
+  }
+
+  if (w == 0) {
+    w = 1;
+  }
+  if (h == 0) {
+    h = 1;
+  }
+
+  JSObject* array;
+  error = GetImageDataArray(aCx, x, y, w, h, &array);
+  if (error.Failed()) {
+    return NULL;
+  }
+  MOZ_ASSERT(array);
+
+  nsRefPtr<ImageData> imageData = new ImageData(w, h, *array);
+  return imageData.forget();
+}
+
+nsresult
+CanvasRenderingContext2D::GetImageDataArray(JSContext* aCx,
+                                            int32_t aX,
+                                            int32_t aY,
+                                            uint32_t aWidth,
+                                            uint32_t aHeight,
+                                            JSObject** aRetval)
+{
+  MOZ_ASSERT(aWidth && aHeight);
+
+  CheckedInt<uint32_t> len = CheckedInt<uint32_t>(aWidth) * aHeight * 4;
+  if (!len.isValid()) {
+    return NS_ERROR_DOM_INDEX_SIZE_ERR;
+  }
+
+  CheckedInt<int32_t> rightMost = CheckedInt<int32_t>(aX) + aWidth;
+  CheckedInt<int32_t> bottomMost = CheckedInt<int32_t>(aY) + aHeight;
+
+  if (!rightMost.isValid() || !bottomMost.isValid()) {
+    return NS_ERROR_DOM_SYNTAX_ERR;
+  }
+
+  JSObject* darray = JS_NewUint8ClampedArray(aCx, len.value());
+  if (!darray) {
+    return NS_ERROR_OUT_OF_MEMORY;
+  }
+
+  if (mZero) {
+    *aRetval = darray;
+    return NS_OK;
+  }
+
+  uint8_t* data = JS_GetUint8ClampedArrayData(darray);
+
+  IntRect srcRect(0, 0, mWidth, mHeight);
+  IntRect destRect(aX, aY, aWidth, aHeight);
+
+  IntRect srcReadRect = srcRect.Intersect(destRect);
+  IntRect dstWriteRect = srcReadRect;
+  dstWriteRect.MoveBy(-aX, -aY);
+
+  uint8_t* src = data;
+  uint32_t srcStride = aWidth * 4;
+
+  RefPtr<DataSourceSurface> readback;
+  if (!srcReadRect.IsEmpty()) {
+    RefPtr<SourceSurface> snapshot = mTarget->Snapshot();
+    if (snapshot) {
+      readback = snapshot->GetDataSurface();
+
+      srcStride = readback->Stride();
+      src = readback->GetData() + srcReadRect.y * srcStride + srcReadRect.x * 4;
+    }
+  }
+
+  // make sure sUnpremultiplyTable has been created
+  EnsureUnpremultiplyTable();
+
+  // NOTE! dst is the same as src, and this relies on reading
+  // from src and advancing that ptr before writing to dst.
+  // NOTE! I'm not sure that it is, I think this comment might have been
+  // inherited from Thebes canvas and is no longer true
+  uint8_t* dst = data + dstWriteRect.y * (aWidth * 4) + dstWriteRect.x * 4;
+
+  for (int32_t j = 0; j < dstWriteRect.height; ++j) {
+    for (int32_t i = 0; i < dstWriteRect.width; ++i) {
+      // XXX Is there some useful swizzle MMX we can use here?
+#ifdef IS_LITTLE_ENDIAN
+      uint8_t b = *src++;
+      uint8_t g = *src++;
+      uint8_t r = *src++;
+      uint8_t a = *src++;
+#else
+      uint8_t a = *src++;
+      uint8_t r = *src++;
+      uint8_t g = *src++;
+      uint8_t b = *src++;
+#endif
+      // Convert to non-premultiplied color
+      *dst++ = sUnpremultiplyTable[a][r];
+      *dst++ = sUnpremultiplyTable[a][g];
+      *dst++ = sUnpremultiplyTable[a][b];
+      *dst++ = a;
+    }
+    src += srcStride - (dstWriteRect.width * 4);
+    dst += (aWidth * 4) - (dstWriteRect.width * 4);
+  }
+
+  *aRetval = darray;
+  return NS_OK;
+}
+
+void
+CanvasRenderingContext2D::EnsurePremultiplyTable() {
+  if (sPremultiplyTable)
+    return;
+
+  // Infallably alloc the premultiply table.
+  sPremultiplyTable = new uint8_t[256][256];
+
+  // Like the unpremultiply table, it's important that we index the premultiply
+  // table with the alpha value as the first index to ensure good cache
+  // performance.
+
+  for (int a = 0; a <= 255; a++) {
+    for (int c = 0; c <= 255; c++) {
+      sPremultiplyTable[a][c] = (a * c + 254) / 255;
+    }
+  }
+}
+
+void
+CanvasRenderingContext2D::EnsureErrorTarget()
+{
+  if (sErrorTarget) {
+    return;
+  }
+
+  RefPtr<DrawTarget> errorTarget = gfxPlatform::GetPlatform()->CreateOffscreenDrawTarget(IntSize(1, 1), FORMAT_B8G8R8A8);
+  NS_ABORT_IF_FALSE(errorTarget, "Failed to allocate the error target!");
+
+  sErrorTarget = errorTarget;
+  NS_ADDREF(sErrorTarget);
+}
+
+void
+CanvasRenderingContext2D::FillRuleChanged()
+{
+  if (mPath) {
+    mPathBuilder = mPath->CopyToBuilder(CurrentState().fillRule);
+    mPath = nullptr;
+  }
+}
+
+void
+CanvasRenderingContext2D::PutImageData(JSContext* cx,
+                                       ImageData& imageData, double dx,
+                                       double dy, ErrorResult& error)
+{
+  if (!FloatValidate(dx, dy)) {
+    error.Throw(NS_ERROR_DOM_NOT_SUPPORTED_ERR);
+    return;
+  }
+
+  dom::Uint8ClampedArray arr(imageData.GetDataObject());
+
+  error = PutImageData_explicit(JS_DoubleToInt32(dx), JS_DoubleToInt32(dy),
+                                imageData.Width(), imageData.Height(),
+                                arr.Data(), arr.Length(), false, 0, 0, 0, 0);
+}
+
+void
+CanvasRenderingContext2D::PutImageData(JSContext* cx,
+                                       ImageData& imageData, double dx,
+                                       double dy, double dirtyX,
+                                       double dirtyY, double dirtyWidth,
+                                       double dirtyHeight,
+                                       ErrorResult& error)
+{
+  if (!FloatValidate(dx, dy, dirtyX, dirtyY, dirtyWidth, dirtyHeight)) {
+    error.Throw(NS_ERROR_DOM_NOT_SUPPORTED_ERR);
+    return;
+  }
+
+  dom::Uint8ClampedArray arr(imageData.GetDataObject());
+
+  error = PutImageData_explicit(JS_DoubleToInt32(dx), JS_DoubleToInt32(dy),
+                                imageData.Width(), imageData.Height(),
+                                arr.Data(), arr.Length(), true,
+                                JS_DoubleToInt32(dirtyX),
+                                JS_DoubleToInt32(dirtyY),
+                                JS_DoubleToInt32(dirtyWidth),
+                                JS_DoubleToInt32(dirtyHeight));
+}
+
+// void putImageData (in ImageData d, in float x, in float y);
+// void putImageData (in ImageData d, in double x, in double y, in double dirtyX, in double dirtyY, in double dirtyWidth, in double dirtyHeight);
+
+nsresult
+CanvasRenderingContext2D::PutImageData_explicit(int32_t x, int32_t y, uint32_t w, uint32_t h,
+                                                unsigned char *aData, uint32_t aDataLen,
+                                                bool hasDirtyRect, int32_t dirtyX, int32_t dirtyY,
+                                                int32_t dirtyWidth, int32_t dirtyHeight)
+{
+  if (w == 0 || h == 0) {
+    return NS_ERROR_DOM_SYNTAX_ERR;
+  }
+
+  IntRect dirtyRect;
+  IntRect imageDataRect(0, 0, w, h);
+
+  if (hasDirtyRect) {
+    // fix up negative dimensions
+    if (dirtyWidth < 0) {
+      NS_ENSURE_TRUE(dirtyWidth != INT_MIN, NS_ERROR_DOM_INDEX_SIZE_ERR);
+
+      CheckedInt32 checkedDirtyX = CheckedInt32(dirtyX) + dirtyWidth;
+
+      if (!checkedDirtyX.isValid())
+        return NS_ERROR_DOM_INDEX_SIZE_ERR;
+
+      dirtyX = checkedDirtyX.value();
+      dirtyWidth = -dirtyWidth;
+    }
+
+    if (dirtyHeight < 0) {
+      NS_ENSURE_TRUE(dirtyHeight != INT_MIN, NS_ERROR_DOM_INDEX_SIZE_ERR);
+
+      CheckedInt32 checkedDirtyY = CheckedInt32(dirtyY) + dirtyHeight;
+
+      if (!checkedDirtyY.isValid())
+        return NS_ERROR_DOM_INDEX_SIZE_ERR;
+
+      dirtyY = checkedDirtyY.value();
+      dirtyHeight = -dirtyHeight;
+    }
+
+    // bound the dirty rect within the imageData rectangle
+    dirtyRect = imageDataRect.Intersect(IntRect(dirtyX, dirtyY, dirtyWidth, dirtyHeight));
+
+    if (dirtyRect.Width() <= 0 || dirtyRect.Height() <= 0)
+      return NS_OK;
+  } else {
+    dirtyRect = imageDataRect;
+  }
+
+  dirtyRect.MoveBy(IntPoint(x, y));
+  dirtyRect = IntRect(0, 0, mWidth, mHeight).Intersect(dirtyRect);
+
+  if (dirtyRect.Width() <= 0 || dirtyRect.Height() <= 0) {
+    return NS_OK;
+  }
+
+  uint32_t len = w * h * 4;
+  if (aDataLen != len) {
+    return NS_ERROR_DOM_SYNTAX_ERR;
+  }
+
+  nsRefPtr<gfxImageSurface> imgsurf = new gfxImageSurface(gfxIntSize(w, h),
+                                                          gfxASurface::ImageFormatARGB32,
+                                                          false);
+  if (!imgsurf || imgsurf->CairoStatus()) {
+    return NS_ERROR_FAILURE;
+  }
+
+  // ensure premultiply table has been created
+  EnsurePremultiplyTable();
+
+  uint8_t *src = aData;
+  uint8_t *dst = imgsurf->Data();
+
+  for (uint32_t j = 0; j < h; j++) {
+    for (uint32_t i = 0; i < w; i++) {
+      uint8_t r = *src++;
+      uint8_t g = *src++;
+      uint8_t b = *src++;
+      uint8_t a = *src++;
+
+      // Convert to premultiplied color (losslessly if the input came from getImageData)
+#ifdef IS_LITTLE_ENDIAN
+      *dst++ = sPremultiplyTable[a][b];
+      *dst++ = sPremultiplyTable[a][g];
+      *dst++ = sPremultiplyTable[a][r];
+      *dst++ = a;
+#else
+      *dst++ = a;
+      *dst++ = sPremultiplyTable[a][r];
+      *dst++ = sPremultiplyTable[a][g];
+      *dst++ = sPremultiplyTable[a][b];
+#endif
+    }
+  }
+
+  EnsureTarget();
+  if (!IsTargetValid()) {
+    return NS_ERROR_FAILURE;
+  }
+
+  RefPtr<SourceSurface> sourceSurface =
+    mTarget->CreateSourceSurfaceFromData(imgsurf->Data(), IntSize(w, h), imgsurf->Stride(), FORMAT_B8G8R8A8);
+
+
+  mTarget->CopySurface(sourceSurface,
+                       IntRect(dirtyRect.x - x, dirtyRect.y - y,
+                               dirtyRect.width, dirtyRect.height),
+                       IntPoint(dirtyRect.x, dirtyRect.y));
+
+  Redraw(mgfx::Rect(dirtyRect.x, dirtyRect.y, dirtyRect.width, dirtyRect.height));
+
+  return NS_OK;
+}
+
+NS_IMETHODIMP
+CanvasRenderingContext2D::GetThebesSurface(gfxASurface **surface)
+{
+  EnsureTarget();
+  if (!mThebesSurface) {
+    mThebesSurface =
+      gfxPlatform::GetPlatform()->GetThebesSurfaceForDrawTarget(mTarget);
+
+    if (!mThebesSurface) {
+      return NS_ERROR_FAILURE;
+    }
+  } else {
+    // Normally GetThebesSurfaceForDrawTarget will handle the flush, when
+    // we're returning a cached ThebesSurface we need to flush here.
+    mTarget->Flush();
+  }
+
+  *surface = mThebesSurface;
+  NS_ADDREF(*surface);
+
+  return NS_OK;
+}
+
+static already_AddRefed<ImageData>
+CreateImageData(JSContext* cx, CanvasRenderingContext2D* context,
+                uint32_t w, uint32_t h, ErrorResult& error)
+{
+  if (w == 0)
+      w = 1;
+  if (h == 0)
+      h = 1;
+
+  CheckedInt<uint32_t> len = CheckedInt<uint32_t>(w) * h * 4;
+  if (!len.isValid()) {
+    error.Throw(NS_ERROR_DOM_INDEX_SIZE_ERR);
+    return NULL;
+  }
+
+  // Create the fast typed array; it's initialized to 0 by default.
+  JSObject* darray = Uint8ClampedArray::Create(cx, context, len.value());
+  if (!darray) {
+    error.Throw(NS_ERROR_OUT_OF_MEMORY);
+    return NULL;
+  }
+
+  nsRefPtr<mozilla::dom::ImageData> imageData =
+    new mozilla::dom::ImageData(w, h, *darray);
+  return imageData.forget();
+}
+
+already_AddRefed<ImageData>
+CanvasRenderingContext2D::CreateImageData(JSContext* cx, double sw,
+                                          double sh, ErrorResult& error)
+{
+  if (!FloatValidate(sw, sh)) {
+    error.Throw(NS_ERROR_DOM_NOT_SUPPORTED_ERR);
+    return NULL;
+  }
+
+  if (!sw || !sh) {
+    error.Throw(NS_ERROR_DOM_INDEX_SIZE_ERR);
+    return NULL;
+  }
+
+  int32_t wi = JS_DoubleToInt32(sw);
+  int32_t hi = JS_DoubleToInt32(sh);
+
+  uint32_t w = NS_ABS(wi);
+  uint32_t h = NS_ABS(hi);
+  return mozilla::dom::CreateImageData(cx, this, w, h, error);
+}
+
+already_AddRefed<ImageData>
+CanvasRenderingContext2D::CreateImageData(JSContext* cx,
+                                          ImageData& imagedata,
+                                          ErrorResult& error)
+{
+  return mozilla::dom::CreateImageData(cx, this, imagedata.Width(),
+                                       imagedata.Height(), error);
+}
+
+static uint8_t g2DContextLayerUserData;
+
+already_AddRefed<CanvasLayer>
+CanvasRenderingContext2D::GetCanvasLayer(nsDisplayListBuilder* aBuilder,
+                                         CanvasLayer *aOldLayer,
+                                         LayerManager *aManager)
+{
+  // Don't call EnsureTarget() ... if there isn't already a surface, then
+  // we have nothing to paint and there is no need to create a surface just
+  // to paint nothing. Also, EnsureTarget() can cause creation of a persistent
+  // layer manager which must NOT happen during a paint.
+  if (!mTarget || !IsTargetValid()) {
+    // No DidTransactionCallback will be received, so mark the context clean
+    // now so future invalidations will be dispatched.
+    MarkContextClean();
+    return nullptr;
+  }
+
+  mTarget->Flush();
+
+  if (!mResetLayer && aOldLayer) {
+    CanvasRenderingContext2DUserData* userData =
+      static_cast<CanvasRenderingContext2DUserData*>(
+        aOldLayer->GetUserData(&g2DContextLayerUserData));
+    if (userData && userData->IsForContext(this)) {
+      NS_ADDREF(aOldLayer);
+      return aOldLayer;
+    }
+  }
+
+  nsRefPtr<CanvasLayer> canvasLayer = aManager->CreateCanvasLayer();
+  if (!canvasLayer) {
+    NS_WARNING("CreateCanvasLayer returned null!");
+    // No DidTransactionCallback will be received, so mark the context clean
+    // now so future invalidations will be dispatched.
+    MarkContextClean();
+    return nullptr;
+  }
+  CanvasRenderingContext2DUserData *userData = nullptr;
+  // Make the layer tell us whenever a transaction finishes (including
+  // the current transaction), so we can clear our invalidation state and
+  // start invalidating again. We need to do this for all layers since
+  // callers of DrawWindow may be expecting to receive normal invalidation
+  // notifications after this paint.
+
+  // The layer will be destroyed when we tear down the presentation
+  // (at the latest), at which time this userData will be destroyed,
+  // releasing the reference to the element.
+  // The userData will receive DidTransactionCallbacks, which flush the
+  // the invalidation state to indicate that the canvas is up to date.
+  userData = new CanvasRenderingContext2DUserData(this);
+  canvasLayer->SetDidTransactionCallback(
+          CanvasRenderingContext2DUserData::DidTransactionCallback, userData);
+  canvasLayer->SetUserData(&g2DContextLayerUserData, userData);
+
+  CanvasLayer::Data data;
+
+  data.mDrawTarget = mTarget;
+  data.mSize = nsIntSize(mWidth, mHeight);
+
+  canvasLayer->Initialize(data);
+  uint32_t flags = mOpaque ? Layer::CONTENT_OPAQUE : 0;
+  canvasLayer->SetContentFlags(flags);
+  canvasLayer->Updated();
+
+  mResetLayer = false;
+
+  return canvasLayer.forget();
+}
+
+void
+CanvasRenderingContext2D::MarkContextClean()
+{
+  if (mInvalidateCount > 0) {
+    mPredictManyRedrawCalls = mInvalidateCount > kCanvasMaxInvalidateCount;
+  }
+  mIsEntireFrameInvalid = false;
+  mInvalidateCount = 0;
+}
+
+
+bool
+CanvasRenderingContext2D::ShouldForceInactiveLayer(LayerManager *aManager)
+{
+  return !aManager->CanUseCanvasLayerForSize(gfxIntSize(mWidth, mHeight));
+}
+
+}
+}
+
+DOMCI_DATA(TextMetrics, mozilla::dom::TextMetrics)
+DOMCI_DATA(CanvasGradient, mozilla::dom::CanvasGradient)
+DOMCI_DATA(CanvasPattern, mozilla::dom::CanvasPattern)
+DOMCI_DATA(CanvasRenderingContext2D, mozilla::dom::CanvasRenderingContext2D)
+