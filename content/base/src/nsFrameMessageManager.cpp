/* -*- Mode: C++; tab-width: 2; indent-tabs-mode: nil; c-basic-offset: 2 -*- */
/* This Source Code Form is subject to the terms of the Mozilla Public
 * License, v. 2.0. If a copy of the MPL was not distributed with this
 * file, You can obtain one at http://mozilla.org/MPL/2.0/. */

#include "base/basictypes.h"

#include "nsFrameMessageManager.h"

#include "AppProcessChecker.h"
#include "ContentChild.h"
#include "ContentParent.h"
#include "nsContentUtils.h"
#include "nsCxPusher.h"
#include "nsError.h"
#include "nsIXPConnect.h"
#include "jsapi.h"
#include "nsJSUtils.h"
#include "nsJSPrincipals.h"
#include "nsNetUtil.h"
#include "nsScriptLoader.h"
#include "nsFrameLoader.h"
#include "nsIXULRuntime.h"
#include "nsIScriptError.h"
#include "nsIConsoleService.h"
#include "nsIProtocolHandler.h"
#include "nsIScriptSecurityManager.h"
#include "nsIJSRuntimeService.h"
#include "nsIDOMClassInfo.h"
#include "nsIDOMFile.h"
#include "xpcpublic.h"
#include "mozilla/Preferences.h"
#include "mozilla/dom/StructuredCloneUtils.h"
#include "JavaScriptChild.h"
#include "JavaScriptParent.h"
#include "nsDOMLists.h"
#include "nsPrintfCString.h"
#include <algorithm>

#ifdef ANDROID
#include <android/log.h>
#endif
#ifdef XP_WIN
#include <windows.h>
# if defined(SendMessage)
#  undef SendMessage
# endif
#endif

using namespace mozilla;
using namespace mozilla::dom;
using namespace mozilla::dom::ipc;

static PLDHashOperator
CycleCollectorTraverseListeners(const nsAString& aKey,
                                nsAutoTObserverArray<nsMessageListenerInfo, 1>* aListeners,
                                void* aCb)
{
  nsCycleCollectionTraversalCallback* cb =
    static_cast<nsCycleCollectionTraversalCallback*> (aCb);
  uint32_t count = aListeners->Length();
  for (uint32_t i = 0; i < count; ++i) {
    NS_CYCLE_COLLECTION_NOTE_EDGE_NAME(*cb, "listeners[i] mStrongListener");
    cb->NoteXPCOMChild(aListeners->ElementAt(i).mStrongListener.get());
  }
  return PL_DHASH_NEXT;
}

NS_IMPL_CYCLE_COLLECTION_CLASS(nsFrameMessageManager)

NS_IMPL_CYCLE_COLLECTION_TRAVERSE_BEGIN(nsFrameMessageManager)
  tmp->mListeners.EnumerateRead(CycleCollectorTraverseListeners,
                                static_cast<void*>(&cb));
  NS_IMPL_CYCLE_COLLECTION_TRAVERSE(mChildManagers)
NS_IMPL_CYCLE_COLLECTION_TRAVERSE_END

NS_IMPL_CYCLE_COLLECTION_UNLINK_BEGIN(nsFrameMessageManager)
  tmp->mListeners.Clear();
  for (int32_t i = tmp->mChildManagers.Count(); i > 0; --i) {
    static_cast<nsFrameMessageManager*>(tmp->mChildManagers[i - 1])->
      Disconnect(false);
  }
  NS_IMPL_CYCLE_COLLECTION_UNLINK(mChildManagers)
NS_IMPL_CYCLE_COLLECTION_UNLINK_END


NS_INTERFACE_MAP_BEGIN_CYCLE_COLLECTION(nsFrameMessageManager)
  NS_INTERFACE_MAP_ENTRY_AMBIGUOUS(nsISupports, nsIContentFrameMessageManager)

  /* nsFrameMessageManager implements nsIMessageSender and nsIMessageBroadcaster,
   * both of which descend from nsIMessageListenerManager. QI'ing to
   * nsIMessageListenerManager is therefore ambiguous and needs explicit casts
   * depending on which child interface applies. */
  NS_INTERFACE_MAP_ENTRY_AGGREGATED(nsIMessageListenerManager,
                                    (mIsBroadcaster ?
                                       static_cast<nsIMessageListenerManager*>(
                                         static_cast<nsIMessageBroadcaster*>(this)) :
                                       static_cast<nsIMessageListenerManager*>(
                                         static_cast<nsIMessageSender*>(this))))

  /* Message managers in child process implement nsIMessageSender and
     nsISyncMessageSender.  Message managers in the chrome process are
     either broadcasters (if they have subordinate/child message
     managers) or they're simple message senders. */
  NS_INTERFACE_MAP_ENTRY_CONDITIONAL(nsISyncMessageSender, !mChrome)
  NS_INTERFACE_MAP_ENTRY_CONDITIONAL(nsIMessageSender, !mChrome || !mIsBroadcaster)
  NS_INTERFACE_MAP_ENTRY_CONDITIONAL(nsIMessageBroadcaster, mChrome && mIsBroadcaster)

  /* nsIContentFrameMessageManager is accessible only in TabChildGlobal. */
  NS_INTERFACE_MAP_ENTRY_CONDITIONAL(nsIContentFrameMessageManager,
                                     !mChrome && !mIsProcessManager)

  /* Frame message managers (non-process message managers) support nsIFrameScriptLoader. */
  NS_INTERFACE_MAP_ENTRY_CONDITIONAL(nsIFrameScriptLoader,
                                     mChrome && !mIsProcessManager)

  /* Message senders in the chrome process support nsIProcessChecker. */
  NS_INTERFACE_MAP_ENTRY_CONDITIONAL(nsIProcessChecker,
                                     mChrome && !mIsBroadcaster)

  NS_DOM_INTERFACE_MAP_ENTRY_CLASSINFO_CONDITIONAL(ChromeMessageBroadcaster,
                                                   mChrome && mIsBroadcaster)
  NS_DOM_INTERFACE_MAP_ENTRY_CLASSINFO_CONDITIONAL(ChromeMessageSender,
                                                   mChrome && !mIsBroadcaster)
NS_INTERFACE_MAP_END

NS_IMPL_CYCLE_COLLECTING_ADDREF(nsFrameMessageManager)
NS_IMPL_CYCLE_COLLECTING_RELEASE(nsFrameMessageManager)

template<ActorFlavorEnum>
struct DataBlobs
{ };

template<>
struct DataBlobs<Parent>
{
  typedef BlobTraits<Parent>::ProtocolType ProtocolType;

  static InfallibleTArray<ProtocolType*>& Blobs(ClonedMessageData& aData)
  {
    return aData.blobsParent();
  }

  static const InfallibleTArray<ProtocolType*>& Blobs(const ClonedMessageData& aData)
  {
    return aData.blobsParent();
  }
};

template<>
struct DataBlobs<Child>
{
  typedef BlobTraits<Child>::ProtocolType ProtocolType;

  static InfallibleTArray<ProtocolType*>& Blobs(ClonedMessageData& aData)
  {
    return aData.blobsChild();
  }

  static const InfallibleTArray<ProtocolType*>& Blobs(const ClonedMessageData& aData)
  {
    return aData.blobsChild();
  }
};

template<ActorFlavorEnum Flavor>
static bool
BuildClonedMessageData(typename BlobTraits<Flavor>::ConcreteContentManagerType* aManager,
                       const StructuredCloneData& aData,
                       ClonedMessageData& aClonedData)
{
  SerializedStructuredCloneBuffer& buffer = aClonedData.data();
  buffer.data = aData.mData;
  buffer.dataLength = aData.mDataLength;
  const nsTArray<nsCOMPtr<nsIDOMBlob> >& blobs = aData.mClosure.mBlobs;
  if (!blobs.IsEmpty()) {
    typedef typename BlobTraits<Flavor>::ProtocolType ProtocolType;
    InfallibleTArray<ProtocolType*>& blobList = DataBlobs<Flavor>::Blobs(aClonedData);
    uint32_t length = blobs.Length();
    blobList.SetCapacity(length);
    for (uint32_t i = 0; i < length; ++i) {
      Blob<Flavor>* protocolActor = aManager->GetOrCreateActorForBlob(blobs[i]);
      if (!protocolActor) {
        return false;
      }
      blobList.AppendElement(protocolActor);
    }
  }
  return true;
}

bool
MessageManagerCallback::BuildClonedMessageDataForParent(ContentParent* aParent,
                                                        const StructuredCloneData& aData,
                                                        ClonedMessageData& aClonedData)
{
  return BuildClonedMessageData<Parent>(aParent, aData, aClonedData);
}

bool
MessageManagerCallback::BuildClonedMessageDataForChild(ContentChild* aChild,
                                                       const StructuredCloneData& aData,
                                                       ClonedMessageData& aClonedData)
{
  return BuildClonedMessageData<Child>(aChild, aData, aClonedData);
}

template<ActorFlavorEnum Flavor>
static StructuredCloneData
UnpackClonedMessageData(const ClonedMessageData& aData)
{
  const SerializedStructuredCloneBuffer& buffer = aData.data();
  typedef typename BlobTraits<Flavor>::ProtocolType ProtocolType;
  const InfallibleTArray<ProtocolType*>& blobs = DataBlobs<Flavor>::Blobs(aData);
  StructuredCloneData cloneData;
  cloneData.mData = buffer.data;
  cloneData.mDataLength = buffer.dataLength;
  if (!blobs.IsEmpty()) {
    uint32_t length = blobs.Length();
    cloneData.mClosure.mBlobs.SetCapacity(length);
    for (uint32_t i = 0; i < length; ++i) {
      Blob<Flavor>* blob = static_cast<Blob<Flavor>*>(blobs[i]);
      MOZ_ASSERT(blob);
      nsCOMPtr<nsIDOMBlob> domBlob = blob->GetBlob();
      MOZ_ASSERT(domBlob);
      cloneData.mClosure.mBlobs.AppendElement(domBlob);
    }
  }
  return cloneData;
}

StructuredCloneData
mozilla::dom::ipc::UnpackClonedMessageDataForParent(const ClonedMessageData& aData)
{
  return UnpackClonedMessageData<Parent>(aData);
}

StructuredCloneData
mozilla::dom::ipc::UnpackClonedMessageDataForChild(const ClonedMessageData& aData)
{
  return UnpackClonedMessageData<Child>(aData);
}

bool
SameProcessCpowHolder::ToObject(JSContext* aCx,
                                JS::MutableHandle<JSObject*> aObjp)
{
  if (!mObj) {
    return true;
  }

  aObjp.set(mObj);
  return JS_WrapObject(aCx, aObjp);
}

// nsIMessageListenerManager

NS_IMETHODIMP
nsFrameMessageManager::AddMessageListener(const nsAString& aMessage,
                                          nsIMessageListener* aListener)
{
  nsAutoTObserverArray<nsMessageListenerInfo, 1>* listeners =
    mListeners.Get(aMessage);
  if (!listeners) {
    listeners = new nsAutoTObserverArray<nsMessageListenerInfo, 1>();
    mListeners.Put(aMessage, listeners);
  } else {
    uint32_t len = listeners->Length();
    for (uint32_t i = 0; i < len; ++i) {
      if (listeners->ElementAt(i).mStrongListener == aListener) {
        return NS_OK;
      }
    }
  }

  nsMessageListenerInfo* entry = listeners->AppendElement();
  NS_ENSURE_TRUE(entry, NS_ERROR_OUT_OF_MEMORY);
  entry->mStrongListener = aListener;
  return NS_OK;
}

NS_IMETHODIMP
nsFrameMessageManager::RemoveMessageListener(const nsAString& aMessage,
                                             nsIMessageListener* aListener)
{
  nsAutoTObserverArray<nsMessageListenerInfo, 1>* listeners =
    mListeners.Get(aMessage);
  if (!listeners) {
    return NS_OK;
  }

  uint32_t len = listeners->Length();
  for (uint32_t i = 0; i < len; ++i) {
    if (listeners->ElementAt(i).mStrongListener == aListener) {
      listeners->RemoveElementAt(i);
      return NS_OK;
    }
  }
  return NS_OK;
}

#ifdef DEBUG
typedef struct
{
  nsCOMPtr<nsISupports> mCanonical;
  nsWeakPtr mWeak;
} CanonicalCheckerParams;

static PLDHashOperator
CanonicalChecker(const nsAString& aKey,
                 nsAutoTObserverArray<nsMessageListenerInfo, 1>* aListeners,
                 void* aParams)
{
  CanonicalCheckerParams* params =
    static_cast<CanonicalCheckerParams*> (aParams);

  uint32_t count = aListeners->Length();
  for (uint32_t i = 0; i < count; i++) {
    if (!aListeners->ElementAt(i).mWeakListener) {
      continue;
    }
    nsCOMPtr<nsISupports> otherCanonical =
      do_QueryReferent(aListeners->ElementAt(i).mWeakListener);
    MOZ_ASSERT((params->mCanonical == otherCanonical) ==
               (params->mWeak == aListeners->ElementAt(i).mWeakListener));
  }
  return PL_DHASH_NEXT;
}
#endif

NS_IMETHODIMP
nsFrameMessageManager::AddWeakMessageListener(const nsAString& aMessage,
                                              nsIMessageListener* aListener)
{
  nsWeakPtr weak = do_GetWeakReference(aListener);
  NS_ENSURE_TRUE(weak, NS_ERROR_NO_INTERFACE);

#ifdef DEBUG
  // It's technically possible that one object X could give two different
  // nsIWeakReference*'s when you do_GetWeakReference(X).  We really don't want
  // this to happen; it will break e.g. RemoveWeakMessageListener.  So let's
  // check that we're not getting ourselves into that situation.
  nsCOMPtr<nsISupports> canonical = do_QueryInterface(aListener);
  CanonicalCheckerParams params;
  params.mCanonical = canonical;
  params.mWeak = weak;
  mListeners.EnumerateRead(CanonicalChecker, (void*)&params);
#endif

  nsAutoTObserverArray<nsMessageListenerInfo, 1>* listeners =
    mListeners.Get(aMessage);
  if (!listeners) {
    listeners = new nsAutoTObserverArray<nsMessageListenerInfo, 1>();
    mListeners.Put(aMessage, listeners);
  } else {
    uint32_t len = listeners->Length();
    for (uint32_t i = 0; i < len; ++i) {
      if (listeners->ElementAt(i).mWeakListener == weak) {
        return NS_OK;
      }
    }
  }

  nsMessageListenerInfo* entry = listeners->AppendElement();
  entry->mWeakListener = weak;
  return NS_OK;
}

NS_IMETHODIMP
nsFrameMessageManager::RemoveWeakMessageListener(const nsAString& aMessage,
                                                 nsIMessageListener* aListener)
{
  nsWeakPtr weak = do_GetWeakReference(aListener);
  NS_ENSURE_TRUE(weak, NS_OK);

  nsAutoTObserverArray<nsMessageListenerInfo, 1>* listeners =
    mListeners.Get(aMessage);
  if (!listeners) {
    return NS_OK;
  }

  uint32_t len = listeners->Length();
  for (uint32_t i = 0; i < len; ++i) {
    if (listeners->ElementAt(i).mWeakListener == weak) {
      listeners->RemoveElementAt(i);
      return NS_OK;
    }
  }

  return NS_OK;
}

// nsIFrameScriptLoader

NS_IMETHODIMP
nsFrameMessageManager::LoadFrameScript(const nsAString& aURL,
                                       bool aAllowDelayedLoad,
                                       bool aRunInGlobalScope)
{
  // FIXME: Bug 673569 is currently disabled.
  aRunInGlobalScope = true;

  if (aAllowDelayedLoad) {
    if (IsGlobal() || IsWindowLevel()) {
      // Cache for future windows or frames
      mPendingScripts.AppendElement(aURL);
      mPendingScriptsGlobalStates.AppendElement(aRunInGlobalScope);
    } else if (!mCallback) {
      // We're frame message manager, which isn't connected yet.
      mPendingScripts.AppendElement(aURL);
      mPendingScriptsGlobalStates.AppendElement(aRunInGlobalScope);
      return NS_OK;
    }
  }

  if (mCallback) {
#ifdef DEBUG_smaug
    printf("Will load %s \n", NS_ConvertUTF16toUTF8(aURL).get());
#endif
    NS_ENSURE_TRUE(mCallback->DoLoadFrameScript(aURL, aRunInGlobalScope),
                   NS_ERROR_FAILURE);
  }

  for (int32_t i = 0; i < mChildManagers.Count(); ++i) {
    nsRefPtr<nsFrameMessageManager> mm =
      static_cast<nsFrameMessageManager*>(mChildManagers[i]);
    if (mm) {
      // Use false here, so that child managers don't cache the script, which
      // is already cached in the parent.
      mm->LoadFrameScript(aURL, false, aRunInGlobalScope);
    }
  }
  return NS_OK;
}

NS_IMETHODIMP
nsFrameMessageManager::RemoveDelayedFrameScript(const nsAString& aURL)
{
  for (uint32_t i = 0; i < mPendingScripts.Length(); ++i) {
    if (mPendingScripts[i] == aURL) {
      mPendingScripts.RemoveElementAt(i);
      mPendingScriptsGlobalStates.RemoveElementAt(i);
      break;
    }
  }
  return NS_OK;
}

NS_IMETHODIMP
nsFrameMessageManager::GetDelayedFrameScripts(JSContext* aCx, JS::MutableHandle<JS::Value> aList)
{
  // Frame message managers may return an incomplete list because scripts
  // that were loaded after it was connected are not added to the list.
  if (!IsGlobal() && !IsWindowLevel()) {
    NS_WARNING("Cannot retrieve list of pending frame scripts for frame"
               "message managers as it may be incomplete");
    return NS_ERROR_NOT_IMPLEMENTED;
  }

  JS::Rooted<JSObject*> array(aCx, JS_NewArrayObject(aCx, mPendingScripts.Length(), nullptr));
  NS_ENSURE_TRUE(array, NS_ERROR_OUT_OF_MEMORY);

  JS::Rooted<JSString*> url(aCx);
  JS::Rooted<JSObject*> pair(aCx);
  JS::Rooted<JS::Value> pairVal(aCx);
  for (uint32_t i = 0; i < mPendingScripts.Length(); ++i) {
    url = JS_NewUCStringCopyN(aCx, mPendingScripts[i].get(), mPendingScripts[i].Length());
    NS_ENSURE_TRUE(url, NS_ERROR_OUT_OF_MEMORY);

    JS::Value pairElts[] = { JS::StringValue(url),
                             JS::BooleanValue(mPendingScriptsGlobalStates[i]) };

    pair = JS_NewArrayObject(aCx, 2, pairElts);
    NS_ENSURE_TRUE(pair, NS_ERROR_OUT_OF_MEMORY);

    pairVal = JS::ObjectValue(*pair);
    NS_ENSURE_TRUE(JS_SetElement(aCx, array, i, &pairVal),
                   NS_ERROR_OUT_OF_MEMORY);
  }

  aList.setObject(*array);
  return NS_OK;
}

static bool
JSONCreator(const jschar* aBuf, uint32_t aLen, void* aData)
{
  nsAString* result = static_cast<nsAString*>(aData);
  result->Append(static_cast<const char16_t*>(aBuf),
                 static_cast<uint32_t>(aLen));
  return true;
}

static bool
GetParamsForMessage(JSContext* aCx,
                    const JS::Value& aJSON,
                    JSAutoStructuredCloneBuffer& aBuffer,
                    StructuredCloneClosure& aClosure)
{
  JS::Rooted<JS::Value> v(aCx, aJSON);
  if (WriteStructuredClone(aCx, v, aBuffer, aClosure)) {
    return true;
  }
  JS_ClearPendingException(aCx);

  // Not clonable, try JSON
  //XXX This is ugly but currently structured cloning doesn't handle
  //    properly cases when interface is implemented in JS and used
  //    as a dictionary.
  nsAutoString json;
  NS_ENSURE_TRUE(JS_Stringify(aCx, &v, JS::NullPtr(), JS::NullHandleValue,
                              JSONCreator, &json), false);
  NS_ENSURE_TRUE(!json.IsEmpty(), false);

  JS::Rooted<JS::Value> val(aCx, JS::NullValue());
  NS_ENSURE_TRUE(JS_ParseJSON(aCx, static_cast<const jschar*>(json.get()),
                              json.Length(), &val), false);

  return WriteStructuredClone(aCx, val, aBuffer, aClosure);
}


// nsISyncMessageSender

static bool sSendingSyncMessage = false;

NS_IMETHODIMP
nsFrameMessageManager::SendSyncMessage(const nsAString& aMessageName,
                                       JS::Handle<JS::Value> aJSON,
                                       JS::Handle<JS::Value> aObjects,
                                       nsIPrincipal* aPrincipal,
                                       JSContext* aCx,
                                       uint8_t aArgc,
                                       JS::MutableHandle<JS::Value> aRetval)
{
  return SendMessage(aMessageName, aJSON, aObjects, aPrincipal, aCx, aArgc,
                     aRetval, true);
}

NS_IMETHODIMP
nsFrameMessageManager::SendRpcMessage(const nsAString& aMessageName,
                                      JS::Handle<JS::Value> aJSON,
                                      JS::Handle<JS::Value> aObjects,
                                      nsIPrincipal* aPrincipal,
                                      JSContext* aCx,
                                      uint8_t aArgc,
                                      JS::MutableHandle<JS::Value> aRetval)
{
  return SendMessage(aMessageName, aJSON, aObjects, aPrincipal, aCx, aArgc,
                     aRetval, false);
}

nsresult
nsFrameMessageManager::SendMessage(const nsAString& aMessageName,
                                   JS::Handle<JS::Value> aJSON,
                                   JS::Handle<JS::Value> aObjects,
                                   nsIPrincipal* aPrincipal,
                                   JSContext* aCx,
                                   uint8_t aArgc,
                                   JS::MutableHandle<JS::Value> aRetval,
                                   bool aIsSync)
{
  NS_ASSERTION(!IsGlobal(), "Should not call SendSyncMessage in chrome");
  NS_ASSERTION(!IsWindowLevel(), "Should not call SendSyncMessage in chrome");
  NS_ASSERTION(!mParentManager, "Should not have parent manager in content!");

  aRetval.setUndefined();
  NS_ENSURE_TRUE(mCallback, NS_ERROR_NOT_INITIALIZED);

  if (sSendingSyncMessage && aIsSync) {
    // No kind of blocking send should be issued on top of a sync message.
    return NS_ERROR_UNEXPECTED;
  }

  StructuredCloneData data;
  JSAutoStructuredCloneBuffer buffer;
  if (aArgc >= 2 &&
      !GetParamsForMessage(aCx, aJSON, buffer, data.mClosure)) {
    return NS_ERROR_DOM_DATA_CLONE_ERR;
  }
  data.mData = buffer.data();
  data.mDataLength = buffer.nbytes();

  JS::Rooted<JSObject*> objects(aCx);
  if (aArgc >= 3 && aObjects.isObject()) {
    objects = &aObjects.toObject();
  }

  InfallibleTArray<nsString> retval;

  sSendingSyncMessage |= aIsSync;
  bool rv = mCallback->DoSendBlockingMessage(aCx, aMessageName, data, objects,
                                             aPrincipal, &retval, aIsSync);
  if (aIsSync) {
    sSendingSyncMessage = false;
  }

  if (!rv) {
    return NS_OK;
  }

  uint32_t len = retval.Length();
  JS::Rooted<JSObject*> dataArray(aCx, JS_NewArrayObject(aCx, len, nullptr));
  NS_ENSURE_TRUE(dataArray, NS_ERROR_OUT_OF_MEMORY);

  for (uint32_t i = 0; i < len; ++i) {
    if (retval[i].IsEmpty()) {
      continue;
    }

    JS::Rooted<JS::Value> ret(aCx);
    if (!JS_ParseJSON(aCx, static_cast<const jschar*>(retval[i].get()),
                      retval[i].Length(), &ret)) {
      return NS_ERROR_UNEXPECTED;
    }
    NS_ENSURE_TRUE(JS_SetElement(aCx, dataArray, i, &ret),
                   NS_ERROR_OUT_OF_MEMORY);
  }

  aRetval.setObject(*dataArray);
  return NS_OK;
}

nsresult
nsFrameMessageManager::DispatchAsyncMessageInternal(JSContext* aCx,
                                                    const nsAString& aMessage,
                                                    const StructuredCloneData& aData,
                                                    JS::Handle<JSObject *> aCpows,
                                                    nsIPrincipal* aPrincipal)
{
  if (mIsBroadcaster) {
    int32_t len = mChildManagers.Count();
    for (int32_t i = 0; i < len; ++i) {
      static_cast<nsFrameMessageManager*>(mChildManagers[i])->
         DispatchAsyncMessageInternal(aCx, aMessage, aData, aCpows, aPrincipal);
    }
    return NS_OK;
  }

  NS_ENSURE_TRUE(mCallback, NS_ERROR_NOT_INITIALIZED);
  if (!mCallback->DoSendAsyncMessage(aCx, aMessage, aData, aCpows, aPrincipal)) {
    return NS_ERROR_FAILURE;
  }
  return NS_OK;
}

nsresult
nsFrameMessageManager::DispatchAsyncMessage(const nsAString& aMessageName,
                                            const JS::Value& aJSON,
                                            const JS::Value& aObjects,
                                            nsIPrincipal* aPrincipal,
                                            JSContext* aCx,
                                            uint8_t aArgc)
{
  StructuredCloneData data;
  JSAutoStructuredCloneBuffer buffer;

  if (aArgc >= 2 &&
      !GetParamsForMessage(aCx, aJSON, buffer, data.mClosure)) {
    return NS_ERROR_DOM_DATA_CLONE_ERR;
  }

  JS::Rooted<JSObject*> objects(aCx);
  if (aArgc >= 3 && aObjects.isObject()) {
    objects = &aObjects.toObject();
  }

  data.mData = buffer.data();
  data.mDataLength = buffer.nbytes();

  return DispatchAsyncMessageInternal(aCx, aMessageName, data, objects,
                                      aPrincipal);
}


// nsIMessageSender

NS_IMETHODIMP
nsFrameMessageManager::SendAsyncMessage(const nsAString& aMessageName,
                                        JS::Handle<JS::Value> aJSON,
                                        JS::Handle<JS::Value> aObjects,
                                        nsIPrincipal* aPrincipal,
                                        JSContext* aCx,
                                        uint8_t aArgc)
{
  return DispatchAsyncMessage(aMessageName, aJSON, aObjects, aPrincipal, aCx,
                              aArgc);
}


// nsIMessageBroadcaster

NS_IMETHODIMP
nsFrameMessageManager::BroadcastAsyncMessage(const nsAString& aMessageName,
                                             JS::Handle<JS::Value> aJSON,
                                             JS::Handle<JS::Value> aObjects,
                                             JSContext* aCx,
                                             uint8_t aArgc)
{
  return DispatchAsyncMessage(aMessageName, aJSON, aObjects, nullptr, aCx,
                              aArgc);
}

NS_IMETHODIMP
nsFrameMessageManager::GetChildCount(uint32_t* aChildCount)
{
  *aChildCount = static_cast<uint32_t>(mChildManagers.Count()); 
  return NS_OK;
}

NS_IMETHODIMP
nsFrameMessageManager::GetChildAt(uint32_t aIndex, 
                                  nsIMessageListenerManager** aMM)
{
  *aMM = nullptr;
  nsCOMPtr<nsIMessageListenerManager> mm =
    do_QueryInterface(mChildManagers.SafeObjectAt(static_cast<uint32_t>(aIndex)));
  mm.swap(*aMM);
  return NS_OK;
}


// nsIContentFrameMessageManager

NS_IMETHODIMP
nsFrameMessageManager::Dump(const nsAString& aStr)
{
#ifdef ANDROID
  __android_log_print(ANDROID_LOG_INFO, "Gecko", "%s", NS_ConvertUTF16toUTF8(aStr).get());
#endif
#ifdef XP_WIN
  if (IsDebuggerPresent()) {
    OutputDebugStringW(PromiseFlatString(aStr).get());
  }
#endif
  fputs(NS_ConvertUTF16toUTF8(aStr).get(), stdout);
  fflush(stdout);
  return NS_OK;
}

NS_IMETHODIMP
nsFrameMessageManager::PrivateNoteIntentionalCrash()
{
  return NS_ERROR_NOT_IMPLEMENTED;
}

NS_IMETHODIMP
nsFrameMessageManager::GetContent(nsIDOMWindow** aContent)
{
  *aContent = nullptr;
  return NS_OK;
}

NS_IMETHODIMP
nsFrameMessageManager::GetDocShell(nsIDocShell** aDocShell)
{
  *aDocShell = nullptr;
  return NS_OK;
}

NS_IMETHODIMP
nsFrameMessageManager::Btoa(const nsAString& aBinaryData,
                            nsAString& aAsciiBase64String)
{
  return NS_OK;
}

NS_IMETHODIMP
nsFrameMessageManager::Atob(const nsAString& aAsciiString,
                            nsAString& aBinaryData)
{
  return NS_OK;
}

// nsIProcessChecker

nsresult
nsFrameMessageManager::AssertProcessInternal(ProcessCheckerType aType,
                                             const nsAString& aCapability,
                                             bool* aValid)
{
  *aValid = false;

  // This API is only supported for message senders in the chrome process.
  if (!mChrome || mIsBroadcaster) {
    return NS_ERROR_NOT_IMPLEMENTED;
  }
  if (!mCallback) {
    return NS_ERROR_NOT_AVAILABLE;
  }
  switch (aType) {
    case PROCESS_CHECKER_PERMISSION:
      *aValid = mCallback->CheckPermission(aCapability);
      break;
    case PROCESS_CHECKER_MANIFEST_URL:
      *aValid = mCallback->CheckManifestURL(aCapability);
      break;
    case ASSERT_APP_HAS_PERMISSION:
      *aValid = mCallback->CheckAppHasPermission(aCapability);
      break;
    default:
      break;
  }
  return NS_OK;
}

NS_IMETHODIMP
nsFrameMessageManager::AssertPermission(const nsAString& aPermission,
                                        bool* aHasPermission)
{
  return AssertProcessInternal(PROCESS_CHECKER_PERMISSION,
                               aPermission,
                               aHasPermission);
}

NS_IMETHODIMP
nsFrameMessageManager::AssertContainApp(const nsAString& aManifestURL,
                                        bool* aHasManifestURL)
{
  return AssertProcessInternal(PROCESS_CHECKER_MANIFEST_URL,
                               aManifestURL,
                               aHasManifestURL);
}

NS_IMETHODIMP
nsFrameMessageManager::AssertAppHasPermission(const nsAString& aPermission,
                                              bool* aHasPermission)
{
  return AssertProcessInternal(ASSERT_APP_HAS_PERMISSION,
                               aPermission,
                               aHasPermission);
}

NS_IMETHODIMP
nsFrameMessageManager::AssertAppHasStatus(unsigned short aStatus,
                                          bool* aHasStatus)
{
  *aHasStatus = false;

  // This API is only supported for message senders in the chrome process.
  if (!mChrome || mIsBroadcaster) {
    return NS_ERROR_NOT_IMPLEMENTED;
  }
  if (!mCallback) {
    return NS_ERROR_NOT_AVAILABLE;
  }
  *aHasStatus = mCallback->CheckAppHasStatus(aStatus);

  return NS_OK;
}

class MMListenerRemover
{
public:
  MMListenerRemover(nsFrameMessageManager* aMM)
    : mWasHandlingMessage(aMM->mHandlingMessage)
    , mMM(aMM)
  {
    mMM->mHandlingMessage = true;
  }
  ~MMListenerRemover()
  {
    if (!mWasHandlingMessage) {
      mMM->mHandlingMessage = false;
      if (mMM->mDisconnected) {
        mMM->mListeners.Clear();
      }
    }
  }

  bool mWasHandlingMessage;
  nsRefPtr<nsFrameMessageManager> mMM;
};


// nsIMessageListener

nsresult
nsFrameMessageManager::ReceiveMessage(nsISupports* aTarget,
                                      const nsAString& aMessage,
                                      bool aIsSync,
                                      const StructuredCloneData* aCloneData,
                                      CpowHolder* aCpows,
                                      nsIPrincipal* aPrincipal,
                                      InfallibleTArray<nsString>* aJSONRetVal)
{
  AutoSafeJSContext cx;
  nsAutoTObserverArray<nsMessageListenerInfo, 1>* listeners =
    mListeners.Get(aMessage);
  if (listeners) {

    MMListenerRemover lr(this);

    nsAutoTObserverArray<nsMessageListenerInfo, 1>::EndLimitedIterator
      iter(*listeners);
    while(iter.HasMore()) {
      nsMessageListenerInfo& listener = iter.GetNext();
      // Remove mListeners[i] if it's an expired weak listener.
      nsCOMPtr<nsISupports> weakListener;
      if (listener.mWeakListener) {
        weakListener = do_QueryReferent(listener.mWeakListener);
        if (!weakListener) {
          listeners->RemoveElement(listener);
          continue;
        }
      }

      nsCOMPtr<nsIXPConnectWrappedJS> wrappedJS;
      if (weakListener) {
        wrappedJS = do_QueryInterface(weakListener);
      } else {
        wrappedJS = do_QueryInterface(listener.mStrongListener);
      }

      if (!wrappedJS) {
        continue;
      }
      JS::Rooted<JSObject*> object(cx, wrappedJS->GetJSObject());
      if (!object) {
        continue;
      }
      JSAutoCompartment ac(cx, object);

      // The parameter for the listener function.
<<<<<<< HEAD
      JS::Rooted<JSObject*> param(ctx,
        JS_NewObject(ctx, nullptr, JS::NullPtr(), JS::NullPtr()));
=======
      JS::Rooted<JSObject*> param(cx,
        JS_NewObject(cx, nullptr, nullptr, nullptr));
>>>>>>> fa2690f3
      NS_ENSURE_TRUE(param, NS_ERROR_OUT_OF_MEMORY);

      JS::Rooted<JS::Value> targetv(cx);
      JS::Rooted<JSObject*> global(cx, JS_GetGlobalForObject(cx, object));
      nsresult rv = nsContentUtils::WrapNative(cx, global, aTarget, &targetv, true);
      NS_ENSURE_SUCCESS(rv, rv);

      JS::Rooted<JSObject*> cpows(cx);
      if (aCpows) {
        if (!aCpows->ToObject(cx, &cpows)) {
          return NS_ERROR_UNEXPECTED;
        }
      }

      if (!cpows) {
<<<<<<< HEAD
        cpows = JS_NewObject(ctx, nullptr, JS::NullPtr(), JS::NullPtr());
=======
        cpows = JS_NewObject(cx, nullptr, nullptr, nullptr);
>>>>>>> fa2690f3
        if (!cpows) {
          return NS_ERROR_UNEXPECTED;
        }
      }

      JS::Rooted<JS::Value> cpowsv(cx, JS::ObjectValue(*cpows));

      JS::Rooted<JS::Value> json(cx, JS::NullValue());
      if (aCloneData && aCloneData->mDataLength &&
          !ReadStructuredClone(cx, *aCloneData, &json)) {
        JS_ClearPendingException(cx);
        return NS_OK;
      }
      JS::Rooted<JSString*> jsMessage(cx,
        JS_NewUCStringCopyN(cx,
                            static_cast<const jschar*>(aMessage.BeginReading()),
                            aMessage.Length()));
      NS_ENSURE_TRUE(jsMessage, NS_ERROR_OUT_OF_MEMORY);
      JS_DefineProperty(cx, param, "target", targetv, nullptr, nullptr, JSPROP_ENUMERATE);
      JS_DefineProperty(cx, param, "name",
                        STRING_TO_JSVAL(jsMessage), nullptr, nullptr, JSPROP_ENUMERATE);
      JS_DefineProperty(cx, param, "sync",
                        BOOLEAN_TO_JSVAL(aIsSync), nullptr, nullptr, JSPROP_ENUMERATE);
      JS_DefineProperty(cx, param, "json", json, nullptr, nullptr, JSPROP_ENUMERATE); // deprecated
      JS_DefineProperty(cx, param, "data", json, nullptr, nullptr, JSPROP_ENUMERATE);
      JS_DefineProperty(cx, param, "objects", cpowsv, nullptr, nullptr, JSPROP_ENUMERATE);

      // message.principal == null
      if (!aPrincipal) {
        JS::Rooted<JS::Value> nullValue(cx);
        JS_DefineProperty(cx, param, "principal", nullValue, nullptr, nullptr, JSPROP_ENUMERATE);
      }

      // message.principal = { appId: <id>, origin: <origin>, isInBrowserElement: <something> }
      else {
<<<<<<< HEAD
        JS::Rooted<JSObject*> principalObj(ctx,
          JS_NewObject(ctx, nullptr, JS::NullPtr(), JS::NullPtr()));
=======
        JS::Rooted<JSObject*> principalObj(cx,
          JS_NewObject(cx, nullptr, nullptr, nullptr));
>>>>>>> fa2690f3

        uint32_t appId;
        nsresult rv = aPrincipal->GetAppId(&appId);
        NS_ENSURE_SUCCESS(rv, rv);

        JS::Rooted<JS::Value> appIdValue(cx, INT_TO_JSVAL(appId));
        JS_DefineProperty(cx, principalObj, "appId", appIdValue, nullptr, nullptr, JSPROP_ENUMERATE);

        nsCString origin;
        rv = aPrincipal->GetOrigin(getter_Copies(origin));
        NS_ENSURE_SUCCESS(rv, rv);

        JS::Rooted<JSString*> originValue(cx, JS_InternString(cx, origin.get()));
        JS_DefineProperty(cx, principalObj, "origin", STRING_TO_JSVAL(originValue), nullptr, nullptr, JSPROP_ENUMERATE);

        bool browser;
        rv = aPrincipal->GetIsInBrowserElement(&browser);
        NS_ENSURE_SUCCESS(rv, rv);

        JS::Rooted<JS::Value> browserValue(cx, BOOLEAN_TO_JSVAL(browser));
        JS_DefineProperty(cx, principalObj, "isInBrowserElement", browserValue, nullptr, nullptr, JSPROP_ENUMERATE);

        JS::Rooted<JS::Value> principalValue(cx, JS::ObjectValue(*principalObj));
        JS_DefineProperty(cx, param, "principal", principalValue, nullptr, nullptr, JSPROP_ENUMERATE);
      }

      JS::Rooted<JS::Value> thisValue(cx, JS::UndefinedValue());

      JS::Rooted<JS::Value> funval(cx);
      if (JS_ObjectIsCallable(cx, object)) {
        // If the listener is a JS function:
        funval.setObject(*object);

        // A small hack to get 'this' value right on content side where
        // messageManager is wrapped in TabChildGlobal.
        nsCOMPtr<nsISupports> defaultThisValue;
        if (mChrome) {
          defaultThisValue = do_QueryObject(this);
        } else {
          defaultThisValue = aTarget;
        }
        JS::Rooted<JSObject*> global(cx, JS_GetGlobalForObject(cx, object));
        nsresult rv = nsContentUtils::WrapNative(cx, global, defaultThisValue, &thisValue, true);
        NS_ENSURE_SUCCESS(rv, rv);
      } else {
        // If the listener is a JS object which has receiveMessage function:
        if (!JS_GetProperty(cx, object, "receiveMessage", &funval) ||
            !funval.isObject())
          return NS_ERROR_UNEXPECTED;

        // Check if the object is even callable.
        NS_ENSURE_STATE(JS_ObjectIsCallable(cx, &funval.toObject()));
        thisValue.setObject(*object);
      }

      JS::Rooted<JS::Value> rval(cx, JSVAL_VOID);
      JS::Rooted<JS::Value> argv(cx, JS::ObjectValue(*param));

      {
        JS::Rooted<JSObject*> thisObject(cx, thisValue.toObjectOrNull());

        JSAutoCompartment tac(cx, thisObject);
        if (!JS_WrapValue(cx, &argv)) {
          return NS_ERROR_UNEXPECTED;
        }

        if (!JS_CallFunctionValue(cx, thisObject,
                                  funval, 1, argv.address(), rval.address())) {
          nsJSUtils::ReportPendingException(cx);
          continue;
        }
        if (aJSONRetVal) {
          nsString json;
          if (!JS_Stringify(cx, &rval, JS::NullPtr(), JS::NullHandleValue,
                           JSONCreator, &json)) {
            nsJSUtils::ReportPendingException(cx);
            continue;
          }
          aJSONRetVal->AppendElement(json);
        }
      }
    }
  }
  nsRefPtr<nsFrameMessageManager> kungfuDeathGrip = mParentManager;
  return mParentManager ? mParentManager->ReceiveMessage(aTarget, aMessage,
                                                         aIsSync, aCloneData,
                                                         aCpows, aPrincipal,
                                                         aJSONRetVal) : NS_OK;
}

void
nsFrameMessageManager::AddChildManager(nsFrameMessageManager* aManager,
                                       bool aLoadScripts)
{
  mChildManagers.AppendObject(aManager);
  if (aLoadScripts) {
    nsRefPtr<nsFrameMessageManager> kungfuDeathGrip = this;
    nsRefPtr<nsFrameMessageManager> kungfuDeathGrip2 = aManager;
    // We have parent manager if we're a window message manager.
    // In that case we want to load the pending scripts from global
    // message manager.
    if (mParentManager) {
      nsRefPtr<nsFrameMessageManager> globalMM = mParentManager;
      for (uint32_t i = 0; i < globalMM->mPendingScripts.Length(); ++i) {
        aManager->LoadFrameScript(globalMM->mPendingScripts[i], false,
                                  globalMM->mPendingScriptsGlobalStates[i]);
      }
    }
    for (uint32_t i = 0; i < mPendingScripts.Length(); ++i) {
      aManager->LoadFrameScript(mPendingScripts[i], false,
                                mPendingScriptsGlobalStates[i]);
    }
  }
}

void
nsFrameMessageManager::SetCallback(MessageManagerCallback* aCallback, bool aLoadScripts)
{
  NS_ASSERTION(!mIsBroadcaster || !mCallback,
               "Broadcasters cannot have callbacks!");
  if (aCallback && mCallback != aCallback) {
    mCallback = aCallback;
    if (mOwnsCallback) {
      mOwnedCallback = aCallback;
    }
    // First load global scripts by adding this to parent manager.
    if (mParentManager) {
      mParentManager->AddChildManager(this, aLoadScripts);
    }
    if (aLoadScripts) {
      for (uint32_t i = 0; i < mPendingScripts.Length(); ++i) {
        LoadFrameScript(mPendingScripts[i], false, mPendingScriptsGlobalStates[i]);
      }
    }
  }
}

void
nsFrameMessageManager::RemoveFromParent()
{
  if (mParentManager) {
    mParentManager->RemoveChildManager(this);
  }
  mParentManager = nullptr;
  mCallback = nullptr;
  mOwnedCallback = nullptr;
}

void
nsFrameMessageManager::Disconnect(bool aRemoveFromParent)
{
  if (!mDisconnected) {
    nsCOMPtr<nsIObserverService> obs = mozilla::services::GetObserverService();
    if (obs) {
       obs->NotifyObservers(NS_ISUPPORTS_CAST(nsIContentFrameMessageManager*, this),
                            "message-manager-disconnect", nullptr);
    }
  }
  if (mParentManager && aRemoveFromParent) {
    mParentManager->RemoveChildManager(this);
  }
  mDisconnected = true;
  mParentManager = nullptr;
  mCallback = nullptr;
  mOwnedCallback = nullptr;
  if (!mHandlingMessage) {
    mListeners.Clear();
  }
}

namespace {

struct MessageManagerReferentCount
{
  MessageManagerReferentCount() : mStrong(0), mWeakAlive(0), mWeakDead(0) {}
  size_t mStrong;
  size_t mWeakAlive;
  size_t mWeakDead;
  nsTArray<nsString> mSuspectMessages;
  nsDataHashtable<nsStringHashKey, uint32_t> mMessageCounter;
};

} // anonymous namespace

namespace mozilla {
namespace dom {

class MessageManagerReporter MOZ_FINAL : public nsIMemoryReporter
{
public:
  NS_DECL_ISUPPORTS
  NS_DECL_NSIMEMORYREPORTER

  static const size_t kSuspectReferentCount = 300;
protected:
  void CountReferents(nsFrameMessageManager* aMessageManager,
                      MessageManagerReferentCount* aReferentCount);
};

NS_IMPL_ISUPPORTS1(MessageManagerReporter, nsIMemoryReporter)

static PLDHashOperator
CollectMessageListenerData(const nsAString& aKey,
                           nsAutoTObserverArray<nsMessageListenerInfo, 1>* aListeners,
                           void* aData)
{
  MessageManagerReferentCount* referentCount =
    static_cast<MessageManagerReferentCount*>(aData);

  uint32_t listenerCount = aListeners->Length();
  if (!listenerCount) {
    return PL_DHASH_NEXT;
  }

  nsString key(aKey);
  uint32_t oldCount = 0;
  referentCount->mMessageCounter.Get(key, &oldCount);
  uint32_t currentCount = oldCount + listenerCount;
  referentCount->mMessageCounter.Put(key, currentCount);

  // Keep track of messages that have a suspiciously large
  // number of referents (symptom of leak).
  if (currentCount == MessageManagerReporter::kSuspectReferentCount) {
    referentCount->mSuspectMessages.AppendElement(key);
  }

  for (uint32_t i = 0; i < listenerCount; ++i) {
    const nsMessageListenerInfo& listenerInfo =
      aListeners->ElementAt(i);
    if (listenerInfo.mWeakListener) {
      nsCOMPtr<nsISupports> referent =
        do_QueryReferent(listenerInfo.mWeakListener);
      if (referent) {
        referentCount->mWeakAlive++;
      } else {
        referentCount->mWeakDead++;
      }
    } else {
      referentCount->mStrong++;
    }
  }
  return PL_DHASH_NEXT;
}

void
MessageManagerReporter::CountReferents(nsFrameMessageManager* aMessageManager,
                                       MessageManagerReferentCount* aReferentCount)
{
  aMessageManager->mListeners.EnumerateRead(CollectMessageListenerData,
                                            aReferentCount);

  // Add referent count in child managers because the listeners
  // participate in messages dispatched from parent message manager.
  for (uint32_t i = 0; i < aMessageManager->mChildManagers.Length(); ++i) {
    nsRefPtr<nsFrameMessageManager> mm =
      static_cast<nsFrameMessageManager*>(aMessageManager->mChildManagers[i]);
    CountReferents(mm, aReferentCount);
  }
}

static nsresult
ReportReferentCount(const char* aManagerType,
                    const MessageManagerReferentCount& aReferentCount,
                    nsIMemoryReporterCallback* aCb,
                    nsISupports* aClosure)
{
#define REPORT(_path, _amount, _desc)                                         \
    do {                                                                      \
      nsresult rv;                                                            \
      rv = aCb->Callback(EmptyCString(), _path,                               \
                         nsIMemoryReporter::KIND_OTHER,                       \
                         nsIMemoryReporter::UNITS_COUNT, _amount,             \
                         _desc, aClosure);                                    \
      NS_ENSURE_SUCCESS(rv, rv);                                              \
    } while (0)

  REPORT(nsPrintfCString("message-manager/referent/%s/strong", aManagerType),
         aReferentCount.mStrong,
         nsPrintfCString("The number of strong referents held by the message "
                         "manager in the %s manager.", aManagerType));
  REPORT(nsPrintfCString("message-manager/referent/%s/weak/alive", aManagerType),
         aReferentCount.mWeakAlive,
         nsPrintfCString("The number of weak referents that are still alive "
                         "held by the message manager in the %s manager.",
                         aManagerType));
  REPORT(nsPrintfCString("message-manager/referent/%s/weak/dead", aManagerType),
         aReferentCount.mWeakDead,
         nsPrintfCString("The number of weak referents that are dead "
                         "held by the message manager in the %s manager.",
                         aManagerType));

  for (uint32_t i = 0; i < aReferentCount.mSuspectMessages.Length(); i++) {
    uint32_t totalReferentCount = 0;
    aReferentCount.mMessageCounter.Get(aReferentCount.mSuspectMessages[i],
                                       &totalReferentCount);
    NS_ConvertUTF16toUTF8 suspect(aReferentCount.mSuspectMessages[i]);
    REPORT(nsPrintfCString("message-manager-suspect/%s/referent(message=%s)",
                           aManagerType, suspect.get()), totalReferentCount,
           nsPrintfCString("A message in the %s message manager with a "
                           "suspiciously large number of referents (symptom "
                           "of a leak).", aManagerType));
  }

#undef REPORT

  return NS_OK;
}

NS_IMETHODIMP
MessageManagerReporter::CollectReports(nsIMemoryReporterCallback* aCb,
                                       nsISupports* aClosure)
{
  nsresult rv;

  if (XRE_GetProcessType() == GeckoProcessType_Default) {
    nsCOMPtr<nsIMessageBroadcaster> globalmm =
      do_GetService("@mozilla.org/globalmessagemanager;1");
    if (globalmm) {
      nsRefPtr<nsFrameMessageManager> mm =
        static_cast<nsFrameMessageManager*>(globalmm.get());
      MessageManagerReferentCount count;
      CountReferents(mm, &count);
      rv = ReportReferentCount("global-manager", count, aCb, aClosure);
      NS_ENSURE_SUCCESS(rv, rv);
    }
  }

  if (nsFrameMessageManager::sParentProcessManager) {
    MessageManagerReferentCount count;
    CountReferents(nsFrameMessageManager::sParentProcessManager, &count);
    rv = ReportReferentCount("parent-process-manager", count, aCb, aClosure);
    NS_ENSURE_SUCCESS(rv, rv);
  }

  if (nsFrameMessageManager::sChildProcessManager) {
    MessageManagerReferentCount count;
    CountReferents(nsFrameMessageManager::sChildProcessManager, &count);
    rv = ReportReferentCount("child-process-manager", count, aCb, aClosure);
    NS_ENSURE_SUCCESS(rv, rv);
  }

  return NS_OK;
}

} // namespace dom
} // namespace mozilla

nsresult
NS_NewGlobalMessageManager(nsIMessageBroadcaster** aResult)
{
  NS_ENSURE_TRUE(XRE_GetProcessType() == GeckoProcessType_Default,
                 NS_ERROR_NOT_AVAILABLE);
  nsFrameMessageManager* mm = new nsFrameMessageManager(nullptr,
                                                        nullptr,
                                                        MM_CHROME | MM_GLOBAL | MM_BROADCASTER);
  RegisterStrongMemoryReporter(new MessageManagerReporter());
  return CallQueryInterface(mm, aResult);
}

nsDataHashtable<nsStringHashKey, nsFrameScriptObjectExecutorHolder*>*
  nsFrameScriptExecutor::sCachedScripts = nullptr;
nsScriptCacheCleaner* nsFrameScriptExecutor::sScriptCacheCleaner = nullptr;

void
nsFrameScriptExecutor::DidCreateGlobal()
{
  NS_ASSERTION(mGlobal, "Should have mGlobal!");
  if (!sCachedScripts) {
    sCachedScripts =
      new nsDataHashtable<nsStringHashKey, nsFrameScriptObjectExecutorHolder*>;

    nsRefPtr<nsScriptCacheCleaner> scriptCacheCleaner =
      new nsScriptCacheCleaner();
    scriptCacheCleaner.forget(&sScriptCacheCleaner);
  }
}

static PLDHashOperator
CachedScriptUnrooter(const nsAString& aKey,
                     nsFrameScriptObjectExecutorHolder*& aData,
                     void* aUserArg)
{
  JSContext* cx = static_cast<JSContext*>(aUserArg);
  if (aData->mScript) {
    JS_RemoveScriptRoot(cx, &aData->mScript);
  }
  if (aData->mFunction) {
    JS_RemoveObjectRoot(cx, &aData->mFunction);
  }
  delete aData;
  return PL_DHASH_REMOVE;
}

// static
void
nsFrameScriptExecutor::Shutdown()
{
  if (sCachedScripts) {
    AutoSafeJSContext cx;
    NS_ASSERTION(sCachedScripts != nullptr, "Need cached scripts");
    sCachedScripts->Enumerate(CachedScriptUnrooter, cx);

    delete sCachedScripts;
    sCachedScripts = nullptr;

    nsRefPtr<nsScriptCacheCleaner> scriptCacheCleaner;
    scriptCacheCleaner.swap(sScriptCacheCleaner);
  }
}

void
nsFrameScriptExecutor::LoadFrameScriptInternal(const nsAString& aURL,
                                               bool aRunInGlobalScope)
{
  if (!mGlobal || !sCachedScripts) {
    return;
  }

  AutoSafeJSContext cx;
  JS::Rooted<JSScript*> script(cx);
  JS::Rooted<JSObject*> funobj(cx);

  nsFrameScriptObjectExecutorHolder* holder = sCachedScripts->Get(aURL);
  if (holder && holder->WillRunInGlobalScope() == aRunInGlobalScope) {
    script = holder->mScript;
    funobj = holder->mFunction;
  } else {
    // Don't put anything in the cache if we already have an entry
    // with a different WillRunInGlobalScope() value.
    bool shouldCache = !holder;
    TryCacheLoadAndCompileScript(aURL, aRunInGlobalScope,
                                 shouldCache, &script, &funobj);
  }

  JS::Rooted<JSObject*> global(cx, mGlobal->GetJSObject());
  if (global) {
    JSAutoCompartment ac(cx, global);
    bool ok = true;
    if (funobj) {
      JS::Rooted<JSObject*> method(cx, JS_CloneFunctionObject(cx, funobj, global));
      if (!method) {
        return;
      }
      JS::Rooted<JS::Value> rval(cx);
      JS::Rooted<JS::Value> methodVal(cx, JS::ObjectValue(*method));
      ok = JS_CallFunctionValue(cx, global, methodVal,
                                0, nullptr, rval.address());
    } else if (script) {
      ok = JS_ExecuteScript(cx, global, script, nullptr);
    }

    if (!ok) {
      nsJSUtils::ReportPendingException(cx);
    }
  }
}

void
nsFrameScriptExecutor::TryCacheLoadAndCompileScript(const nsAString& aURL,
                                                    bool aRunInGlobalScope,
                                                    bool aShouldCache,
                                                    JS::MutableHandle<JSScript*> aScriptp,
                                                    JS::MutableHandle<JSObject*> aFunp)
{
  nsCString url = NS_ConvertUTF16toUTF8(aURL);
  nsCOMPtr<nsIURI> uri;
  nsresult rv = NS_NewURI(getter_AddRefs(uri), url);
  if (NS_FAILED(rv)) {
    return;
  }

  bool hasFlags;
  rv = NS_URIChainHasFlags(uri,
                           nsIProtocolHandler::URI_IS_LOCAL_RESOURCE,
                           &hasFlags);
  if (NS_FAILED(rv) || !hasFlags) {
    NS_WARNING("Will not load a frame script!");
    return;
  }

  nsCOMPtr<nsIChannel> channel;
  NS_NewChannel(getter_AddRefs(channel), uri);
  if (!channel) {
    return;
  }

  nsCOMPtr<nsIInputStream> input;
  channel->Open(getter_AddRefs(input));
  nsString dataString;
  uint64_t avail64 = 0;
  if (input && NS_SUCCEEDED(input->Available(&avail64)) && avail64) {
    if (avail64 > UINT32_MAX) {
      return;
    }
    nsCString buffer;
    uint32_t avail = (uint32_t)std::min(avail64, (uint64_t)UINT32_MAX);
    if (NS_FAILED(NS_ReadInputStreamToString(input, buffer, avail))) {
      return;
    }
    nsScriptLoader::ConvertToUTF16(channel, (uint8_t*)buffer.get(), avail,
                                   EmptyString(), nullptr, dataString);
  }

  if (!dataString.IsEmpty()) {
    AutoSafeJSContext cx;
    JS::Rooted<JSObject*> global(cx, mGlobal->GetJSObject());
    if (global) {
      JSAutoCompartment ac(cx, global);
      JS::CompileOptions options(cx);
      options.setFileAndLine(url.get(), 1)
             .setPrincipals(nsJSPrincipals::get(mPrincipal));
      JS::Rooted<JSScript*> script(cx);
      JS::Rooted<JSObject*> funobj(cx);
      if (aRunInGlobalScope) {
        options.setNoScriptRval(true);
        script = JS::Compile(cx, JS::NullPtr(), options, dataString.get(),
                             dataString.Length());
      } else {
        JS::Rooted<JSFunction *> fun(cx);
        fun = JS::CompileFunction(cx, JS::NullPtr(), options,
                                  nullptr, 0, nullptr, /* name, nargs, args */
                                  dataString.get(),
                                  dataString.Length());
        if (!fun) {
          return;
        }
        funobj = JS_GetFunctionObject(fun);
      }

      if (!script && !funobj) {
        return;
      }

      aScriptp.set(script);
      aFunp.set(funobj);

      nsAutoCString scheme;
      uri->GetScheme(scheme);
      // We don't cache data: scripts!
      if (aShouldCache && !scheme.EqualsLiteral("data")) {
        nsFrameScriptObjectExecutorHolder* holder;

        // Root the object also for caching.
        if (script) {
          holder = new nsFrameScriptObjectExecutorHolder(script);
          JS_AddNamedScriptRoot(cx, &holder->mScript,
                                "Cached message manager script");
        } else {
          holder = new nsFrameScriptObjectExecutorHolder(funobj);
          JS_AddNamedObjectRoot(cx, &holder->mFunction,
                                "Cached message manager function");
        }
        sCachedScripts->Put(aURL, holder);
      }
    }
  }
}

void
nsFrameScriptExecutor::TryCacheLoadAndCompileScript(const nsAString& aURL,
                                                    bool aRunInGlobalScope)
{
  AutoSafeJSContext cx;
  JS::Rooted<JSScript*> script(cx);
  JS::Rooted<JSObject*> funobj(cx);
  TryCacheLoadAndCompileScript(aURL, aRunInGlobalScope, true, &script, &funobj);
}

bool
nsFrameScriptExecutor::InitTabChildGlobalInternal(nsISupports* aScope,
                                                  const nsACString& aID)
{

  nsCOMPtr<nsIJSRuntimeService> runtimeSvc =
    do_GetService("@mozilla.org/js/xpc/RuntimeService;1");
  NS_ENSURE_TRUE(runtimeSvc, false);

  JSRuntime* rt = nullptr;
  runtimeSvc->GetRuntime(&rt);
  NS_ENSURE_TRUE(rt, false);

  AutoSafeJSContext cx;
  nsContentUtils::GetSecurityManager()->GetSystemPrincipal(getter_AddRefs(mPrincipal));

  nsIXPConnect* xpc = nsContentUtils::XPConnect();
  const uint32_t flags = nsIXPConnect::INIT_JS_STANDARD_CLASSES;

  JS::CompartmentOptions options;
  options.setZone(JS::SystemZone)
         .setVersion(JSVERSION_LATEST);

  nsresult rv =
    xpc->InitClassesWithNewWrappedGlobal(cx, aScope, mPrincipal,
                                         flags, options, getter_AddRefs(mGlobal));
  NS_ENSURE_SUCCESS(rv, false);


  JS::Rooted<JSObject*> global(cx, mGlobal->GetJSObject());
  NS_ENSURE_TRUE(global, false);

  // Set the location information for the new global, so that tools like
  // about:memory may use that information.
  xpc::SetLocationForGlobal(global, aID);

  DidCreateGlobal();
  return true;
}

NS_IMPL_ISUPPORTS1(nsScriptCacheCleaner, nsIObserver)

nsFrameMessageManager* nsFrameMessageManager::sChildProcessManager = nullptr;
nsFrameMessageManager* nsFrameMessageManager::sParentProcessManager = nullptr;
nsFrameMessageManager* nsFrameMessageManager::sSameProcessParentManager = nullptr;
nsTArray<nsCOMPtr<nsIRunnable> >* nsFrameMessageManager::sPendingSameProcessAsyncMessages = nullptr;

class nsAsyncMessageToSameProcessChild : public nsRunnable
{
public:
  nsAsyncMessageToSameProcessChild(JSContext* aCx,
                                   const nsAString& aMessage,
                                   const StructuredCloneData& aData,
                                   JS::Handle<JSObject *> aCpows,
                                   nsIPrincipal* aPrincipal)
    : mRuntime(js::GetRuntime(aCx)),
      mMessage(aMessage),
      mCpows(aCpows),
      mPrincipal(aPrincipal)
  {
    if (aData.mDataLength && !mData.copy(aData.mData, aData.mDataLength)) {
      NS_RUNTIMEABORT("OOM");
    }
    if (mCpows && !js_AddObjectRoot(mRuntime, &mCpows)) {
      NS_RUNTIMEABORT("OOM");
    }
    mClosure = aData.mClosure;
  }

  ~nsAsyncMessageToSameProcessChild()
  {
    if (mCpows) {
      JS_RemoveObjectRootRT(mRuntime, &mCpows);
    }
  }

  NS_IMETHOD Run()
  {
    if (nsFrameMessageManager::sChildProcessManager) {
      StructuredCloneData data;
      data.mData = mData.data();
      data.mDataLength = mData.nbytes();
      data.mClosure = mClosure;

      SameProcessCpowHolder cpows(mRuntime, JS::Handle<JSObject *>::fromMarkedLocation(&mCpows));

      nsRefPtr<nsFrameMessageManager> ppm = nsFrameMessageManager::sChildProcessManager;
      ppm->ReceiveMessage(static_cast<nsIContentFrameMessageManager*>(ppm.get()), mMessage,
                          false, &data, &cpows, mPrincipal, nullptr);
    }
    return NS_OK;
  }
  JSRuntime* mRuntime;
  nsString mMessage;
  JSAutoStructuredCloneBuffer mData;
  StructuredCloneClosure mClosure;
  JSObject* mCpows;
  nsCOMPtr<nsIPrincipal> mPrincipal;
};


/**
 * Send messages to an imaginary child process in a single-process scenario.
 */
class SameParentProcessMessageManagerCallback : public MessageManagerCallback
{
public:
  SameParentProcessMessageManagerCallback()
  {
    MOZ_COUNT_CTOR(SameParentProcessMessageManagerCallback);
  }
  virtual ~SameParentProcessMessageManagerCallback()
  {
    MOZ_COUNT_DTOR(SameParentProcessMessageManagerCallback);
  }

  virtual bool DoSendAsyncMessage(JSContext* aCx,
                                  const nsAString& aMessage,
                                  const StructuredCloneData& aData,
                                  JS::Handle<JSObject *> aCpows,
                                  nsIPrincipal* aPrincipal)
  {
    nsRefPtr<nsIRunnable> ev =
      new nsAsyncMessageToSameProcessChild(aCx, aMessage, aData, aCpows,
                                           aPrincipal);
    NS_DispatchToCurrentThread(ev);
    return true;
  }

  bool CheckPermission(const nsAString& aPermission)
  {
    // In a single-process scenario, the child always has all capabilities.
    return true;
  }

  bool CheckManifestURL(const nsAString& aManifestURL)
  {
    // In a single-process scenario, the child always has all capabilities.
    return true;
  }

  bool CheckAppHasPermission(const nsAString& aPermission)
  {
    // In a single-process scenario, the child always has all capabilities.
    return true;
  }

  virtual bool CheckAppHasStatus(unsigned short aStatus)
  {
    // In a single-process scenario, the child always has all capabilities.
    return true;
  }
};


/**
 * Send messages to the parent process.
 */
class ChildProcessMessageManagerCallback : public MessageManagerCallback
{
public:
  ChildProcessMessageManagerCallback()
  {
    MOZ_COUNT_CTOR(ChildProcessMessageManagerCallback);
  }
  virtual ~ChildProcessMessageManagerCallback()
  {
    MOZ_COUNT_DTOR(ChildProcessMessageManagerCallback);
  }

  virtual bool DoSendBlockingMessage(JSContext* aCx,
                                     const nsAString& aMessage,
                                     const mozilla::dom::StructuredCloneData& aData,
                                     JS::Handle<JSObject *> aCpows,
                                     nsIPrincipal* aPrincipal,
                                     InfallibleTArray<nsString>* aJSONRetVal,
                                     bool aIsSync) MOZ_OVERRIDE
  {
    mozilla::dom::ContentChild* cc =
      mozilla::dom::ContentChild::GetSingleton();
    if (!cc) {
      return true;
    }
    ClonedMessageData data;
    if (!BuildClonedMessageDataForChild(cc, aData, data)) {
      return false;
    }
    InfallibleTArray<mozilla::jsipc::CpowEntry> cpows;
    if (!cc->GetCPOWManager()->Wrap(aCx, aCpows, &cpows)) {
      return false;
    }
    if (aIsSync) {
      return cc->SendSyncMessage(nsString(aMessage), data, cpows, aPrincipal,
                                 aJSONRetVal);
    }
    return cc->CallRpcMessage(nsString(aMessage), data, cpows, aPrincipal,
                              aJSONRetVal);
  }

  virtual bool DoSendAsyncMessage(JSContext* aCx,
                                  const nsAString& aMessage,
                                  const mozilla::dom::StructuredCloneData& aData,
                                  JS::Handle<JSObject *> aCpows,
                                  nsIPrincipal* aPrincipal) MOZ_OVERRIDE
  {
    mozilla::dom::ContentChild* cc =
      mozilla::dom::ContentChild::GetSingleton();
    if (!cc) {
      return true;
    }
    ClonedMessageData data;
    if (!BuildClonedMessageDataForChild(cc, aData, data)) {
      return false;
    }
    InfallibleTArray<mozilla::jsipc::CpowEntry> cpows;
    if (!cc->GetCPOWManager()->Wrap(aCx, aCpows, &cpows)) {
      return false;
    }
    return cc->SendAsyncMessage(nsString(aMessage), data, cpows, aPrincipal);
  }

};


class nsAsyncMessageToSameProcessParent : public nsRunnable
{
public:
  nsAsyncMessageToSameProcessParent(JSContext* aCx,
                                    const nsAString& aMessage,
                                    const StructuredCloneData& aData,
                                    JS::Handle<JSObject *> aCpows,
                                    nsIPrincipal* aPrincipal)
    : mRuntime(js::GetRuntime(aCx)),
      mMessage(aMessage),
      mCpows(aCpows),
      mPrincipal(aPrincipal)
  {
    if (aData.mDataLength && !mData.copy(aData.mData, aData.mDataLength)) {
      NS_RUNTIMEABORT("OOM");
    }
    if (mCpows && !js_AddObjectRoot(mRuntime, &mCpows)) {
      NS_RUNTIMEABORT("OOM");
    }
    mClosure = aData.mClosure;
  }

  ~nsAsyncMessageToSameProcessParent()
  {
    if (mCpows) {
      JS_RemoveObjectRootRT(mRuntime, &mCpows);
    }
  }

  NS_IMETHOD Run()
  {
    if (nsFrameMessageManager::sPendingSameProcessAsyncMessages) {
      nsFrameMessageManager::sPendingSameProcessAsyncMessages->RemoveElement(this);
    }
    if (nsFrameMessageManager::sSameProcessParentManager) {
      StructuredCloneData data;
      data.mData = mData.data();
      data.mDataLength = mData.nbytes();
      data.mClosure = mClosure;

      SameProcessCpowHolder cpows(mRuntime, JS::Handle<JSObject *>::fromMarkedLocation(&mCpows));

      nsRefPtr<nsFrameMessageManager> ppm =
        nsFrameMessageManager::sSameProcessParentManager;
      ppm->ReceiveMessage(static_cast<nsIContentFrameMessageManager*>(ppm.get()),
                          mMessage, false, &data, &cpows, mPrincipal, nullptr);
     }
     return NS_OK;
  }
  JSRuntime* mRuntime;
  nsString mMessage;
  JSAutoStructuredCloneBuffer mData;
  StructuredCloneClosure mClosure;
  JSObject* mCpows;
  nsCOMPtr<nsIPrincipal> mPrincipal;
};

/**
 * Send messages to the imaginary parent process in a single-process scenario.
 */
class SameChildProcessMessageManagerCallback : public MessageManagerCallback
{
public:
  SameChildProcessMessageManagerCallback()
  {
    MOZ_COUNT_CTOR(SameChildProcessMessageManagerCallback);
  }
  virtual ~SameChildProcessMessageManagerCallback()
  {
    MOZ_COUNT_DTOR(SameChildProcessMessageManagerCallback);
  }

  virtual bool DoSendBlockingMessage(JSContext* aCx,
                                     const nsAString& aMessage,
                                     const mozilla::dom::StructuredCloneData& aData,
                                     JS::Handle<JSObject *> aCpows,
                                     nsIPrincipal* aPrincipal,
                                     InfallibleTArray<nsString>* aJSONRetVal,
                                     bool aIsSync) MOZ_OVERRIDE
  {
    nsTArray<nsCOMPtr<nsIRunnable> > asyncMessages;
    if (nsFrameMessageManager::sPendingSameProcessAsyncMessages) {
      asyncMessages.SwapElements(*nsFrameMessageManager::sPendingSameProcessAsyncMessages);
      uint32_t len = asyncMessages.Length();
      for (uint32_t i = 0; i < len; ++i) {
        nsCOMPtr<nsIRunnable> async = asyncMessages[i];
        async->Run();
      }
    }
    if (nsFrameMessageManager::sSameProcessParentManager) {
      SameProcessCpowHolder cpows(js::GetRuntime(aCx), aCpows);
      nsRefPtr<nsFrameMessageManager> ppm = nsFrameMessageManager::sSameProcessParentManager;
      ppm->ReceiveMessage(static_cast<nsIContentFrameMessageManager*>(ppm.get()), aMessage,
                          true, &aData, &cpows, aPrincipal, aJSONRetVal);
    }
    return true;
  }

  virtual bool DoSendAsyncMessage(JSContext* aCx,
                                  const nsAString& aMessage,
                                  const mozilla::dom::StructuredCloneData& aData,
                                  JS::Handle<JSObject *> aCpows,
                                  nsIPrincipal* aPrincipal)
  {
    if (!nsFrameMessageManager::sPendingSameProcessAsyncMessages) {
      nsFrameMessageManager::sPendingSameProcessAsyncMessages = new nsTArray<nsCOMPtr<nsIRunnable> >;
    }
    nsCOMPtr<nsIRunnable> ev =
      new nsAsyncMessageToSameProcessParent(aCx, aMessage, aData, aCpows, aPrincipal);
    nsFrameMessageManager::sPendingSameProcessAsyncMessages->AppendElement(ev);
    NS_DispatchToCurrentThread(ev);
    return true;
  }

};


// This creates the global parent process message manager.
nsresult
NS_NewParentProcessMessageManager(nsIMessageBroadcaster** aResult)
{
  NS_ASSERTION(!nsFrameMessageManager::sParentProcessManager,
               "Re-creating sParentProcessManager");
  NS_ENSURE_TRUE(XRE_GetProcessType() == GeckoProcessType_Default,
                 NS_ERROR_NOT_AVAILABLE);
  nsRefPtr<nsFrameMessageManager> mm = new nsFrameMessageManager(nullptr,
                                                                 nullptr,
                                                                 MM_CHROME | MM_PROCESSMANAGER | MM_BROADCASTER);
  nsFrameMessageManager::sParentProcessManager = mm;
  nsFrameMessageManager::NewProcessMessageManager(nullptr); // Create same process message manager.
  return CallQueryInterface(mm, aResult);
}


nsFrameMessageManager*
nsFrameMessageManager::NewProcessMessageManager(mozilla::dom::ContentParent* aProcess)
{
  if (!nsFrameMessageManager::sParentProcessManager) {
     nsCOMPtr<nsIMessageBroadcaster> dummy =
       do_GetService("@mozilla.org/parentprocessmessagemanager;1");
  }

  MOZ_ASSERT(nsFrameMessageManager::sParentProcessManager,
             "parent process manager not created");
  nsFrameMessageManager* mm;
  if (aProcess) {
    mm = new nsFrameMessageManager(aProcess,
                                   nsFrameMessageManager::sParentProcessManager,
                                   MM_CHROME | MM_PROCESSMANAGER);
  } else {
    mm = new nsFrameMessageManager(new SameParentProcessMessageManagerCallback(),
                                   nsFrameMessageManager::sParentProcessManager,
                                   MM_CHROME | MM_PROCESSMANAGER | MM_OWNSCALLBACK);
    sSameProcessParentManager = mm;
  }
  return mm;
}

nsresult
NS_NewChildProcessMessageManager(nsISyncMessageSender** aResult)
{
  NS_ASSERTION(!nsFrameMessageManager::sChildProcessManager,
               "Re-creating sChildProcessManager");

  MessageManagerCallback* cb;
  if (XRE_GetProcessType() == GeckoProcessType_Default) {
    cb = new SameChildProcessMessageManagerCallback();
  } else {
    cb = new ChildProcessMessageManagerCallback();
    RegisterStrongMemoryReporter(new MessageManagerReporter());
  }
  nsFrameMessageManager* mm = new nsFrameMessageManager(cb,
                                                        nullptr,
                                                        MM_PROCESSMANAGER | MM_OWNSCALLBACK);
  nsFrameMessageManager::sChildProcessManager = mm;
  return CallQueryInterface(mm, aResult);
}

static PLDHashOperator
CycleCollectorMarkListeners(const nsAString& aKey,
                            nsAutoTObserverArray<nsMessageListenerInfo, 1>* aListeners,
                            void* aData)
{
  uint32_t count = aListeners->Length();
  for (uint32_t i = 0; i < count; i++) {
    if (aListeners->ElementAt(i).mStrongListener) {
      xpc_TryUnmarkWrappedGrayObject(aListeners->ElementAt(i).mStrongListener);
    }
  }
  return PL_DHASH_NEXT;
}

bool
nsFrameMessageManager::MarkForCC()
{
  mListeners.EnumerateRead(CycleCollectorMarkListeners, nullptr);

  if (mRefCnt.IsPurple()) {
    mRefCnt.RemovePurple();
  }
  return true;
}<|MERGE_RESOLUTION|>--- conflicted
+++ resolved
@@ -922,13 +922,8 @@
       JSAutoCompartment ac(cx, object);
 
       // The parameter for the listener function.
-<<<<<<< HEAD
-      JS::Rooted<JSObject*> param(ctx,
-        JS_NewObject(ctx, nullptr, JS::NullPtr(), JS::NullPtr()));
-=======
       JS::Rooted<JSObject*> param(cx,
         JS_NewObject(cx, nullptr, nullptr, nullptr));
->>>>>>> fa2690f3
       NS_ENSURE_TRUE(param, NS_ERROR_OUT_OF_MEMORY);
 
       JS::Rooted<JS::Value> targetv(cx);
@@ -944,11 +939,7 @@
       }
 
       if (!cpows) {
-<<<<<<< HEAD
-        cpows = JS_NewObject(ctx, nullptr, JS::NullPtr(), JS::NullPtr());
-=======
         cpows = JS_NewObject(cx, nullptr, nullptr, nullptr);
->>>>>>> fa2690f3
         if (!cpows) {
           return NS_ERROR_UNEXPECTED;
         }
@@ -984,13 +975,8 @@
 
       // message.principal = { appId: <id>, origin: <origin>, isInBrowserElement: <something> }
       else {
-<<<<<<< HEAD
-        JS::Rooted<JSObject*> principalObj(ctx,
-          JS_NewObject(ctx, nullptr, JS::NullPtr(), JS::NullPtr()));
-=======
         JS::Rooted<JSObject*> principalObj(cx,
           JS_NewObject(cx, nullptr, nullptr, nullptr));
->>>>>>> fa2690f3
 
         uint32_t appId;
         nsresult rv = aPrincipal->GetAppId(&appId);
